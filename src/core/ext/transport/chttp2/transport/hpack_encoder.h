--- conflicted
+++ resolved
@@ -34,15 +34,8 @@
 /* maximum table size we'll actually use */
 #define GRPC_CHTTP2_HPACKC_MAX_TABLE_SIZE (1024 * 1024)
 
-<<<<<<< HEAD
-=======
 extern grpc_core::TraceFlag grpc_http_trace;
 
-#ifdef __cplusplus
-extern "C" {
-#endif
-
->>>>>>> 9addd2ee
 typedef struct {
   uint32_t filter_elems_sum;
   uint32_t max_table_size;
