--- conflicted
+++ resolved
@@ -59,18 +59,10 @@
   grpc_handshake_manager* handshake_mgr;
 } server_connection_state;
 
-<<<<<<< HEAD
-static void on_handshake_done(void *arg, grpc_error *error) {
-  grpc_handshaker_args *args = (grpc_handshaker_args *)arg;
-  server_connection_state *connection_state =
-      (server_connection_state *)args->user_data;
-=======
-static void on_handshake_done(grpc_exec_ctx* exec_ctx, void* arg,
-                              grpc_error* error) {
+static void on_handshake_done(void* arg, grpc_error* error) {
   grpc_handshaker_args* args = (grpc_handshaker_args*)arg;
   server_connection_state* connection_state =
       (server_connection_state*)args->user_data;
->>>>>>> d9da7387
   gpr_mu_lock(&connection_state->svr_state->mu);
   if (error != GRPC_ERROR_NONE || connection_state->svr_state->shutdown) {
     const char* error_str = grpc_error_string(error);
@@ -94,13 +86,8 @@
     // handshaker may have handed off the connection to some external
     // code, so we can just clean up here without creating a transport.
     if (args->endpoint != NULL) {
-<<<<<<< HEAD
-      grpc_transport *transport =
+      grpc_transport* transport =
           grpc_create_chttp2_transport(args->args, args->endpoint, 0);
-=======
-      grpc_transport* transport =
-          grpc_create_chttp2_transport(exec_ctx, args->args, args->endpoint, 0);
->>>>>>> d9da7387
       grpc_server_setup_transport(
           connection_state->svr_state->server, transport,
           connection_state->accepting_pollset, args->args);
@@ -118,17 +105,10 @@
   gpr_free(connection_state);
 }
 
-<<<<<<< HEAD
-static void on_accept(void *arg, grpc_endpoint *tcp,
-                      grpc_pollset *accepting_pollset,
-                      grpc_tcp_server_acceptor *acceptor) {
-  server_state *state = (server_state *)arg;
-=======
-static void on_accept(grpc_exec_ctx* exec_ctx, void* arg, grpc_endpoint* tcp,
+static void on_accept(void* arg, grpc_endpoint* tcp,
                       grpc_pollset* accepting_pollset,
                       grpc_tcp_server_acceptor* acceptor) {
   server_state* state = (server_state*)arg;
->>>>>>> d9da7387
   gpr_mu_lock(&state->mu);
   if (state->shutdown) {
     gpr_mu_unlock(&state->mu);
@@ -159,13 +139,8 @@
 }
 
 /* Server callback: start listening on our ports */
-<<<<<<< HEAD
-static void server_start_listener(grpc_server *server, void *arg,
-                                  grpc_pollset **pollsets,
-=======
-static void server_start_listener(grpc_exec_ctx* exec_ctx, grpc_server* server,
-                                  void* arg, grpc_pollset** pollsets,
->>>>>>> d9da7387
+static void server_start_listener(grpc_server* server, void* arg,
+                                  grpc_pollset** pollsets,
                                   size_t pollset_count) {
   server_state* state = (server_state*)arg;
   gpr_mu_lock(&state->mu);
@@ -175,14 +150,8 @@
                         state);
 }
 
-<<<<<<< HEAD
-static void tcp_server_shutdown_complete(void *arg, grpc_error *error) {
-  server_state *state = (server_state *)arg;
-=======
-static void tcp_server_shutdown_complete(grpc_exec_ctx* exec_ctx, void* arg,
-                                         grpc_error* error) {
-  server_state* state = (server_state*)arg;
->>>>>>> d9da7387
+static void tcp_server_shutdown_complete(void* arg, grpc_error* error) {
+  server_state* state = (server_state*)arg;
   /* ensure all threads have unlocked */
   gpr_mu_lock(&state->mu);
   grpc_closure* destroy_done = state->server_destroy_listener_done;
@@ -204,16 +173,9 @@
 
 /* Server callback: destroy the tcp listener (so we don't generate further
    callbacks) */
-<<<<<<< HEAD
-static void server_destroy_listener(grpc_server *server, void *arg,
-                                    grpc_closure *destroy_done) {
-  server_state *state = (server_state *)arg;
-=======
-static void server_destroy_listener(grpc_exec_ctx* exec_ctx,
-                                    grpc_server* server, void* arg,
+static void server_destroy_listener(grpc_server* server, void* arg,
                                     grpc_closure* destroy_done) {
   server_state* state = (server_state*)arg;
->>>>>>> d9da7387
   gpr_mu_lock(&state->mu);
   state->shutdown = true;
   state->server_destroy_listener_done = destroy_done;
@@ -223,20 +185,11 @@
   grpc_tcp_server_unref(tcp_server);
 }
 
-<<<<<<< HEAD
-grpc_error *grpc_chttp2_server_add_port(grpc_server *server, const char *addr,
-                                        grpc_channel_args *args,
-                                        int *port_num) {
-  grpc_resolved_addresses *resolved = NULL;
-  grpc_tcp_server *tcp_server = NULL;
-=======
-grpc_error* grpc_chttp2_server_add_port(grpc_exec_ctx* exec_ctx,
-                                        grpc_server* server, const char* addr,
+grpc_error* grpc_chttp2_server_add_port(grpc_server* server, const char* addr,
                                         grpc_channel_args* args,
                                         int* port_num) {
   grpc_resolved_addresses* resolved = NULL;
   grpc_tcp_server* tcp_server = NULL;
->>>>>>> d9da7387
   size_t i;
   size_t count = 0;
   int port_temp;
