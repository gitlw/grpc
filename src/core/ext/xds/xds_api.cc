--- conflicted
+++ resolved
@@ -1280,16 +1280,10 @@
               .c_str());
     }
     // Parse the route_config.
-<<<<<<< HEAD
-    XdsApi::RdsUpdate local_rds_update;
-    grpc_error* error = RouteConfigParse(client, tracer, symtab, route_config,
-                                         &local_rds_update);
-=======
     XdsApi::RdsUpdate& rds_update =
         (*rds_update_map)[std::move(route_config_name)];
     grpc_error* error =
-        RouteConfigParse(client, tracer, route_config, &rds_update);
->>>>>>> c6947b74
+        RouteConfigParse(client, tracer, symtab, route_config, &rds_update);
     if (error != GRPC_ERROR_NONE) return error;
   }
   return GRPC_ERROR_NONE;
@@ -1628,21 +1622,14 @@
   // Parse the response according to the resource type.
   if (IsLds(result.type_url)) {
     result.parse_error =
-<<<<<<< HEAD
         LdsResponseParse(client_, tracer_, symtab_.ptr(), response,
-                         expected_server_name, &result.lds_update, arena.ptr());
+                         expected_listener_names, &result.lds_update_map,
+                         arena.ptr());
   } else if (IsRds(result.type_url)) {
-    result.parse_error = RdsResponseParse(
-        client_, tracer_, symtab_.ptr(), response,
-        expected_route_configuration_names, &result.rds_update, arena.ptr());
-=======
-        LdsResponseParse(client_, tracer_, response, expected_listener_names,
-                         &result.lds_update_map, arena.ptr());
-  } else if (IsRds(result.type_url)) {
-    result.parse_error = RdsResponseParse(client_, tracer_, response,
-                                          expected_route_configuration_names,
-                                          &result.rds_update_map, arena.ptr());
->>>>>>> c6947b74
+    result.parse_error =
+        RdsResponseParse(client_, tracer_, symtab_.ptr(), response,
+                         expected_route_configuration_names,
+                         &result.rds_update_map, arena.ptr());
   } else if (IsCds(result.type_url)) {
     result.parse_error = CdsResponseParse(client_, tracer_, symtab_.ptr(),
                                           response, expected_cluster_names,
