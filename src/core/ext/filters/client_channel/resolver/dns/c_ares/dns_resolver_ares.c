--- conflicted
+++ resolved
@@ -215,17 +215,11 @@
   GRPC_RESOLVER_REF(&r->base, "dns-resolving");
   GPR_ASSERT(!r->resolving);
   r->resolving = true;
-<<<<<<< HEAD
   r->lb_addresses = NULL;
-  grpc_resolve_grpclb_address_ares(
-      exec_ctx, r->name_to_resolve, r->default_port, r->interested_parties,
-      &r->dns_ares_on_resolved_locked, &r->lb_addresses);
-=======
-  r->addresses = NULL;
   grpc_dns_lookup_ares(exec_ctx, r->dns_server, r->name_to_resolve,
                        r->default_port, r->interested_parties,
-                       &r->dns_ares_on_resolved_locked, &r->addresses);
->>>>>>> 04ac52bc
+                       &r->dns_ares_on_resolved_locked,
+                       (void **)&r->lb_addresses, true /* is_lb_addrs_out */);
 }
 
 static void dns_ares_maybe_finish_next_locked(grpc_exec_ctx *exec_ctx,
