--- conflicted
+++ resolved
@@ -168,13 +168,8 @@
 };
 
 std::unique_ptr<GrpcPolledFdFactory> NewGrpcPolledFdFactory(
-<<<<<<< HEAD
     std::shared_ptr<WorkSerializer> /*work_serializer*/) {
-  return MakeUnique<GrpcPolledFdFactoryLibuv>();
-=======
-    Combiner* combiner) {
   return absl::make_unique<GrpcPolledFdFactoryLibuv>();
->>>>>>> 0b689cb6
 }
 
 }  // namespace grpc_core
