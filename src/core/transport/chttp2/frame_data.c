/*
 *
 * Copyright 2015, Google Inc.
 * All rights reserved.
 *
 * Redistribution and use in source and binary forms, with or without
 * modification, are permitted provided that the following conditions are
 * met:
 *
 *     * Redistributions of source code must retain the above copyright
 * notice, this list of conditions and the following disclaimer.
 *     * Redistributions in binary form must reproduce the above
 * copyright notice, this list of conditions and the following disclaimer
 * in the documentation and/or other materials provided with the
 * distribution.
 *     * Neither the name of Google Inc. nor the names of its
 * contributors may be used to endorse or promote products derived from
 * this software without specific prior written permission.
 *
 * THIS SOFTWARE IS PROVIDED BY THE COPYRIGHT HOLDERS AND CONTRIBUTORS
 * "AS IS" AND ANY EXPRESS OR IMPLIED WARRANTIES, INCLUDING, BUT NOT
 * LIMITED TO, THE IMPLIED WARRANTIES OF MERCHANTABILITY AND FITNESS FOR
 * A PARTICULAR PURPOSE ARE DISCLAIMED. IN NO EVENT SHALL THE COPYRIGHT
 * OWNER OR CONTRIBUTORS BE LIABLE FOR ANY DIRECT, INDIRECT, INCIDENTAL,
 * SPECIAL, EXEMPLARY, OR CONSEQUENTIAL DAMAGES (INCLUDING, BUT NOT
 * LIMITED TO, PROCUREMENT OF SUBSTITUTE GOODS OR SERVICES; LOSS OF USE,
 * DATA, OR PROFITS; OR BUSINESS INTERRUPTION) HOWEVER CAUSED AND ON ANY
 * THEORY OF LIABILITY, WHETHER IN CONTRACT, STRICT LIABILITY, OR TORT
 * (INCLUDING NEGLIGENCE OR OTHERWISE) ARISING IN ANY WAY OUT OF THE USE
 * OF THIS SOFTWARE, EVEN IF ADVISED OF THE POSSIBILITY OF SUCH DAMAGE.
 *
 */

#include "src/core/transport/chttp2/frame_data.h"

#include <string.h>

#include "src/core/transport/chttp2/internal.h"
#include "src/core/support/string.h"
#include <grpc/support/alloc.h>
#include <grpc/support/log.h>
#include <grpc/support/useful.h>
#include "src/core/transport/transport.h"

grpc_chttp2_parse_error grpc_chttp2_data_parser_init(
    grpc_chttp2_data_parser *parser) {
  parser->state = GRPC_CHTTP2_DATA_FH_0;
<<<<<<< HEAD
  return GRPC_CHTTP2_PARSE_OK;
}

void grpc_chttp2_data_parser_destroy(grpc_chttp2_data_parser *parser) {
  grpc_byte_stream *bs;
=======
  parser->parsing_frame = NULL;
  return GRPC_CHTTP2_PARSE_OK;
}

void grpc_chttp2_data_parser_destroy(grpc_exec_ctx *exec_ctx,
                                     grpc_chttp2_data_parser *parser) {
  grpc_byte_stream *bs;
  if (parser->parsing_frame) {
    grpc_chttp2_incoming_byte_stream_finished(exec_ctx, parser->parsing_frame);
  }
>>>>>>> 7be556e7
  while (
      (bs = grpc_chttp2_incoming_frame_queue_pop(&parser->incoming_frames))) {
    grpc_byte_stream_destroy(bs);
  }
}

grpc_chttp2_parse_error grpc_chttp2_data_parser_begin_frame(
    grpc_chttp2_data_parser *parser, gpr_uint8 flags) {
  if (flags & ~GRPC_CHTTP2_DATA_FLAG_END_STREAM) {
    gpr_log(GPR_ERROR, "unsupported data flags: 0x%02x", flags);
    return GRPC_CHTTP2_STREAM_ERROR;
  }

  if (flags & GRPC_CHTTP2_DATA_FLAG_END_STREAM) {
    parser->is_last_frame = 1;
  } else {
    parser->is_last_frame = 0;
  }

  return GRPC_CHTTP2_PARSE_OK;
}

void grpc_chttp2_incoming_frame_queue_merge(
    grpc_chttp2_incoming_frame_queue *head_dst,
    grpc_chttp2_incoming_frame_queue *tail_src) {
  if (tail_src->head == NULL) {
    return;
  }

  if (head_dst->head == NULL) {
    *head_dst = *tail_src;
    memset(tail_src, 0, sizeof(*tail_src));
    return;
  }

  head_dst->tail->next_message = tail_src->head;
  head_dst->tail = tail_src->tail;
  memset(tail_src, 0, sizeof(*tail_src));
}

grpc_byte_stream *grpc_chttp2_incoming_frame_queue_pop(
    grpc_chttp2_incoming_frame_queue *q) {
  grpc_byte_stream *out;
  if (q->head == NULL) {
    return NULL;
  }
  out = &q->head->base;
  if (q->head == q->tail) {
    memset(q, 0, sizeof(*q));
  } else {
    q->head = q->head->next_message;
  }
  return out;
}

void grpc_chttp2_encode_data(gpr_uint32 id, gpr_slice_buffer *inbuf,
                             gpr_uint32 write_bytes, int is_eof,
                             gpr_slice_buffer *outbuf) {
  gpr_slice hdr;
  gpr_uint8 *p;

  hdr = gpr_slice_malloc(9);
  p = GPR_SLICE_START_PTR(hdr);
  GPR_ASSERT(write_bytes < 16777316);
  *p++ = (gpr_uint8)(write_bytes >> 16);
  *p++ = (gpr_uint8)(write_bytes >> 8);
  *p++ = (gpr_uint8)(write_bytes);
  *p++ = GRPC_CHTTP2_FRAME_DATA;
  *p++ = is_eof ? GRPC_CHTTP2_DATA_FLAG_END_STREAM : 0;
  *p++ = (gpr_uint8)(id >> 24);
  *p++ = (gpr_uint8)(id >> 16);
  *p++ = (gpr_uint8)(id >> 8);
  *p++ = (gpr_uint8)(id);
  gpr_slice_buffer_add(outbuf, hdr);

  gpr_slice_buffer_move_first(inbuf, write_bytes, outbuf);
}

grpc_chttp2_parse_error grpc_chttp2_data_parser_parse(
    grpc_exec_ctx *exec_ctx, void *parser,
    grpc_chttp2_transport_parsing *transport_parsing,
    grpc_chttp2_stream_parsing *stream_parsing, gpr_slice slice, int is_last) {
  gpr_uint8 *const beg = GPR_SLICE_START_PTR(slice);
  gpr_uint8 *const end = GPR_SLICE_END_PTR(slice);
  gpr_uint8 *cur = beg;
  grpc_chttp2_data_parser *p = parser;
  gpr_uint32 message_flags;
  grpc_chttp2_incoming_byte_stream *incoming_byte_stream;

  if (is_last && p->is_last_frame) {
    stream_parsing->received_close = 1;
  }

  if (cur == end) {
    return GRPC_CHTTP2_PARSE_OK;
  }

  switch (p->state) {
  fh_0:
    case GRPC_CHTTP2_DATA_FH_0:
      p->frame_type = *cur;
      switch (p->frame_type) {
        case 0:
          p->is_frame_compressed = 0; /* GPR_FALSE */
          break;
        case 1:
          p->is_frame_compressed = 1; /* GPR_TRUE */
          break;
        default:
          gpr_log(GPR_ERROR, "Bad GRPC frame type 0x%02x", p->frame_type);
          return GRPC_CHTTP2_STREAM_ERROR;
      }
      if (++cur == end) {
        p->state = GRPC_CHTTP2_DATA_FH_1;
        return GRPC_CHTTP2_PARSE_OK;
      }
    /* fallthrough */
    case GRPC_CHTTP2_DATA_FH_1:
      p->frame_size = ((gpr_uint32)*cur) << 24;
      if (++cur == end) {
        p->state = GRPC_CHTTP2_DATA_FH_2;
        return GRPC_CHTTP2_PARSE_OK;
      }
    /* fallthrough */
    case GRPC_CHTTP2_DATA_FH_2:
      p->frame_size |= ((gpr_uint32)*cur) << 16;
      if (++cur == end) {
        p->state = GRPC_CHTTP2_DATA_FH_3;
        return GRPC_CHTTP2_PARSE_OK;
      }
    /* fallthrough */
    case GRPC_CHTTP2_DATA_FH_3:
      p->frame_size |= ((gpr_uint32)*cur) << 8;
      if (++cur == end) {
        p->state = GRPC_CHTTP2_DATA_FH_4;
        return GRPC_CHTTP2_PARSE_OK;
      }
    /* fallthrough */
    case GRPC_CHTTP2_DATA_FH_4:
      p->frame_size |= ((gpr_uint32)*cur);
      p->state = GRPC_CHTTP2_DATA_FRAME;
      ++cur;
      message_flags = 0;
      if (p->is_frame_compressed) {
        message_flags |= GRPC_WRITE_INTERNAL_COMPRESS;
      }
      p->parsing_frame = incoming_byte_stream =
          grpc_chttp2_incoming_byte_stream_create(
<<<<<<< HEAD
              transport_parsing, stream_parsing, p->frame_size, message_flags,
              &p->incoming_frames);
=======
              exec_ctx, transport_parsing, stream_parsing, p->frame_size,
              message_flags, &p->incoming_frames);
>>>>>>> 7be556e7
    /* fallthrough */
    case GRPC_CHTTP2_DATA_FRAME:
      if (cur == end) {
        grpc_chttp2_list_add_parsing_seen_stream(transport_parsing,
                                                 stream_parsing);
        return GRPC_CHTTP2_PARSE_OK;
      }
      grpc_chttp2_list_add_parsing_seen_stream(transport_parsing,
                                               stream_parsing);
      if ((gpr_uint32)(end - cur) == p->frame_size) {
        grpc_chttp2_incoming_byte_stream_push(
            exec_ctx, p->parsing_frame,
            gpr_slice_sub(slice, (size_t)(cur - beg), (size_t)(end - beg)));
        grpc_chttp2_incoming_byte_stream_finished(exec_ctx, p->parsing_frame);
<<<<<<< HEAD
=======
        p->parsing_frame = NULL;
>>>>>>> 7be556e7
        p->state = GRPC_CHTTP2_DATA_FH_0;
        return GRPC_CHTTP2_PARSE_OK;
      } else if ((gpr_uint32)(end - cur) > p->frame_size) {
        grpc_chttp2_incoming_byte_stream_push(
            exec_ctx, p->parsing_frame,
            gpr_slice_sub(slice, (size_t)(cur - beg),
                          (size_t)(cur + p->frame_size - beg)));
        grpc_chttp2_incoming_byte_stream_finished(exec_ctx, p->parsing_frame);
<<<<<<< HEAD
=======
        p->parsing_frame = NULL;
>>>>>>> 7be556e7
        cur += p->frame_size;
        goto fh_0; /* loop */
      } else {
        grpc_chttp2_incoming_byte_stream_push(
            exec_ctx, p->parsing_frame,
            gpr_slice_sub(slice, (size_t)(cur - beg), (size_t)(end - beg)));
        GPR_ASSERT((size_t)(end - cur) <= p->frame_size);
        p->frame_size -= (gpr_uint32)(end - cur);
        return GRPC_CHTTP2_PARSE_OK;
      }
  }

  GPR_UNREACHABLE_CODE(return GRPC_CHTTP2_CONNECTION_ERROR);
}<|MERGE_RESOLUTION|>--- conflicted
+++ resolved
@@ -45,13 +45,6 @@
 grpc_chttp2_parse_error grpc_chttp2_data_parser_init(
     grpc_chttp2_data_parser *parser) {
   parser->state = GRPC_CHTTP2_DATA_FH_0;
-<<<<<<< HEAD
-  return GRPC_CHTTP2_PARSE_OK;
-}
-
-void grpc_chttp2_data_parser_destroy(grpc_chttp2_data_parser *parser) {
-  grpc_byte_stream *bs;
-=======
   parser->parsing_frame = NULL;
   return GRPC_CHTTP2_PARSE_OK;
 }
@@ -62,7 +55,6 @@
   if (parser->parsing_frame) {
     grpc_chttp2_incoming_byte_stream_finished(exec_ctx, parser->parsing_frame);
   }
->>>>>>> 7be556e7
   while (
       (bs = grpc_chttp2_incoming_frame_queue_pop(&parser->incoming_frames))) {
     grpc_byte_stream_destroy(bs);
@@ -211,13 +203,8 @@
       }
       p->parsing_frame = incoming_byte_stream =
           grpc_chttp2_incoming_byte_stream_create(
-<<<<<<< HEAD
-              transport_parsing, stream_parsing, p->frame_size, message_flags,
-              &p->incoming_frames);
-=======
               exec_ctx, transport_parsing, stream_parsing, p->frame_size,
               message_flags, &p->incoming_frames);
->>>>>>> 7be556e7
     /* fallthrough */
     case GRPC_CHTTP2_DATA_FRAME:
       if (cur == end) {
@@ -232,10 +219,7 @@
             exec_ctx, p->parsing_frame,
             gpr_slice_sub(slice, (size_t)(cur - beg), (size_t)(end - beg)));
         grpc_chttp2_incoming_byte_stream_finished(exec_ctx, p->parsing_frame);
-<<<<<<< HEAD
-=======
         p->parsing_frame = NULL;
->>>>>>> 7be556e7
         p->state = GRPC_CHTTP2_DATA_FH_0;
         return GRPC_CHTTP2_PARSE_OK;
       } else if ((gpr_uint32)(end - cur) > p->frame_size) {
@@ -244,10 +228,7 @@
             gpr_slice_sub(slice, (size_t)(cur - beg),
                           (size_t)(cur + p->frame_size - beg)));
         grpc_chttp2_incoming_byte_stream_finished(exec_ctx, p->parsing_frame);
-<<<<<<< HEAD
-=======
         p->parsing_frame = NULL;
->>>>>>> 7be556e7
         cur += p->frame_size;
         goto fh_0; /* loop */
       } else {
