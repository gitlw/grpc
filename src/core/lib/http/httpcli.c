--- conflicted
+++ resolved
@@ -267,16 +267,10 @@
   req->context = context;
   req->pollent = pollent;
   req->overall_error = GRPC_ERROR_NONE;
-<<<<<<< HEAD
   req->resource_quota = grpc_resource_quota_ref_internal(resource_quota);
-  grpc_closure_init(&req->on_read, on_read, req);
-  grpc_closure_init(&req->done_write, done_write, req);
-=======
-  req->resource_quota = grpc_resource_quota_internal_ref(resource_quota);
   grpc_closure_init(&req->on_read, on_read, req, grpc_schedule_on_exec_ctx);
   grpc_closure_init(&req->done_write, done_write, req,
                     grpc_schedule_on_exec_ctx);
->>>>>>> aef521c6
   grpc_slice_buffer_init(&req->incoming);
   grpc_slice_buffer_init(&req->outgoing);
   grpc_iomgr_register_object(&req->iomgr_obj, name);
