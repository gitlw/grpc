/*
 *
 * Copyright 2015 gRPC authors.
 *
 * Licensed under the Apache License, Version 2.0 (the "License");
 * you may not use this file except in compliance with the License.
 * You may obtain a copy of the License at
 *
 *     http://www.apache.org/licenses/LICENSE-2.0
 *
 * Unless required by applicable law or agreed to in writing, software
 * distributed under the License is distributed on an "AS IS" BASIS,
 * WITHOUT WARRANTIES OR CONDITIONS OF ANY KIND, either express or implied.
 * See the License for the specific language governing permissions and
 * limitations under the License.
 *
 */

#ifndef GRPC_CORE_LIB_TRANSPORT_METADATA_BATCH_H
#define GRPC_CORE_LIB_TRANSPORT_METADATA_BATCH_H

#include <stdbool.h>

#include <grpc/grpc.h>
#include <grpc/slice.h>
#include <grpc/support/port_platform.h>
#include <grpc/support/time.h>
#include "src/core/lib/transport/metadata.h"
#include "src/core/lib/transport/static_metadata.h"

#ifdef __cplusplus
extern "C" {
#endif

typedef struct grpc_linked_mdelem {
  grpc_mdelem md;
  struct grpc_linked_mdelem* next;
  struct grpc_linked_mdelem* prev;
  void* reserved;
} grpc_linked_mdelem;

typedef struct grpc_mdelem_list {
  size_t count;
  size_t default_count;  // Number of default keys.
  grpc_linked_mdelem* head;
  grpc_linked_mdelem* tail;
} grpc_mdelem_list;

typedef struct grpc_metadata_batch {
  /** Metadata elements in this batch */
  grpc_mdelem_list list;
  grpc_metadata_batch_callouts idx;
  /** Used to calculate grpc-timeout at the point of sending,
      or GRPC_MILLIS_INF_FUTURE if this batch does not need to send a
      grpc-timeout */
  grpc_millis deadline;
} grpc_metadata_batch;

<<<<<<< HEAD
void grpc_metadata_batch_init(grpc_metadata_batch *batch);
void grpc_metadata_batch_destroy(grpc_metadata_batch *batch);
void grpc_metadata_batch_clear(grpc_metadata_batch *batch);
bool grpc_metadata_batch_is_empty(grpc_metadata_batch *batch);
=======
void grpc_metadata_batch_init(grpc_metadata_batch* batch);
void grpc_metadata_batch_destroy(grpc_exec_ctx* exec_ctx,
                                 grpc_metadata_batch* batch);
void grpc_metadata_batch_clear(grpc_exec_ctx* exec_ctx,
                               grpc_metadata_batch* batch);
bool grpc_metadata_batch_is_empty(grpc_metadata_batch* batch);
>>>>>>> d9da7387

/* Returns the transport size of the batch. */
size_t grpc_metadata_batch_size(grpc_metadata_batch* batch);

/** Remove \a storage from the batch, unreffing the mdelem contained */
<<<<<<< HEAD
void grpc_metadata_batch_remove(grpc_metadata_batch *batch,
                                grpc_linked_mdelem *storage);

/** Substitute a new mdelem for an old value */
grpc_error *grpc_metadata_batch_substitute(grpc_metadata_batch *batch,
                                           grpc_linked_mdelem *storage,
                                           grpc_mdelem new_value);

void grpc_metadata_batch_set_value(grpc_linked_mdelem *storage,
=======
void grpc_metadata_batch_remove(grpc_exec_ctx* exec_ctx,
                                grpc_metadata_batch* batch,
                                grpc_linked_mdelem* storage);

/** Substitute a new mdelem for an old value */
grpc_error* grpc_metadata_batch_substitute(grpc_exec_ctx* exec_ctx,
                                           grpc_metadata_batch* batch,
                                           grpc_linked_mdelem* storage,
                                           grpc_mdelem new_value);

void grpc_metadata_batch_set_value(grpc_exec_ctx* exec_ctx,
                                   grpc_linked_mdelem* storage,
>>>>>>> d9da7387
                                   grpc_slice value);

/** Add \a storage to the beginning of \a batch. storage->md is
    assumed to be valid.
    \a storage is owned by the caller and must survive for the
    lifetime of batch. This usually means it should be around
    for the lifetime of the call. */
<<<<<<< HEAD
grpc_error *grpc_metadata_batch_link_head(grpc_metadata_batch *batch,
                                          grpc_linked_mdelem *storage)
    GRPC_MUST_USE_RESULT;
=======
grpc_error* grpc_metadata_batch_link_head(
    grpc_exec_ctx* exec_ctx, grpc_metadata_batch* batch,
    grpc_linked_mdelem* storage) GRPC_MUST_USE_RESULT;
>>>>>>> d9da7387
/** Add \a storage to the end of \a batch. storage->md is
    assumed to be valid.
    \a storage is owned by the caller and must survive for the
    lifetime of batch. This usually means it should be around
    for the lifetime of the call. */
<<<<<<< HEAD
grpc_error *grpc_metadata_batch_link_tail(grpc_metadata_batch *batch,
                                          grpc_linked_mdelem *storage)
    GRPC_MUST_USE_RESULT;
=======
grpc_error* grpc_metadata_batch_link_tail(
    grpc_exec_ctx* exec_ctx, grpc_metadata_batch* batch,
    grpc_linked_mdelem* storage) GRPC_MUST_USE_RESULT;
>>>>>>> d9da7387

/** Add \a elem_to_add as the first element in \a batch, using
    \a storage as backing storage for the linked list element.
    \a storage is owned by the caller and must survive for the
    lifetime of batch. This usually means it should be around
    for the lifetime of the call.
    Takes ownership of \a elem_to_add */
<<<<<<< HEAD
grpc_error *grpc_metadata_batch_add_head(
    grpc_metadata_batch *batch, grpc_linked_mdelem *storage,
    grpc_mdelem elem_to_add) GRPC_MUST_USE_RESULT;
=======
grpc_error* grpc_metadata_batch_add_head(
    grpc_exec_ctx* exec_ctx, grpc_metadata_batch* batch,
    grpc_linked_mdelem* storage, grpc_mdelem elem_to_add) GRPC_MUST_USE_RESULT;
>>>>>>> d9da7387
/** Add \a elem_to_add as the last element in \a batch, using
    \a storage as backing storage for the linked list element.
    \a storage is owned by the caller and must survive for the
    lifetime of batch. This usually means it should be around
    for the lifetime of the call.
    Takes ownership of \a elem_to_add */
<<<<<<< HEAD
grpc_error *grpc_metadata_batch_add_tail(
    grpc_metadata_batch *batch, grpc_linked_mdelem *storage,
    grpc_mdelem elem_to_add) GRPC_MUST_USE_RESULT;
=======
grpc_error* grpc_metadata_batch_add_tail(
    grpc_exec_ctx* exec_ctx, grpc_metadata_batch* batch,
    grpc_linked_mdelem* storage, grpc_mdelem elem_to_add) GRPC_MUST_USE_RESULT;
>>>>>>> d9da7387

grpc_error* grpc_attach_md_to_error(grpc_error* src, grpc_mdelem md);

typedef struct {
  grpc_error* error;
  grpc_mdelem md;
} grpc_filtered_mdelem;

#define GRPC_FILTERED_ERROR(error) \
  { (error), GRPC_MDNULL }
#define GRPC_FILTERED_MDELEM(md) \
  { GRPC_ERROR_NONE, (md) }
#define GRPC_FILTERED_REMOVE() \
  { GRPC_ERROR_NONE, GRPC_MDNULL }

typedef grpc_filtered_mdelem (*grpc_metadata_batch_filter_func)(
<<<<<<< HEAD
    void *user_data, grpc_mdelem elem);
grpc_error *grpc_metadata_batch_filter(
    grpc_metadata_batch *batch, grpc_metadata_batch_filter_func func,
    void *user_data, const char *composite_error_string) GRPC_MUST_USE_RESULT;
=======
    grpc_exec_ctx* exec_ctx, void* user_data, grpc_mdelem elem);
grpc_error* grpc_metadata_batch_filter(
    grpc_exec_ctx* exec_ctx, grpc_metadata_batch* batch,
    grpc_metadata_batch_filter_func func, void* user_data,
    const char* composite_error_string) GRPC_MUST_USE_RESULT;
>>>>>>> d9da7387

#ifndef NDEBUG
void grpc_metadata_batch_assert_ok(grpc_metadata_batch* comd);
#else
#define grpc_metadata_batch_assert_ok(comd) \
  do {                                      \
  } while (0)
#endif

#ifdef __cplusplus
}
#endif

#endif /* GRPC_CORE_LIB_TRANSPORT_METADATA_BATCH_H */<|MERGE_RESOLUTION|>--- conflicted
+++ resolved
@@ -56,48 +56,24 @@
   grpc_millis deadline;
 } grpc_metadata_batch;
 
-<<<<<<< HEAD
-void grpc_metadata_batch_init(grpc_metadata_batch *batch);
-void grpc_metadata_batch_destroy(grpc_metadata_batch *batch);
-void grpc_metadata_batch_clear(grpc_metadata_batch *batch);
-bool grpc_metadata_batch_is_empty(grpc_metadata_batch *batch);
-=======
 void grpc_metadata_batch_init(grpc_metadata_batch* batch);
-void grpc_metadata_batch_destroy(grpc_exec_ctx* exec_ctx,
-                                 grpc_metadata_batch* batch);
-void grpc_metadata_batch_clear(grpc_exec_ctx* exec_ctx,
-                               grpc_metadata_batch* batch);
+void grpc_metadata_batch_destroy(grpc_metadata_batch* batch);
+void grpc_metadata_batch_clear(grpc_metadata_batch* batch);
 bool grpc_metadata_batch_is_empty(grpc_metadata_batch* batch);
->>>>>>> d9da7387
 
 /* Returns the transport size of the batch. */
 size_t grpc_metadata_batch_size(grpc_metadata_batch* batch);
 
 /** Remove \a storage from the batch, unreffing the mdelem contained */
-<<<<<<< HEAD
-void grpc_metadata_batch_remove(grpc_metadata_batch *batch,
-                                grpc_linked_mdelem *storage);
-
-/** Substitute a new mdelem for an old value */
-grpc_error *grpc_metadata_batch_substitute(grpc_metadata_batch *batch,
-                                           grpc_linked_mdelem *storage,
-                                           grpc_mdelem new_value);
-
-void grpc_metadata_batch_set_value(grpc_linked_mdelem *storage,
-=======
-void grpc_metadata_batch_remove(grpc_exec_ctx* exec_ctx,
-                                grpc_metadata_batch* batch,
+void grpc_metadata_batch_remove(grpc_metadata_batch* batch,
                                 grpc_linked_mdelem* storage);
 
 /** Substitute a new mdelem for an old value */
-grpc_error* grpc_metadata_batch_substitute(grpc_exec_ctx* exec_ctx,
-                                           grpc_metadata_batch* batch,
+grpc_error* grpc_metadata_batch_substitute(grpc_metadata_batch* batch,
                                            grpc_linked_mdelem* storage,
                                            grpc_mdelem new_value);
 
-void grpc_metadata_batch_set_value(grpc_exec_ctx* exec_ctx,
-                                   grpc_linked_mdelem* storage,
->>>>>>> d9da7387
+void grpc_metadata_batch_set_value(grpc_linked_mdelem* storage,
                                    grpc_slice value);
 
 /** Add \a storage to the beginning of \a batch. storage->md is
@@ -105,29 +81,17 @@
     \a storage is owned by the caller and must survive for the
     lifetime of batch. This usually means it should be around
     for the lifetime of the call. */
-<<<<<<< HEAD
-grpc_error *grpc_metadata_batch_link_head(grpc_metadata_batch *batch,
-                                          grpc_linked_mdelem *storage)
+grpc_error* grpc_metadata_batch_link_head(grpc_metadata_batch* batch,
+                                          grpc_linked_mdelem* storage)
     GRPC_MUST_USE_RESULT;
-=======
-grpc_error* grpc_metadata_batch_link_head(
-    grpc_exec_ctx* exec_ctx, grpc_metadata_batch* batch,
-    grpc_linked_mdelem* storage) GRPC_MUST_USE_RESULT;
->>>>>>> d9da7387
 /** Add \a storage to the end of \a batch. storage->md is
     assumed to be valid.
     \a storage is owned by the caller and must survive for the
     lifetime of batch. This usually means it should be around
     for the lifetime of the call. */
-<<<<<<< HEAD
-grpc_error *grpc_metadata_batch_link_tail(grpc_metadata_batch *batch,
-                                          grpc_linked_mdelem *storage)
+grpc_error* grpc_metadata_batch_link_tail(grpc_metadata_batch* batch,
+                                          grpc_linked_mdelem* storage)
     GRPC_MUST_USE_RESULT;
-=======
-grpc_error* grpc_metadata_batch_link_tail(
-    grpc_exec_ctx* exec_ctx, grpc_metadata_batch* batch,
-    grpc_linked_mdelem* storage) GRPC_MUST_USE_RESULT;
->>>>>>> d9da7387
 
 /** Add \a elem_to_add as the first element in \a batch, using
     \a storage as backing storage for the linked list element.
@@ -135,30 +99,18 @@
     lifetime of batch. This usually means it should be around
     for the lifetime of the call.
     Takes ownership of \a elem_to_add */
-<<<<<<< HEAD
-grpc_error *grpc_metadata_batch_add_head(
-    grpc_metadata_batch *batch, grpc_linked_mdelem *storage,
+grpc_error* grpc_metadata_batch_add_head(
+    grpc_metadata_batch* batch, grpc_linked_mdelem* storage,
     grpc_mdelem elem_to_add) GRPC_MUST_USE_RESULT;
-=======
-grpc_error* grpc_metadata_batch_add_head(
-    grpc_exec_ctx* exec_ctx, grpc_metadata_batch* batch,
-    grpc_linked_mdelem* storage, grpc_mdelem elem_to_add) GRPC_MUST_USE_RESULT;
->>>>>>> d9da7387
 /** Add \a elem_to_add as the last element in \a batch, using
     \a storage as backing storage for the linked list element.
     \a storage is owned by the caller and must survive for the
     lifetime of batch. This usually means it should be around
     for the lifetime of the call.
     Takes ownership of \a elem_to_add */
-<<<<<<< HEAD
-grpc_error *grpc_metadata_batch_add_tail(
-    grpc_metadata_batch *batch, grpc_linked_mdelem *storage,
+grpc_error* grpc_metadata_batch_add_tail(
+    grpc_metadata_batch* batch, grpc_linked_mdelem* storage,
     grpc_mdelem elem_to_add) GRPC_MUST_USE_RESULT;
-=======
-grpc_error* grpc_metadata_batch_add_tail(
-    grpc_exec_ctx* exec_ctx, grpc_metadata_batch* batch,
-    grpc_linked_mdelem* storage, grpc_mdelem elem_to_add) GRPC_MUST_USE_RESULT;
->>>>>>> d9da7387
 
 grpc_error* grpc_attach_md_to_error(grpc_error* src, grpc_mdelem md);
 
@@ -175,18 +127,10 @@
   { GRPC_ERROR_NONE, GRPC_MDNULL }
 
 typedef grpc_filtered_mdelem (*grpc_metadata_batch_filter_func)(
-<<<<<<< HEAD
-    void *user_data, grpc_mdelem elem);
-grpc_error *grpc_metadata_batch_filter(
-    grpc_metadata_batch *batch, grpc_metadata_batch_filter_func func,
-    void *user_data, const char *composite_error_string) GRPC_MUST_USE_RESULT;
-=======
-    grpc_exec_ctx* exec_ctx, void* user_data, grpc_mdelem elem);
+    void* user_data, grpc_mdelem elem);
 grpc_error* grpc_metadata_batch_filter(
-    grpc_exec_ctx* exec_ctx, grpc_metadata_batch* batch,
-    grpc_metadata_batch_filter_func func, void* user_data,
-    const char* composite_error_string) GRPC_MUST_USE_RESULT;
->>>>>>> d9da7387
+    grpc_metadata_batch* batch, grpc_metadata_batch_filter_func func,
+    void* user_data, const char* composite_error_string) GRPC_MUST_USE_RESULT;
 
 #ifndef NDEBUG
 void grpc_metadata_batch_assert_ok(grpc_metadata_batch* comd);
