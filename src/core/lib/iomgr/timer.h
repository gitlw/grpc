--- conflicted
+++ resolved
@@ -86,14 +86,9 @@
    *next is never guaranteed to be updated on any given execution; however,
    with high probability at least one thread in the system will see an update
    at any time slice. */
-<<<<<<< HEAD
-bool grpc_timer_check(grpc_exec_ctx *exec_ctx, grpc_millis *next);
+grpc_timer_check_result grpc_timer_check(grpc_exec_ctx *exec_ctx,
+                                         grpc_millis *next);
 void grpc_timer_list_init(grpc_exec_ctx *exec_ctx);
-=======
-grpc_timer_check_result grpc_timer_check(grpc_exec_ctx *exec_ctx,
-                                         gpr_timespec now, gpr_timespec *next);
-void grpc_timer_list_init(gpr_timespec now);
->>>>>>> 4708a21c
 void grpc_timer_list_shutdown(grpc_exec_ctx *exec_ctx);
 
 /* Consume a kick issued by grpc_kick_poller */
