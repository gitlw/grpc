/*
 *
 * Copyright 2015, Google Inc.
 * All rights reserved.
 *
 * Redistribution and use in source and binary forms, with or without
 * modification, are permitted provided that the following conditions are
 * met:
 *
 *     * Redistributions of source code must retain the above copyright
 * notice, this list of conditions and the following disclaimer.
 *     * Redistributions in binary form must reproduce the above
 * copyright notice, this list of conditions and the following disclaimer
 * in the documentation and/or other materials provided with the
 * distribution.
 *     * Neither the name of Google Inc. nor the names of its
 * contributors may be used to endorse or promote products derived from
 * this software without specific prior written permission.
 *
 * THIS SOFTWARE IS PROVIDED BY THE COPYRIGHT HOLDERS AND CONTRIBUTORS
 * "AS IS" AND ANY EXPRESS OR IMPLIED WARRANTIES, INCLUDING, BUT NOT
 * LIMITED TO, THE IMPLIED WARRANTIES OF MERCHANTABILITY AND FITNESS FOR
 * A PARTICULAR PURPOSE ARE DISCLAIMED. IN NO EVENT SHALL THE COPYRIGHT
 * OWNER OR CONTRIBUTORS BE LIABLE FOR ANY DIRECT, INDIRECT, INCIDENTAL,
 * SPECIAL, EXEMPLARY, OR CONSEQUENTIAL DAMAGES (INCLUDING, BUT NOT
 * LIMITED TO, PROCUREMENT OF SUBSTITUTE GOODS OR SERVICES; LOSS OF USE,
 * DATA, OR PROFITS; OR BUSINESS INTERRUPTION) HOWEVER CAUSED AND ON ANY
 * THEORY OF LIABILITY, WHETHER IN CONTRACT, STRICT LIABILITY, OR TORT
 * (INCLUDING NEGLIGENCE OR OTHERWISE) ARISING IN ANY WAY OUT OF THE USE
 * OF THIS SOFTWARE, EVEN IF ADVISED OF THE POSSIBILITY OF SUCH DAMAGE.
 *
 */

#include "src/core/lib/iomgr/executor.h"

#include <string.h>

#include <grpc/support/alloc.h>
#include <grpc/support/cpu.h>
#include <grpc/support/log.h>
#include <grpc/support/sync.h>
#include <grpc/support/thd.h>
#include <grpc/support/tls.h>
#include <grpc/support/useful.h>

#include "src/core/lib/iomgr/exec_ctx.h"
#include "src/core/lib/support/spinlock.h"

#define MAX_DEPTH 2

typedef struct {
  gpr_mu mu;
  gpr_cv cv;
  grpc_closure_list elems;
  size_t depth;
  bool shutdown;
  gpr_thd_id id;
} thread_state;

static thread_state *g_thread_state;
static size_t g_max_threads;
static gpr_atm g_cur_threads;
static gpr_spinlock g_adding_thread_lock = GPR_SPINLOCK_STATIC_INITIALIZER;

GPR_TLS_DECL(g_this_thread_state);

static void executor_thread(void *arg);

static size_t run_closures(grpc_exec_ctx *exec_ctx, grpc_closure_list list) {
  size_t n = 0;

  grpc_closure *c = list.head;
  while (c != NULL) {
    grpc_closure *next = c->next_data.next;
    grpc_error *error = c->error_data.error;
#ifndef NDEBUG
    c->scheduled = false;
#endif
    c->cb(exec_ctx, c->cb_arg, error);
    GRPC_ERROR_UNREF(error);
    c = next;
  }

  return n;
}

bool grpc_executor_is_threaded() {
  return gpr_atm_no_barrier_load(&g_cur_threads) > 0;
}

void grpc_executor_set_threading(grpc_exec_ctx *exec_ctx, bool threading) {
  gpr_atm cur_threads = gpr_atm_no_barrier_load(&g_cur_threads);
  if (threading) {
    if (cur_threads > 0) return;
    g_max_threads = GPR_MAX(1, 2 * gpr_cpu_num_cores());
    gpr_atm_no_barrier_store(&g_cur_threads, 1);
    gpr_tls_init(&g_this_thread_state);
    g_thread_state = gpr_zalloc(sizeof(thread_state) * g_max_threads);
    for (size_t i = 0; i < g_max_threads; i++) {
      gpr_mu_init(&g_thread_state[i].mu);
      gpr_cv_init(&g_thread_state[i].cv);
      g_thread_state[i].elems = (grpc_closure_list)GRPC_CLOSURE_LIST_INIT;
    }

    gpr_thd_options opt = gpr_thd_options_default();
    gpr_thd_options_set_joinable(&opt);
    gpr_thd_new(&g_thread_state[0].id, executor_thread, &g_thread_state[0],
                &opt);
  } else {
    if (cur_threads == 0) return;
    for (size_t i = 0; i < g_max_threads; i++) {
      gpr_mu_lock(&g_thread_state[i].mu);
      g_thread_state[i].shutdown = true;
      gpr_cv_signal(&g_thread_state[i].cv);
      gpr_mu_unlock(&g_thread_state[i].mu);
    }
    /* ensure no thread is adding a new thread... once this is past, then
       no thread will try to add a new one either (since shutdown is true) */
    gpr_spinlock_lock(&g_adding_thread_lock);
    gpr_spinlock_unlock(&g_adding_thread_lock);
    for (gpr_atm i = 0; i < g_cur_threads; i++) {
      gpr_thd_join(g_thread_state[i].id);
    }
    gpr_atm_no_barrier_store(&g_cur_threads, 0);
    for (size_t i = 0; i < g_max_threads; i++) {
      gpr_mu_destroy(&g_thread_state[i].mu);
      gpr_cv_destroy(&g_thread_state[i].cv);
      run_closures(exec_ctx, g_thread_state[i].elems);
    }
    gpr_free(g_thread_state);
    gpr_tls_destroy(&g_this_thread_state);
  }
}

void grpc_executor_init(grpc_exec_ctx *exec_ctx) {
  gpr_atm_no_barrier_store(&g_cur_threads, 0);
  grpc_executor_set_threading(exec_ctx, true);
}

void grpc_executor_shutdown(grpc_exec_ctx *exec_ctx) {
  grpc_executor_set_threading(exec_ctx, false);
}

static void executor_thread(void *arg) {
  thread_state *ts = arg;
  gpr_tls_set(&g_this_thread_state, (intptr_t)ts);

  grpc_exec_ctx exec_ctx =
      GRPC_EXEC_CTX_INITIALIZER(0, grpc_never_ready_to_finish, NULL);

  size_t subtract_depth = 0;
  for (;;) {
    gpr_mu_lock(&ts->mu);
    ts->depth -= subtract_depth;
    while (grpc_closure_list_empty(ts->elems) && !ts->shutdown) {
      gpr_cv_wait(&ts->cv, &ts->mu, gpr_inf_future(GPR_CLOCK_REALTIME));
    }
    if (ts->shutdown) {
      gpr_mu_unlock(&ts->mu);
      break;
    }
    grpc_closure_list exec = ts->elems;
    ts->elems = (grpc_closure_list)GRPC_CLOSURE_LIST_INIT;
    gpr_mu_unlock(&ts->mu);

    subtract_depth = run_closures(&exec_ctx, exec);
    grpc_exec_ctx_flush(&exec_ctx);
  }
  grpc_exec_ctx_finish(&exec_ctx);
}

static void executor_push(grpc_exec_ctx *exec_ctx, grpc_closure *closure,
                          grpc_error *error) {
  size_t cur_thread_count = (size_t)gpr_atm_no_barrier_load(&g_cur_threads);
  if (cur_thread_count == 0) {
    grpc_closure_list_append(&exec_ctx->closure_list, closure, error);
    return;
  }
  thread_state *ts = (thread_state *)gpr_tls_get(&g_this_thread_state);
  if (ts == NULL) {
    ts = &g_thread_state[GPR_HASH_POINTER(exec_ctx, cur_thread_count)];
  }
  gpr_mu_lock(&ts->mu);
  if (grpc_closure_list_empty(ts->elems)) {
    gpr_cv_signal(&ts->cv);
  }
  grpc_closure_list_append(&ts->elems, closure, error);
  ts->depth++;
  bool try_new_thread = ts->depth > MAX_DEPTH &&
                        cur_thread_count < g_max_threads && !ts->shutdown;
  if (try_new_thread && gpr_spinlock_trylock(&g_adding_thread_lock)) {
    gpr_mu_unlock(&ts->mu);
    cur_thread_count = (size_t)gpr_atm_no_barrier_load(&g_cur_threads);
    if (cur_thread_count < g_max_threads) {
<<<<<<< HEAD
      gpr_log(GPR_DEBUG, "Creating internal grpc thread #%" PRIdPTR,
              cur_thread_count + 1);
=======
>>>>>>> 71005b16
      gpr_atm_no_barrier_store(&g_cur_threads, cur_thread_count + 1);

      gpr_thd_options opt = gpr_thd_options_default();
      gpr_thd_options_set_joinable(&opt);
      gpr_thd_new(&g_thread_state[cur_thread_count].id, executor_thread,
                  &g_thread_state[cur_thread_count], &opt);
    }
    gpr_spinlock_unlock(&g_adding_thread_lock);
  } else {
    gpr_mu_unlock(&ts->mu);
  }
}

static const grpc_closure_scheduler_vtable executor_vtable = {
    executor_push, executor_push, "executor"};
static grpc_closure_scheduler executor_scheduler = {&executor_vtable};
grpc_closure_scheduler *grpc_executor_scheduler = &executor_scheduler;<|MERGE_RESOLUTION|>--- conflicted
+++ resolved
@@ -192,11 +192,6 @@
     gpr_mu_unlock(&ts->mu);
     cur_thread_count = (size_t)gpr_atm_no_barrier_load(&g_cur_threads);
     if (cur_thread_count < g_max_threads) {
-<<<<<<< HEAD
-      gpr_log(GPR_DEBUG, "Creating internal grpc thread #%" PRIdPTR,
-              cur_thread_count + 1);
-=======
->>>>>>> 71005b16
       gpr_atm_no_barrier_store(&g_cur_threads, cur_thread_count + 1);
 
       gpr_thd_options opt = gpr_thd_options_default();
