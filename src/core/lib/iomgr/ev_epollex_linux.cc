--- conflicted
+++ resolved
@@ -1449,13 +1449,7 @@
  * NULL */
 const grpc_event_engine_vtable* grpc_init_epollex_linux(
     bool explicitly_requested) {
-<<<<<<< HEAD
-  gpr_log(GPR_ERROR,
-          "Skipping epollex because GRPC_LINUX_EPOLL is not defined.");
   return nullptr;
-=======
-  return NULL;
->>>>>>> f526a216
 }
 #endif /* defined(GRPC_POSIX_SOCKET) */
 
