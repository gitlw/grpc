--- conflicted
+++ resolved
@@ -92,22 +92,12 @@
 #define GRPC_ARG_CHANNEL_CREDENTIALS "grpc.channel_credentials"
 
 typedef struct {
-<<<<<<< HEAD
-  void (*destruct)(grpc_channel_credentials *c);
+  void (*destruct)(grpc_channel_credentials* c);
 
   grpc_security_status (*create_security_connector)(
-      grpc_channel_credentials *c, grpc_call_credentials *call_creds,
-      const char *target, const grpc_channel_args *args,
-      grpc_channel_security_connector **sc, grpc_channel_args **new_args);
-=======
-  void (*destruct)(grpc_exec_ctx* exec_ctx, grpc_channel_credentials* c);
-
-  grpc_security_status (*create_security_connector)(
-      grpc_exec_ctx* exec_ctx, grpc_channel_credentials* c,
-      grpc_call_credentials* call_creds, const char* target,
-      const grpc_channel_args* args, grpc_channel_security_connector** sc,
-      grpc_channel_args** new_args);
->>>>>>> d9da7387
+      grpc_channel_credentials* c, grpc_call_credentials* call_creds,
+      const char* target, const grpc_channel_args* args,
+      grpc_channel_security_connector** sc, grpc_channel_args** new_args);
 
   grpc_channel_credentials* (*duplicate_without_call_credentials)(
       grpc_channel_credentials* c);
@@ -119,31 +109,18 @@
   gpr_refcount refcount;
 };
 
-<<<<<<< HEAD
-grpc_channel_credentials *grpc_channel_credentials_ref(
-    grpc_channel_credentials *creds);
-void grpc_channel_credentials_unref(grpc_channel_credentials *creds);
-=======
 grpc_channel_credentials* grpc_channel_credentials_ref(
     grpc_channel_credentials* creds);
-void grpc_channel_credentials_unref(grpc_exec_ctx* exec_ctx,
-                                    grpc_channel_credentials* creds);
->>>>>>> d9da7387
+void grpc_channel_credentials_unref(grpc_channel_credentials* creds);
 
 /* Creates a security connector for the channel. May also create new channel
    args for the channel to be used in place of the passed in const args if
    returned non NULL. In that case the caller is responsible for destroying
    new_args after channel creation. */
 grpc_security_status grpc_channel_credentials_create_security_connector(
-<<<<<<< HEAD
-    grpc_channel_credentials *creds, const char *target,
-    const grpc_channel_args *args, grpc_channel_security_connector **sc,
-    grpc_channel_args **new_args);
-=======
-    grpc_exec_ctx* exec_ctx, grpc_channel_credentials* creds,
-    const char* target, const grpc_channel_args* args,
-    grpc_channel_security_connector** sc, grpc_channel_args** new_args);
->>>>>>> d9da7387
+    grpc_channel_credentials* creds, const char* target,
+    const grpc_channel_args* args, grpc_channel_security_connector** sc,
+    grpc_channel_args** new_args);
 
 /* Creates a version of the channel credentials without any attached call
    credentials. This can be used in order to open a channel to a non-trusted
@@ -178,41 +155,21 @@
 void grpc_credentials_mdelem_array_append(grpc_credentials_mdelem_array* dst,
                                           grpc_credentials_mdelem_array* src);
 
-<<<<<<< HEAD
-void grpc_credentials_mdelem_array_destroy(grpc_credentials_mdelem_array *list);
-=======
-void grpc_credentials_mdelem_array_destroy(grpc_exec_ctx* exec_ctx,
-                                           grpc_credentials_mdelem_array* list);
->>>>>>> d9da7387
+void grpc_credentials_mdelem_array_destroy(grpc_credentials_mdelem_array* list);
 
 /* --- grpc_call_credentials. --- */
 
 typedef struct {
-<<<<<<< HEAD
-  void (*destruct)(grpc_call_credentials *c);
-  bool (*get_request_metadata)(grpc_call_credentials *c,
-                               grpc_polling_entity *pollent,
-                               grpc_auth_metadata_context context,
-                               grpc_credentials_mdelem_array *md_array,
-                               grpc_closure *on_request_metadata,
-                               grpc_error **error);
-  void (*cancel_get_request_metadata)(grpc_call_credentials *c,
-                                      grpc_credentials_mdelem_array *md_array,
-                                      grpc_error *error);
-=======
-  void (*destruct)(grpc_exec_ctx* exec_ctx, grpc_call_credentials* c);
-  bool (*get_request_metadata)(grpc_exec_ctx* exec_ctx,
-                               grpc_call_credentials* c,
+  void (*destruct)(grpc_call_credentials* c);
+  bool (*get_request_metadata)(grpc_call_credentials* c,
                                grpc_polling_entity* pollent,
                                grpc_auth_metadata_context context,
                                grpc_credentials_mdelem_array* md_array,
                                grpc_closure* on_request_metadata,
                                grpc_error** error);
-  void (*cancel_get_request_metadata)(grpc_exec_ctx* exec_ctx,
-                                      grpc_call_credentials* c,
+  void (*cancel_get_request_metadata)(grpc_call_credentials* c,
                                       grpc_credentials_mdelem_array* md_array,
                                       grpc_error* error);
->>>>>>> d9da7387
 } grpc_call_credentials_vtable;
 
 struct grpc_call_credentials {
@@ -221,67 +178,36 @@
   gpr_refcount refcount;
 };
 
-<<<<<<< HEAD
-grpc_call_credentials *grpc_call_credentials_ref(grpc_call_credentials *creds);
-void grpc_call_credentials_unref(grpc_call_credentials *creds);
-=======
 grpc_call_credentials* grpc_call_credentials_ref(grpc_call_credentials* creds);
-void grpc_call_credentials_unref(grpc_exec_ctx* exec_ctx,
-                                 grpc_call_credentials* creds);
->>>>>>> d9da7387
+void grpc_call_credentials_unref(grpc_call_credentials* creds);
 
 /// Returns true if completed synchronously, in which case \a error will
 /// be set to indicate the result.  Otherwise, \a on_request_metadata will
 /// be invoked asynchronously when complete.  \a md_array will be populated
 /// with the resulting metadata once complete.
 bool grpc_call_credentials_get_request_metadata(
-<<<<<<< HEAD
-    grpc_call_credentials *creds, grpc_polling_entity *pollent,
-    grpc_auth_metadata_context context, grpc_credentials_mdelem_array *md_array,
-    grpc_closure *on_request_metadata, grpc_error **error);
-=======
-    grpc_exec_ctx* exec_ctx, grpc_call_credentials* creds,
-    grpc_polling_entity* pollent, grpc_auth_metadata_context context,
-    grpc_credentials_mdelem_array* md_array, grpc_closure* on_request_metadata,
-    grpc_error** error);
->>>>>>> d9da7387
+    grpc_call_credentials* creds, grpc_polling_entity* pollent,
+    grpc_auth_metadata_context context, grpc_credentials_mdelem_array* md_array,
+    grpc_closure* on_request_metadata, grpc_error** error);
 
 /// Cancels a pending asynchronous operation started by
 /// grpc_call_credentials_get_request_metadata() with the corresponding
 /// value of \a md_array.
 void grpc_call_credentials_cancel_get_request_metadata(
-<<<<<<< HEAD
-    grpc_call_credentials *c, grpc_credentials_mdelem_array *md_array,
-    grpc_error *error);
-
-/* Metadata-only credentials with the specified key and value where
-   asynchronicity can be simulated for testing. */
-grpc_call_credentials *grpc_md_only_test_credentials_create(
-    const char *md_key, const char *md_value, bool is_async);
-=======
-    grpc_exec_ctx* exec_ctx, grpc_call_credentials* c,
-    grpc_credentials_mdelem_array* md_array, grpc_error* error);
+    grpc_call_credentials* c, grpc_credentials_mdelem_array* md_array,
+    grpc_error* error);
 
 /* Metadata-only credentials with the specified key and value where
    asynchronicity can be simulated for testing. */
 grpc_call_credentials* grpc_md_only_test_credentials_create(
-    grpc_exec_ctx* exec_ctx, const char* md_key, const char* md_value,
-    bool is_async);
->>>>>>> d9da7387
+    const char* md_key, const char* md_value, bool is_async);
 
 /* --- grpc_server_credentials. --- */
 
 typedef struct {
-<<<<<<< HEAD
-  void (*destruct)(grpc_server_credentials *c);
+  void (*destruct)(grpc_server_credentials* c);
   grpc_security_status (*create_security_connector)(
-      grpc_server_credentials *c, grpc_server_security_connector **sc);
-=======
-  void (*destruct)(grpc_exec_ctx* exec_ctx, grpc_server_credentials* c);
-  grpc_security_status (*create_security_connector)(
-      grpc_exec_ctx* exec_ctx, grpc_server_credentials* c,
-      grpc_server_security_connector** sc);
->>>>>>> d9da7387
+      grpc_server_credentials* c, grpc_server_security_connector** sc);
 } grpc_server_credentials_vtable;
 
 struct grpc_server_credentials {
@@ -292,22 +218,12 @@
 };
 
 grpc_security_status grpc_server_credentials_create_security_connector(
-<<<<<<< HEAD
-    grpc_server_credentials *creds, grpc_server_security_connector **sc);
-=======
-    grpc_exec_ctx* exec_ctx, grpc_server_credentials* creds,
-    grpc_server_security_connector** sc);
->>>>>>> d9da7387
+    grpc_server_credentials* creds, grpc_server_security_connector** sc);
 
 grpc_server_credentials* grpc_server_credentials_ref(
     grpc_server_credentials* creds);
 
-<<<<<<< HEAD
-void grpc_server_credentials_unref(grpc_server_credentials *creds);
-=======
-void grpc_server_credentials_unref(grpc_exec_ctx* exec_ctx,
-                                   grpc_server_credentials* creds);
->>>>>>> d9da7387
+void grpc_server_credentials_unref(grpc_server_credentials* creds);
 
 #define GRPC_SERVER_CREDENTIALS_ARG "grpc.server_credentials"
 
@@ -327,11 +243,7 @@
     grpc_call_credentials* creds);
 
 void grpc_credentials_metadata_request_destroy(
-<<<<<<< HEAD
-    grpc_credentials_metadata_request *r);
-=======
-    grpc_exec_ctx* exec_ctx, grpc_credentials_metadata_request* r);
->>>>>>> d9da7387
+    grpc_credentials_metadata_request* r);
 
 #ifdef __cplusplus
 }
