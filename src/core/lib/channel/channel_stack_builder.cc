/*
 *
 * Copyright 2016 gRPC authors.
 *
 * Licensed under the Apache License, Version 2.0 (the "License");
 * you may not use this file except in compliance with the License.
 * You may obtain a copy of the License at
 *
 *     http://www.apache.org/licenses/LICENSE-2.0
 *
 * Unless required by applicable law or agreed to in writing, software
 * distributed under the License is distributed on an "AS IS" BASIS,
 * WITHOUT WARRANTIES OR CONDITIONS OF ANY KIND, either express or implied.
 * See the License for the specific language governing permissions and
 * limitations under the License.
 *
 */

#include "src/core/lib/channel/channel_stack_builder.h"

#include <string.h>

#include <grpc/support/alloc.h>
#include <grpc/support/string_util.h>

grpc_tracer_flag grpc_trace_channel_stack_builder =
    GRPC_TRACER_INITIALIZER(false, "channel_stack_builder");

typedef struct filter_node {
  struct filter_node* next;
  struct filter_node* prev;
  const grpc_channel_filter* filter;
  grpc_post_filter_create_init_func init;
  void* init_arg;
} filter_node;

struct grpc_channel_stack_builder {
  // sentinel nodes for filters that have been added
  filter_node begin;
  filter_node end;
  // various set/get-able parameters
  grpc_channel_args* args;
  grpc_transport* transport;
  char* target;
  const char* name;
};

struct grpc_channel_stack_builder_iterator {
  grpc_channel_stack_builder* builder;
  filter_node* node;
};

grpc_channel_stack_builder* grpc_channel_stack_builder_create(void) {
  grpc_channel_stack_builder* b =
      (grpc_channel_stack_builder*)gpr_zalloc(sizeof(*b));

  b->begin.filter = nullptr;
  b->end.filter = nullptr;
  b->begin.next = &b->end;
  b->begin.prev = &b->end;
  b->end.next = &b->begin;
  b->end.prev = &b->begin;

  return b;
}

void grpc_channel_stack_builder_set_target(grpc_channel_stack_builder* b,
                                           const char* target) {
  gpr_free(b->target);
  b->target = gpr_strdup(target);
}

const char* grpc_channel_stack_builder_get_target(
    grpc_channel_stack_builder* b) {
  return b->target;
}

static grpc_channel_stack_builder_iterator* create_iterator_at_filter_node(
    grpc_channel_stack_builder* builder, filter_node* node) {
  grpc_channel_stack_builder_iterator* it =
      (grpc_channel_stack_builder_iterator*)gpr_malloc(sizeof(*it));
  it->builder = builder;
  it->node = node;
  return it;
}

void grpc_channel_stack_builder_iterator_destroy(
    grpc_channel_stack_builder_iterator* it) {
  gpr_free(it);
}

grpc_channel_stack_builder_iterator*
grpc_channel_stack_builder_create_iterator_at_first(
    grpc_channel_stack_builder* builder) {
  return create_iterator_at_filter_node(builder, &builder->begin);
}

grpc_channel_stack_builder_iterator*
grpc_channel_stack_builder_create_iterator_at_last(
    grpc_channel_stack_builder* builder) {
  return create_iterator_at_filter_node(builder, &builder->end);
}

bool grpc_channel_stack_builder_iterator_is_end(
    grpc_channel_stack_builder_iterator* iterator) {
  return iterator->node == &iterator->builder->end;
}

const char* grpc_channel_stack_builder_iterator_filter_name(
    grpc_channel_stack_builder_iterator* iterator) {
  if (iterator->node->filter == nullptr) return nullptr;
  return iterator->node->filter->name;
}

bool grpc_channel_stack_builder_move_next(
    grpc_channel_stack_builder_iterator* iterator) {
  if (iterator->node == &iterator->builder->end) return false;
  iterator->node = iterator->node->next;
  return true;
}

bool grpc_channel_stack_builder_move_prev(
    grpc_channel_stack_builder_iterator* iterator) {
  if (iterator->node == &iterator->builder->begin) return false;
  iterator->node = iterator->node->prev;
  return true;
}

grpc_channel_stack_builder_iterator* grpc_channel_stack_builder_iterator_find(
    grpc_channel_stack_builder* builder, const char* filter_name) {
  GPR_ASSERT(filter_name != nullptr);
  grpc_channel_stack_builder_iterator* it =
      grpc_channel_stack_builder_create_iterator_at_first(builder);
  while (grpc_channel_stack_builder_move_next(it)) {
    if (grpc_channel_stack_builder_iterator_is_end(it)) break;
    const char* filter_name_at_it =
        grpc_channel_stack_builder_iterator_filter_name(it);
    if (strcmp(filter_name, filter_name_at_it) == 0) break;
  }
  return it;
}

bool grpc_channel_stack_builder_move_prev(
    grpc_channel_stack_builder_iterator* iterator);

void grpc_channel_stack_builder_set_name(grpc_channel_stack_builder* builder,
                                         const char* name) {
  GPR_ASSERT(builder->name == nullptr);
  builder->name = name;
}

void grpc_channel_stack_builder_set_channel_arguments(
<<<<<<< HEAD
    grpc_channel_stack_builder* builder, const grpc_channel_args* args) {
  if (builder->args != NULL) {
    grpc_channel_args_destroy(builder->args);
=======
    grpc_exec_ctx* exec_ctx, grpc_channel_stack_builder* builder,
    const grpc_channel_args* args) {
  if (builder->args != nullptr) {
    grpc_channel_args_destroy(exec_ctx, builder->args);
>>>>>>> 82c8f945
  }
  builder->args = grpc_channel_args_copy(args);
}

void grpc_channel_stack_builder_set_transport(
    grpc_channel_stack_builder* builder, grpc_transport* transport) {
  GPR_ASSERT(builder->transport == nullptr);
  builder->transport = transport;
}

grpc_transport* grpc_channel_stack_builder_get_transport(
    grpc_channel_stack_builder* builder) {
  return builder->transport;
}

const grpc_channel_args* grpc_channel_stack_builder_get_channel_arguments(
    grpc_channel_stack_builder* builder) {
  return builder->args;
}

bool grpc_channel_stack_builder_append_filter(
    grpc_channel_stack_builder* builder, const grpc_channel_filter* filter,
    grpc_post_filter_create_init_func post_init_func, void* user_data) {
  grpc_channel_stack_builder_iterator* it =
      grpc_channel_stack_builder_create_iterator_at_last(builder);
  bool ok = grpc_channel_stack_builder_add_filter_before(
      it, filter, post_init_func, user_data);
  grpc_channel_stack_builder_iterator_destroy(it);
  return ok;
}

bool grpc_channel_stack_builder_remove_filter(
    grpc_channel_stack_builder* builder, const char* filter_name) {
  grpc_channel_stack_builder_iterator* it =
      grpc_channel_stack_builder_iterator_find(builder, filter_name);
  if (grpc_channel_stack_builder_iterator_is_end(it)) {
    grpc_channel_stack_builder_iterator_destroy(it);
    return false;
  }
  it->node->prev->next = it->node->next;
  it->node->next->prev = it->node->prev;
  gpr_free(it->node);
  grpc_channel_stack_builder_iterator_destroy(it);
  return true;
}

bool grpc_channel_stack_builder_prepend_filter(
    grpc_channel_stack_builder* builder, const grpc_channel_filter* filter,
    grpc_post_filter_create_init_func post_init_func, void* user_data) {
  grpc_channel_stack_builder_iterator* it =
      grpc_channel_stack_builder_create_iterator_at_first(builder);
  bool ok = grpc_channel_stack_builder_add_filter_after(
      it, filter, post_init_func, user_data);
  grpc_channel_stack_builder_iterator_destroy(it);
  return ok;
}

static void add_after(filter_node* before, const grpc_channel_filter* filter,
                      grpc_post_filter_create_init_func post_init_func,
                      void* user_data) {
  filter_node* new_node = (filter_node*)gpr_malloc(sizeof(*new_node));
  new_node->next = before->next;
  new_node->prev = before;
  new_node->next->prev = new_node->prev->next = new_node;
  new_node->filter = filter;
  new_node->init = post_init_func;
  new_node->init_arg = user_data;
}

bool grpc_channel_stack_builder_add_filter_before(
    grpc_channel_stack_builder_iterator* iterator,
    const grpc_channel_filter* filter,
    grpc_post_filter_create_init_func post_init_func, void* user_data) {
  if (iterator->node == &iterator->builder->begin) return false;
  add_after(iterator->node->prev, filter, post_init_func, user_data);
  return true;
}

bool grpc_channel_stack_builder_add_filter_after(
    grpc_channel_stack_builder_iterator* iterator,
    const grpc_channel_filter* filter,
    grpc_post_filter_create_init_func post_init_func, void* user_data) {
  if (iterator->node == &iterator->builder->end) return false;
  add_after(iterator->node, filter, post_init_func, user_data);
  return true;
}

void grpc_channel_stack_builder_destroy(grpc_channel_stack_builder* builder) {
  filter_node* p = builder->begin.next;
  while (p != &builder->end) {
    filter_node* next = p->next;
    gpr_free(p);
    p = next;
  }
<<<<<<< HEAD
  if (builder->args != NULL) {
    grpc_channel_args_destroy(builder->args);
=======
  if (builder->args != nullptr) {
    grpc_channel_args_destroy(exec_ctx, builder->args);
>>>>>>> 82c8f945
  }
  gpr_free(builder->target);
  gpr_free(builder);
}

grpc_error* grpc_channel_stack_builder_finish(
    grpc_channel_stack_builder* builder, size_t prefix_bytes, int initial_refs,
    grpc_iomgr_cb_func destroy, void* destroy_arg, void** result) {
  // count the number of filters
  size_t num_filters = 0;
  for (filter_node* p = builder->begin.next; p != &builder->end; p = p->next) {
    num_filters++;
  }

  // create an array of filters
  const grpc_channel_filter** filters =
      (const grpc_channel_filter**)gpr_malloc(sizeof(*filters) * num_filters);
  size_t i = 0;
  for (filter_node* p = builder->begin.next; p != &builder->end; p = p->next) {
    filters[i++] = p->filter;
  }

  // calculate the size of the channel stack
  size_t channel_stack_size = grpc_channel_stack_size(filters, num_filters);

  // allocate memory, with prefix_bytes followed by channel_stack_size
  *result = gpr_zalloc(prefix_bytes + channel_stack_size);
  // fetch a pointer to the channel stack
  grpc_channel_stack* channel_stack =
      (grpc_channel_stack*)((char*)(*result) + prefix_bytes);
  // and initialize it
  grpc_error* error = grpc_channel_stack_init(
<<<<<<< HEAD
      initial_refs, destroy, destroy_arg == NULL ? *result : destroy_arg,
      filters, num_filters, builder->args, builder->transport, builder->name,
      channel_stack);
=======
      exec_ctx, initial_refs, destroy,
      destroy_arg == nullptr ? *result : destroy_arg, filters, num_filters,
      builder->args, builder->transport, builder->name, channel_stack);
>>>>>>> 82c8f945

  if (error != GRPC_ERROR_NONE) {
    grpc_channel_stack_destroy(channel_stack);
    gpr_free(*result);
    *result = nullptr;
  } else {
    // run post-initialization functions
    i = 0;
    for (filter_node* p = builder->begin.next; p != &builder->end;
         p = p->next) {
      if (p->init != nullptr) {
        p->init(channel_stack, grpc_channel_stack_element(channel_stack, i),
                p->init_arg);
      }
      i++;
    }
  }

  grpc_channel_stack_builder_destroy(builder);
  gpr_free((grpc_channel_filter**)filters);

  return error;
}<|MERGE_RESOLUTION|>--- conflicted
+++ resolved
@@ -150,16 +150,9 @@
 }
 
 void grpc_channel_stack_builder_set_channel_arguments(
-<<<<<<< HEAD
     grpc_channel_stack_builder* builder, const grpc_channel_args* args) {
-  if (builder->args != NULL) {
+  if (builder->args != nullptr) {
     grpc_channel_args_destroy(builder->args);
-=======
-    grpc_exec_ctx* exec_ctx, grpc_channel_stack_builder* builder,
-    const grpc_channel_args* args) {
-  if (builder->args != nullptr) {
-    grpc_channel_args_destroy(exec_ctx, builder->args);
->>>>>>> 82c8f945
   }
   builder->args = grpc_channel_args_copy(args);
 }
@@ -254,13 +247,8 @@
     gpr_free(p);
     p = next;
   }
-<<<<<<< HEAD
-  if (builder->args != NULL) {
+  if (builder->args != nullptr) {
     grpc_channel_args_destroy(builder->args);
-=======
-  if (builder->args != nullptr) {
-    grpc_channel_args_destroy(exec_ctx, builder->args);
->>>>>>> 82c8f945
   }
   gpr_free(builder->target);
   gpr_free(builder);
@@ -293,15 +281,9 @@
       (grpc_channel_stack*)((char*)(*result) + prefix_bytes);
   // and initialize it
   grpc_error* error = grpc_channel_stack_init(
-<<<<<<< HEAD
-      initial_refs, destroy, destroy_arg == NULL ? *result : destroy_arg,
+      initial_refs, destroy, destroy_arg == nullptr ? *result : destroy_arg,
       filters, num_filters, builder->args, builder->transport, builder->name,
       channel_stack);
-=======
-      exec_ctx, initial_refs, destroy,
-      destroy_arg == nullptr ? *result : destroy_arg, filters, num_filters,
-      builder->args, builder->transport, builder->name, channel_stack);
->>>>>>> 82c8f945
 
   if (error != GRPC_ERROR_NONE) {
     grpc_channel_stack_destroy(channel_stack);
