--- conflicted
+++ resolved
@@ -82,36 +82,20 @@
 }
 #endif
 
-<<<<<<< HEAD
-static void alarm_end_completion(void *arg, grpc_cq_completion *c) {
-  grpc_alarm *alarm = (grpc_alarm *)arg;
-  GRPC_ALARM_UNREF(alarm, "dequeue-end-op");
-}
-
-static void alarm_cb(void *arg, grpc_error *error) {
-  grpc_alarm *alarm = (grpc_alarm *)arg;
-=======
-static void alarm_end_completion(grpc_exec_ctx* exec_ctx, void* arg,
-                                 grpc_cq_completion* c) {
+static void alarm_end_completion(void* arg, grpc_cq_completion* c) {
   grpc_alarm* alarm = (grpc_alarm*)arg;
   GRPC_ALARM_UNREF(alarm, "dequeue-end-op");
 }
 
-static void alarm_cb(grpc_exec_ctx* exec_ctx, void* arg, grpc_error* error) {
+static void alarm_cb(void* arg, grpc_error* error) {
   grpc_alarm* alarm = (grpc_alarm*)arg;
->>>>>>> d9da7387
 
   /* We are queuing an op on completion queue. This means, the alarm's structure
      cannot be destroyed until the op is dequeued. Adding an extra ref
      here and unref'ing when the op is dequeued will achieve this */
   GRPC_ALARM_REF(alarm, "queue-end-op");
-<<<<<<< HEAD
   grpc_cq_end_op(alarm->cq, alarm->tag, error, alarm_end_completion,
-                 (void *)alarm, &alarm->completion);
-=======
-  grpc_cq_end_op(exec_ctx, alarm->cq, alarm->tag, error, alarm_end_completion,
                  (void*)alarm, &alarm->completion);
->>>>>>> d9da7387
 }
 
 grpc_alarm* grpc_alarm_create(void* reserved) {
@@ -131,15 +115,9 @@
   return alarm;
 }
 
-<<<<<<< HEAD
-void grpc_alarm_set(grpc_alarm *alarm, grpc_completion_queue *cq,
-                    gpr_timespec deadline, void *tag, void *reserved) {
-  ExecCtx _local_exec_ctx;
-=======
 void grpc_alarm_set(grpc_alarm* alarm, grpc_completion_queue* cq,
                     gpr_timespec deadline, void* tag, void* reserved) {
-  grpc_exec_ctx exec_ctx = GRPC_EXEC_CTX_INIT;
->>>>>>> d9da7387
+  ExecCtx _local_exec_ctx;
 
   GRPC_CQ_INTERNAL_REF(cq, "alarm");
   alarm->cq = cq;
@@ -151,17 +129,10 @@
   grpc_exec_ctx_finish();
 }
 
-<<<<<<< HEAD
-void grpc_alarm_cancel(grpc_alarm *alarm, void *reserved) {
+void grpc_alarm_cancel(grpc_alarm* alarm, void* reserved) {
   ExecCtx _local_exec_ctx;
   grpc_timer_cancel(&alarm->alarm);
   grpc_exec_ctx_finish();
-=======
-void grpc_alarm_cancel(grpc_alarm* alarm, void* reserved) {
-  grpc_exec_ctx exec_ctx = GRPC_EXEC_CTX_INIT;
-  grpc_timer_cancel(&exec_ctx, &alarm->alarm);
-  grpc_exec_ctx_finish(&exec_ctx);
->>>>>>> d9da7387
 }
 
 void grpc_alarm_destroy(grpc_alarm* alarm, void* reserved) {
