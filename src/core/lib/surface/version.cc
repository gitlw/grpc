/*
 *
 * Copyright 2015 gRPC authors.
 *
 * Licensed under the Apache License, Version 2.0 (the "License");
 * you may not use this file except in compliance with the License.
 * You may obtain a copy of the License at
 *
 *     http://www.apache.org/licenses/LICENSE-2.0
 *
 * Unless required by applicable law or agreed to in writing, software
 * distributed under the License is distributed on an "AS IS" BASIS,
 * WITHOUT WARRANTIES OR CONDITIONS OF ANY KIND, either express or implied.
 * See the License for the specific language governing permissions and
 * limitations under the License.
 *
 */

/* This file is autogenerated from:
   templates/src/core/surface/version.c.template */

#include <grpc/grpc.h>

<<<<<<< HEAD
const char* grpc_version_string(void) { return "6.0.0-dev"; }
=======
const char* grpc_version_string(void) { return "5.0.0"; }
>>>>>>> d45132a2

const char* grpc_g_stands_for(void) { return "glossy"; }<|MERGE_RESOLUTION|>--- conflicted
+++ resolved
@@ -21,10 +21,6 @@
 
 #include <grpc/grpc.h>
 
-<<<<<<< HEAD
 const char* grpc_version_string(void) { return "6.0.0-dev"; }
-=======
-const char* grpc_version_string(void) { return "5.0.0"; }
->>>>>>> d45132a2
 
-const char* grpc_g_stands_for(void) { return "glossy"; }+const char* grpc_g_stands_for(void) { return "glamorous"; }