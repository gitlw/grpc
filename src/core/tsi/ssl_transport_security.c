--- conflicted
+++ resolved
@@ -39,7 +39,6 @@
 #include <grpc/support/sync.h>
 #include <grpc/support/thd.h>
 #include <grpc/support/useful.h>
-#include "src/core/debug/trace.h"
 #include "src/core/tsi/transport_security.h"
 
 #include <openssl/bio.h>
@@ -163,11 +162,7 @@
 /* TODO(jboeuf): Remove when we are past the debugging phase with this code. */
 static void ssl_log_where_info(const SSL* ssl, int where, int flag,
                                const char* msg) {
-<<<<<<< HEAD
-  if ((where & flag) && (grpc_trace_bits & GRPC_TRACE_SSL)) {
-=======
   if ((where & flag) && tsi_tracing_enabled) {
->>>>>>> c2bbb739
     gpr_log(GPR_INFO, "%20.20s - %30.30s  - %5.10s", msg,
             SSL_state_string_long(ssl), SSL_state_string(ssl));
   }
