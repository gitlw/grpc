/*
 * Copyright 2015 gRPC authors.
 *
 * Licensed under the Apache License, Version 2.0 (the "License");
 * you may not use this file except in compliance with the License.
 * You may obtain a copy of the License at
 *
 *     http://www.apache.org/licenses/LICENSE-2.0
 *
 * Unless required by applicable law or agreed to in writing, software
 * distributed under the License is distributed on an "AS IS" BASIS,
 * WITHOUT WARRANTIES OR CONDITIONS OF ANY KIND, either express or implied.
 * See the License for the specific language governing permissions and
 * limitations under the License.
 *
 */

#include <grpcpp/server.h>

#include <cstdlib>
#include <sstream>
#include <utility>

#include <grpc/grpc.h>
#include <grpc/support/alloc.h>
#include <grpc/support/log.h>
#include <grpcpp/completion_queue.h>
#include <grpcpp/generic/async_generic_service.h>
#include <grpcpp/impl/codegen/async_unary_call.h>
#include <grpcpp/impl/codegen/completion_queue_tag.h>
#include <grpcpp/impl/grpc_library.h>
#include <grpcpp/impl/method_handler_impl.h>
#include <grpcpp/impl/rpc_service_method.h>
#include <grpcpp/impl/server_initializer.h>
#include <grpcpp/impl/service_type.h>
#include <grpcpp/security/server_credentials.h>
#include <grpcpp/server_context.h>
#include <grpcpp/support/time.h>

#include "src/core/ext/transport/inproc/inproc_transport.h"
#include "src/core/lib/profiling/timers.h"
#include "src/core/lib/surface/call.h"
#include "src/cpp/client/create_channel_internal.h"
#include "src/cpp/server/health/default_health_check_service.h"
#include "src/cpp/thread_manager/thread_manager.h"

namespace grpc {
namespace {

class DefaultGlobalCallbacks final : public Server::GlobalCallbacks {
 public:
  ~DefaultGlobalCallbacks() override {}
  void PreSynchronousRequest(ServerContext* context) override {}
  void PostSynchronousRequest(ServerContext* context) override {}
};

std::shared_ptr<Server::GlobalCallbacks> g_callbacks = nullptr;
gpr_once g_once_init_callbacks = GPR_ONCE_INIT;

void InitGlobalCallbacks() {
  if (!g_callbacks) {
    g_callbacks.reset(new DefaultGlobalCallbacks());
  }
}

class ShutdownTag : public internal::CompletionQueueTag {
 public:
  bool FinalizeResult(void** tag, bool* status) { return false; }
};

class DummyTag : public internal::CompletionQueueTag {
 public:
  bool FinalizeResult(void** tag, bool* status) {
    *status = true;
    return true;
  }
};

class UnimplementedAsyncRequestContext {
 protected:
  UnimplementedAsyncRequestContext() : generic_stream_(&server_context_) {}

  GenericServerContext server_context_;
  GenericServerAsyncReaderWriter generic_stream_;
};

}  // namespace

/// Use private inheritance rather than composition only to establish order
/// of construction, since the public base class should be constructed after the
/// elements belonging to the private base class are constructed. This is not
/// possible using true composition.
class Server::UnimplementedAsyncRequest final
    : private UnimplementedAsyncRequestContext,
      public GenericAsyncRequest {
 public:
  UnimplementedAsyncRequest(Server* server, ServerCompletionQueue* cq)
      : GenericAsyncRequest(server, &server_context_, &generic_stream_, cq, cq,
                            nullptr, false),
        server_(server),
        cq_(cq) {}

  bool FinalizeResult(void** tag, bool* status) override;

  ServerContext* context() { return &server_context_; }
  GenericServerAsyncReaderWriter* stream() { return &generic_stream_; }

 private:
  Server* const server_;
  ServerCompletionQueue* const cq_;
};

/// UnimplementedAsyncResponse should not post user-visible completions to the
/// C++ completion queue, but is generated as a CQ event by the core
class Server::UnimplementedAsyncResponse final
    : public internal::CallOpSet<internal::CallOpSendInitialMetadata,
                                 internal::CallOpServerSendStatus> {
 public:
  UnimplementedAsyncResponse(UnimplementedAsyncRequest* request);
  ~UnimplementedAsyncResponse() { delete request_; }

  bool FinalizeResult(void** tag, bool* status) override {
    internal::CallOpSet<
        internal::CallOpSendInitialMetadata,
        internal::CallOpServerSendStatus>::FinalizeResult(tag, status);
    delete this;
    return false;
  }

 private:
  UnimplementedAsyncRequest* const request_;
};

class Server::SyncRequest final : public internal::CompletionQueueTag {
 public:
  SyncRequest(internal::RpcServiceMethod* method, void* tag)
      : method_(method),
        tag_(tag),
        in_flight_(false),
        has_request_payload_(
            method->method_type() == internal::RpcMethod::NORMAL_RPC ||
            method->method_type() == internal::RpcMethod::SERVER_STREAMING),
        call_details_(nullptr),
        cq_(nullptr) {
    grpc_metadata_array_init(&request_metadata_);
  }

  ~SyncRequest() {
    if (call_details_) {
      delete call_details_;
    }
    grpc_metadata_array_destroy(&request_metadata_);
  }

  void SetupRequest() { cq_ = grpc_completion_queue_create_for_pluck(nullptr); }

  void TeardownRequest() {
    grpc_completion_queue_destroy(cq_);
    cq_ = nullptr;
  }

  void Request(grpc_server* server, grpc_completion_queue* notify_cq) {
    GPR_ASSERT(cq_ && !in_flight_);
    in_flight_ = true;
    if (tag_) {
      if (GRPC_CALL_OK !=
          grpc_server_request_registered_call(
              server, tag_, &call_, &deadline_, &request_metadata_,
              has_request_payload_ ? &request_payload_ : nullptr, cq_,
              notify_cq, this)) {
        TeardownRequest();
        return;
      }
    } else {
      if (!call_details_) {
        call_details_ = new grpc_call_details;
        grpc_call_details_init(call_details_);
      }
      if (grpc_server_request_call(server, &call_, call_details_,
                                   &request_metadata_, cq_, notify_cq,
                                   this) != GRPC_CALL_OK) {
        TeardownRequest();
        return;
      }
    }
  }

  bool FinalizeResult(void** tag, bool* status) override {
    if (!*status) {
      grpc_completion_queue_destroy(cq_);
    }
    if (call_details_) {
      deadline_ = call_details_->deadline;
      grpc_call_details_destroy(call_details_);
      grpc_call_details_init(call_details_);
    }
    return true;
  }

  class CallData final {
   public:
    explicit CallData(Server* server, SyncRequest* mrd)
        : cq_(mrd->cq_),
          call_(mrd->call_, server, &cq_, server->max_receive_message_size()),
          ctx_(mrd->deadline_, &mrd->request_metadata_),
          has_request_payload_(mrd->has_request_payload_),
          request_payload_(mrd->request_payload_),
          method_(mrd->method_) {
      ctx_.set_call(mrd->call_);
      ctx_.cq_ = &cq_;
      GPR_ASSERT(mrd->in_flight_);
      mrd->in_flight_ = false;
      mrd->request_metadata_.count = 0;
    }

    ~CallData() {
      if (has_request_payload_ && request_payload_) {
        grpc_byte_buffer_destroy(request_payload_);
      }
    }

    void Run(std::shared_ptr<GlobalCallbacks> global_callbacks) {
      ctx_.BeginCompletionOp(&call_);
      global_callbacks->PreSynchronousRequest(&ctx_);
      method_->handler()->RunHandler(internal::MethodHandler::HandlerParameter(
          &call_, &ctx_, request_payload_));
      global_callbacks->PostSynchronousRequest(&ctx_);
      request_payload_ = nullptr;

      cq_.Shutdown();

      internal::CompletionQueueTag* op_tag = ctx_.GetCompletionOpTag();
      cq_.TryPluck(op_tag, gpr_inf_future(GPR_CLOCK_REALTIME));

      /* Ensure the cq_ is shutdown */
      DummyTag ignored_tag;
      GPR_ASSERT(cq_.Pluck(&ignored_tag) == false);
    }

   private:
    CompletionQueue cq_;
    internal::Call call_;
    ServerContext ctx_;
    const bool has_request_payload_;
    grpc_byte_buffer* request_payload_;
    internal::RpcServiceMethod* const method_;
  };

 private:
  internal::RpcServiceMethod* const method_;
  void* const tag_;
  bool in_flight_;
  const bool has_request_payload_;
  grpc_call* call_;
  grpc_call_details* call_details_;
  gpr_timespec deadline_;
  grpc_metadata_array request_metadata_;
  grpc_byte_buffer* request_payload_;
  grpc_completion_queue* cq_;
};

// Implementation of ThreadManager. Each instance of SyncRequestThreadManager
// manages a pool of threads that poll for incoming Sync RPCs and call the
// appropriate RPC handlers
class Server::SyncRequestThreadManager : public ThreadManager {
 public:
  SyncRequestThreadManager(Server* server, CompletionQueue* server_cq,
                           std::shared_ptr<GlobalCallbacks> global_callbacks,
                           int min_pollers, int max_pollers,
                           int cq_timeout_msec)
      : ThreadManager(min_pollers, max_pollers),
        server_(server),
        server_cq_(server_cq),
        cq_timeout_msec_(cq_timeout_msec),
        global_callbacks_(global_callbacks) {}

  WorkStatus PollForWork(void** tag, bool* ok) override {
    *tag = nullptr;
    // TODO(ctiller): workaround for GPR_TIMESPAN based deadlines not working
    // right now
    gpr_timespec deadline =
        gpr_time_add(gpr_now(GPR_CLOCK_MONOTONIC),
                     gpr_time_from_millis(cq_timeout_msec_, GPR_TIMESPAN));

    switch (server_cq_->AsyncNext(tag, ok, deadline)) {
      case CompletionQueue::TIMEOUT:
        return TIMEOUT;
      case CompletionQueue::SHUTDOWN:
        return SHUTDOWN;
      case CompletionQueue::GOT_EVENT:
        return WORK_FOUND;
    }

    GPR_UNREACHABLE_CODE(return TIMEOUT);
  }

  void DoWork(void* tag, bool ok) override {
    SyncRequest* sync_req = static_cast<SyncRequest*>(tag);

    if (!sync_req) {
      // No tag. Nothing to work on. This is an unlikley scenario and possibly a
      // bug in RPC Manager implementation.
      gpr_log(GPR_ERROR, "Sync server. DoWork() was called with NULL tag");
      return;
    }

    if (ok) {
      // Calldata takes ownership of the completion queue inside sync_req
      SyncRequest::CallData cd(server_, sync_req);
      // Prepare for the next request
      if (!IsShutdown()) {
        sync_req->SetupRequest();  // Create new completion queue for sync_req
        sync_req->Request(server_->c_server(), server_cq_->cq());
      }

      GPR_TIMER_SCOPE("cd.Run()", 0);
      cd.Run(global_callbacks_);
    }
    // TODO (sreek) If ok is false here (which it isn't in case of
    // grpc_request_registered_call), we should still re-queue the request
    // object
  }

  void AddSyncMethod(internal::RpcServiceMethod* method, void* tag) {
    sync_requests_.emplace_back(new SyncRequest(method, tag));
  }

  void AddUnknownSyncMethod() {
    if (!sync_requests_.empty()) {
      unknown_method_.reset(new internal::RpcServiceMethod(
          "unknown", internal::RpcMethod::BIDI_STREAMING,
          new internal::UnknownMethodHandler));
      sync_requests_.emplace_back(
          new SyncRequest(unknown_method_.get(), nullptr));
    }
  }

  void Shutdown() override {
    ThreadManager::Shutdown();
    server_cq_->Shutdown();
  }

  void Wait() override {
    ThreadManager::Wait();
    // Drain any pending items from the queue
    void* tag;
    bool ok;
    while (server_cq_->Next(&tag, &ok)) {
      // Do nothing
    }
  }

  void Start() {
    if (!sync_requests_.empty()) {
      for (const auto& value : sync_requests_) {
        value->SetupRequest();
        value->Request(server_->c_server(), server_cq_->cq());
      }

      Initialize();  // ThreadManager's Initialize()
    }
  }

 private:
  Server* server_;
  CompletionQueue* server_cq_;
  int cq_timeout_msec_;
  std::vector<std::unique_ptr<SyncRequest>> sync_requests_;
  std::unique_ptr<internal::RpcServiceMethod> unknown_method_;
  std::unique_ptr<internal::RpcServiceMethod> health_check_;
  std::shared_ptr<Server::GlobalCallbacks> global_callbacks_;
};

static internal::GrpcLibraryInitializer g_gli_initializer;
Server::Server(
    int max_receive_message_size, ChannelArguments* args,
    std::shared_ptr<std::vector<std::unique_ptr<ServerCompletionQueue>>>
        sync_server_cqs,
    int min_pollers, int max_pollers, int sync_cq_timeout_msec)
    : max_receive_message_size_(max_receive_message_size),
      sync_server_cqs_(sync_server_cqs),
      started_(false),
      shutdown_(false),
      shutdown_notified_(false),
      has_generic_service_(false),
      server_(nullptr),
      server_initializer_(new ServerInitializer(this)),
      health_check_service_disabled_(false) {
  g_gli_initializer.summon();
  gpr_once_init(&g_once_init_callbacks, InitGlobalCallbacks);
  global_callbacks_ = g_callbacks;
  global_callbacks_->UpdateArguments(args);

<<<<<<< HEAD
  for (const auto& value : *sync_server_cqs_) {
    sync_req_mgrs_.emplace_back(new SyncRequestThreadManager(
        this, value.get(), global_callbacks_, min_pollers, max_pollers,
        sync_cq_timeout_msec));
=======
  if (sync_server_cqs_ != nullptr) {
    for (const auto& it : *sync_server_cqs_) {
      sync_req_mgrs_.emplace_back(new SyncRequestThreadManager(
          this, it.get(), global_callbacks_, min_pollers, max_pollers,
          sync_cq_timeout_msec));
    }
>>>>>>> 3d5de335
  }

  grpc_channel_args channel_args;
  args->SetChannelArgs(&channel_args);

  for (size_t i = 0; i < channel_args.num_args; i++) {
    if (0 ==
        strcmp(channel_args.args[i].key, kHealthCheckServiceInterfaceArg)) {
      if (channel_args.args[i].value.pointer.p == nullptr) {
        health_check_service_disabled_ = true;
      } else {
        health_check_service_.reset(static_cast<HealthCheckServiceInterface*>(
            channel_args.args[i].value.pointer.p));
      }
      break;
    }
  }

  server_ = grpc_server_create(&channel_args, nullptr);
}

Server::~Server() {
  {
    std::unique_lock<std::mutex> lock(mu_);
    if (started_ && !shutdown_) {
      lock.unlock();
      Shutdown();
    } else if (!started_) {
      // Shutdown the completion queues
      for (const auto& value : sync_req_mgrs_) {
        value->Shutdown();
      }
    }
  }

  grpc_server_destroy(server_);
}

void Server::SetGlobalCallbacks(GlobalCallbacks* callbacks) {
  GPR_ASSERT(!g_callbacks);
  GPR_ASSERT(callbacks);
  g_callbacks.reset(callbacks);
}

grpc_server* Server::c_server() { return server_; }

std::shared_ptr<Channel> Server::InProcessChannel(
    const ChannelArguments& args) {
  grpc_channel_args channel_args = args.c_channel_args();
  return CreateChannelInternal(
      "inproc", grpc_inproc_channel_create(server_, &channel_args, nullptr));
}

static grpc_server_register_method_payload_handling PayloadHandlingForMethod(
    internal::RpcServiceMethod* method) {
  switch (method->method_type()) {
    case internal::RpcMethod::NORMAL_RPC:
    case internal::RpcMethod::SERVER_STREAMING:
      return GRPC_SRM_PAYLOAD_READ_INITIAL_BYTE_BUFFER;
    case internal::RpcMethod::CLIENT_STREAMING:
    case internal::RpcMethod::BIDI_STREAMING:
      return GRPC_SRM_PAYLOAD_NONE;
  }
  GPR_UNREACHABLE_CODE(return GRPC_SRM_PAYLOAD_NONE;);
}

bool Server::RegisterService(const grpc::string* host, Service* service) {
  bool has_async_methods = service->has_async_methods();
  if (has_async_methods) {
    GPR_ASSERT(service->server_ == nullptr &&
               "Can only register an asynchronous service against one server.");
    service->server_ = this;
  }

  const char* method_name = nullptr;
  for (auto it = service->methods_.begin(); it != service->methods_.end();
       ++it) {
    if (it->get() == nullptr) {  // Handled by generic service if any.
      continue;
    }

    internal::RpcServiceMethod* method = it->get();
    void* tag = grpc_server_register_method(
        server_, method->name(), host ? host->c_str() : nullptr,
        PayloadHandlingForMethod(method), 0);
    if (tag == nullptr) {
      gpr_log(GPR_DEBUG, "Attempt to register %s multiple times",
              method->name());
      return false;
    }

    if (method->handler() == nullptr) {  // Async method
      method->set_server_tag(tag);
    } else {
      for (const auto& value : sync_req_mgrs_) {
        value->AddSyncMethod(method, tag);
      }
    }

    method_name = method->name();
  }

  // Parse service name.
  if (method_name != nullptr) {
    std::stringstream ss(method_name);
    grpc::string service_name;
    if (std::getline(ss, service_name, '/') &&
        std::getline(ss, service_name, '/')) {
      services_.push_back(service_name);
    }
  }
  return true;
}

void Server::RegisterAsyncGenericService(AsyncGenericService* service) {
  GPR_ASSERT(service->server_ == nullptr &&
             "Can only register an async generic service against one server.");
  service->server_ = this;
  has_generic_service_ = true;
}

int Server::AddListeningPort(const grpc::string& addr,
                             ServerCredentials* creds) {
  GPR_ASSERT(!started_);
  int port = creds->AddPortToServer(addr, server_);
  global_callbacks_->AddPort(this, addr, creds, port);
  return port;
}

void Server::Start(ServerCompletionQueue** cqs, size_t num_cqs) {
  GPR_ASSERT(!started_);
  global_callbacks_->PreServerStart(this);
  started_ = true;

  // Only create default health check service when user did not provide an
  // explicit one.
  if (health_check_service_ == nullptr && !health_check_service_disabled_ &&
      DefaultHealthCheckServiceEnabled()) {
    if (sync_server_cqs_ == nullptr || sync_server_cqs_->empty()) {
      gpr_log(GPR_INFO,
              "Default health check service disabled at async-only server.");
    } else {
      auto* default_hc_service = new DefaultHealthCheckService;
      health_check_service_.reset(default_hc_service);
      RegisterService(nullptr, default_hc_service->GetHealthCheckService());
    }
  }

  grpc_server_start(server_);

  if (!has_generic_service_) {
    for (const auto& value : sync_req_mgrs_) {
      value->AddUnknownSyncMethod();
    }

    for (size_t i = 0; i < num_cqs; i++) {
      if (cqs[i]->IsFrequentlyPolled()) {
        new UnimplementedAsyncRequest(this, cqs[i]);
      }
    }
  }

  for (const auto& value : sync_req_mgrs_) {
    value->Start();
  }
}

void Server::ShutdownInternal(gpr_timespec deadline) {
  std::unique_lock<std::mutex> lock(mu_);
  if (!shutdown_) {
    shutdown_ = true;

    /// The completion queue to use for server shutdown completion notification
    CompletionQueue shutdown_cq;
    ShutdownTag shutdown_tag;  // Dummy shutdown tag
    grpc_server_shutdown_and_notify(server_, shutdown_cq.cq(), &shutdown_tag);

    shutdown_cq.Shutdown();

    void* tag;
    bool ok;
    CompletionQueue::NextStatus status =
        shutdown_cq.AsyncNext(&tag, &ok, deadline);

    // If this timed out, it means we are done with the grace period for a clean
    // shutdown. We should force a shutdown now by cancelling all inflight calls
    if (status == CompletionQueue::NextStatus::TIMEOUT) {
      grpc_server_cancel_all_calls(server_);
    }
    // Else in case of SHUTDOWN or GOT_EVENT, it means that the server has
    // successfully shutdown

    // Shutdown all ThreadManagers. This will try to gracefully stop all the
    // threads in the ThreadManagers (once they process any inflight requests)
    for (const auto& value : sync_req_mgrs_) {
      value->Shutdown();  // ThreadManager's Shutdown()
    }

    // Wait for threads in all ThreadManagers to terminate
    for (const auto& value : sync_req_mgrs_) {
      value->Wait();
    }

    // Drain the shutdown queue (if the previous call to AsyncNext() timed out
    // and we didn't remove the tag from the queue yet)
    while (shutdown_cq.Next(&tag, &ok)) {
      // Nothing to be done here. Just ignore ok and tag values
    }

    shutdown_notified_ = true;
    shutdown_cv_.notify_all();
  }
}

void Server::Wait() {
  std::unique_lock<std::mutex> lock(mu_);
  while (started_ && !shutdown_notified_) {
    shutdown_cv_.wait(lock);
  }
}

void Server::PerformOpsOnCall(internal::CallOpSetInterface* ops,
                              internal::Call* call) {
  static const size_t MAX_OPS = 8;
  size_t nops = 0;
  grpc_op cops[MAX_OPS];
  ops->FillOps(call->call(), cops, &nops);
  auto result = grpc_call_start_batch(call->call(), cops, nops, ops, nullptr);
  if (result != GRPC_CALL_OK) {
    gpr_log(GPR_ERROR, "Fatal: grpc_call_start_batch returned %d", result);
    grpc_call_log_batch(__FILE__, __LINE__, GPR_LOG_SEVERITY_ERROR,
                        call->call(), cops, nops, ops);
    abort();
  }
}

ServerInterface::BaseAsyncRequest::BaseAsyncRequest(
    ServerInterface* server, ServerContext* context,
    internal::ServerAsyncStreamingInterface* stream, CompletionQueue* call_cq,
    void* tag, bool delete_on_finalize)
    : server_(server),
      context_(context),
      stream_(stream),
      call_cq_(call_cq),
      tag_(tag),
      delete_on_finalize_(delete_on_finalize),
      call_(nullptr) {
  call_cq_->RegisterAvalanching();  // This op will trigger more ops
}

ServerInterface::BaseAsyncRequest::~BaseAsyncRequest() {
  call_cq_->CompleteAvalanching();
}

bool ServerInterface::BaseAsyncRequest::FinalizeResult(void** tag,
                                                       bool* status) {
  if (*status) {
    context_->client_metadata_.FillMap();
  }
  context_->set_call(call_);
  context_->cq_ = call_cq_;
  internal::Call call(call_, server_, call_cq_,
                      server_->max_receive_message_size());
  if (*status && call_) {
    context_->BeginCompletionOp(&call);
  }
  // just the pointers inside call are copied here
  stream_->BindCall(&call);
  *tag = tag_;
  if (delete_on_finalize_) {
    delete this;
  }
  return true;
}

ServerInterface::RegisteredAsyncRequest::RegisteredAsyncRequest(
    ServerInterface* server, ServerContext* context,
    internal::ServerAsyncStreamingInterface* stream, CompletionQueue* call_cq,
    void* tag)
    : BaseAsyncRequest(server, context, stream, call_cq, tag, true) {}

void ServerInterface::RegisteredAsyncRequest::IssueRequest(
    void* registered_method, grpc_byte_buffer** payload,
    ServerCompletionQueue* notification_cq) {
  GPR_ASSERT(GRPC_CALL_OK == grpc_server_request_registered_call(
                                 server_->server(), registered_method, &call_,
                                 &context_->deadline_,
                                 context_->client_metadata_.arr(), payload,
                                 call_cq_->cq(), notification_cq->cq(), this));
}

ServerInterface::GenericAsyncRequest::GenericAsyncRequest(
    ServerInterface* server, GenericServerContext* context,
    internal::ServerAsyncStreamingInterface* stream, CompletionQueue* call_cq,
    ServerCompletionQueue* notification_cq, void* tag, bool delete_on_finalize)
    : BaseAsyncRequest(server, context, stream, call_cq, tag,
                       delete_on_finalize) {
  grpc_call_details_init(&call_details_);
  GPR_ASSERT(notification_cq);
  GPR_ASSERT(call_cq);
  GPR_ASSERT(GRPC_CALL_OK == grpc_server_request_call(
                                 server->server(), &call_, &call_details_,
                                 context->client_metadata_.arr(), call_cq->cq(),
                                 notification_cq->cq(), this));
}

bool ServerInterface::GenericAsyncRequest::FinalizeResult(void** tag,
                                                          bool* status) {
  // TODO(yangg) remove the copy here.
  if (*status) {
    static_cast<GenericServerContext*>(context_)->method_ =
        StringFromCopiedSlice(call_details_.method);
    static_cast<GenericServerContext*>(context_)->host_ =
        StringFromCopiedSlice(call_details_.host);
    context_->deadline_ = call_details_.deadline;
  }
  grpc_slice_unref(call_details_.method);
  grpc_slice_unref(call_details_.host);
  return BaseAsyncRequest::FinalizeResult(tag, status);
}

bool Server::UnimplementedAsyncRequest::FinalizeResult(void** tag,
                                                       bool* status) {
  if (GenericAsyncRequest::FinalizeResult(tag, status) && *status) {
    new UnimplementedAsyncRequest(server_, cq_);
    new UnimplementedAsyncResponse(this);
  } else {
    delete this;
  }
  return false;
}

Server::UnimplementedAsyncResponse::UnimplementedAsyncResponse(
    UnimplementedAsyncRequest* request)
    : request_(request) {
  Status status(StatusCode::UNIMPLEMENTED, "");
  internal::UnknownMethodHandler::FillOps(request_->context(), this);
  request_->stream()->call_.PerformOps(this);
}

ServerInitializer* Server::initializer() { return server_initializer_.get(); }

}  // namespace grpc<|MERGE_RESOLUTION|>--- conflicted
+++ resolved
@@ -391,19 +391,12 @@
   global_callbacks_ = g_callbacks;
   global_callbacks_->UpdateArguments(args);
 
-<<<<<<< HEAD
-  for (const auto& value : *sync_server_cqs_) {
-    sync_req_mgrs_.emplace_back(new SyncRequestThreadManager(
-        this, value.get(), global_callbacks_, min_pollers, max_pollers,
-        sync_cq_timeout_msec));
-=======
   if (sync_server_cqs_ != nullptr) {
     for (const auto& it : *sync_server_cqs_) {
       sync_req_mgrs_.emplace_back(new SyncRequestThreadManager(
           this, it.get(), global_callbacks_, min_pollers, max_pollers,
           sync_cq_timeout_msec));
     }
->>>>>>> 3d5de335
   }
 
   grpc_channel_args channel_args;
