# Copyright 2019 The gRPC Authors
#
# Licensed under the Apache License, Version 2.0 (the "License");
# you may not use this file except in compliance with the License.
# You may obtain a copy of the License at
#
#     http://www.apache.org/licenses/LICENSE-2.0
#
# Unless required by applicable law or agreed to in writing, software
# distributed under the License is distributed on an "AS IS" BASIS,
# WITHOUT WARRANTIES OR CONDITIONS OF ANY KIND, either express or implied.
# See the License for the specific language governing permissions and
# limitations under the License.

package(
    default_testonly = 1,
    default_visibility = ["//visibility:public"],
)

<<<<<<< HEAD
GRPC_ASYNC_TESTS = [
    "server_test.py",
    "init_test.py",
    "channel_test.py",
]
=======
GRPC_ASYNC_TESTS = glob(["*_test.py"])


py_library(
    name = "_test_base",
    srcs_version = "PY3",
    srcs = ["_test_base.py"],
)

py_library(
    name = "_test_server",
    srcs_version = "PY3",
    srcs = ["_test_server.py"],
    deps = [
        "//src/python/grpcio/grpc:grpcio",
        "//src/proto/grpc/testing:py_messages_proto",
        "//src/proto/grpc/testing:test_py_pb2_grpc",
        "//src/proto/grpc/testing:empty_py_pb2",
    ]
)
>>>>>>> e0fdf40e

py_library(
    name = "test_base",
    srcs = ["test_base.py"],
    srcs_version = "PY3",
)

py_library(
    name = "sync_server",
    srcs = ["sync_server.py"],
    deps = [
        "//src/proto/grpc/testing:empty_py_pb2",
        "//src/proto/grpc/testing:py_messages_proto",
        "//src/proto/grpc/testing:test_py_pb2_grpc",
    ],
    srcs_version = "PY3",
)

[
    py_test(
        name=test_file_name[:-3],
        size="small",
        srcs=[test_file_name],
        main=test_file_name,
        python_version="PY3",
        deps=[
            ":_test_server",
            ":_test_base",
            "//src/python/grpcio/grpc:grpcio",
            "//src/proto/grpc/testing:py_messages_proto",
            "//src/proto/grpc/testing:benchmark_service_py_pb2_grpc",
            "//src/proto/grpc/testing:benchmark_service_py_pb2",
            "//src/python/grpcio_tests/tests/unit/framework/common",
<<<<<<< HEAD
            ":test_base",
            ":sync_server",
=======
>>>>>>> e0fdf40e
            "//external:six"
        ],
        imports=["../../",],
        data=[
            "//src/python/grpcio_tests/tests/unit/credentials",
        ],
    ) for test_file_name in GRPC_ASYNC_TESTS
]<|MERGE_RESOLUTION|>--- conflicted
+++ resolved
@@ -17,13 +17,6 @@
     default_visibility = ["//visibility:public"],
 )
 
-<<<<<<< HEAD
-GRPC_ASYNC_TESTS = [
-    "server_test.py",
-    "init_test.py",
-    "channel_test.py",
-]
-=======
 GRPC_ASYNC_TESTS = glob(["*_test.py"])
 
 
@@ -44,24 +37,6 @@
         "//src/proto/grpc/testing:empty_py_pb2",
     ]
 )
->>>>>>> e0fdf40e
-
-py_library(
-    name = "test_base",
-    srcs = ["test_base.py"],
-    srcs_version = "PY3",
-)
-
-py_library(
-    name = "sync_server",
-    srcs = ["sync_server.py"],
-    deps = [
-        "//src/proto/grpc/testing:empty_py_pb2",
-        "//src/proto/grpc/testing:py_messages_proto",
-        "//src/proto/grpc/testing:test_py_pb2_grpc",
-    ],
-    srcs_version = "PY3",
-)
 
 [
     py_test(
@@ -78,11 +53,6 @@
             "//src/proto/grpc/testing:benchmark_service_py_pb2_grpc",
             "//src/proto/grpc/testing:benchmark_service_py_pb2",
             "//src/python/grpcio_tests/tests/unit/framework/common",
-<<<<<<< HEAD
-            ":test_base",
-            ":sync_server",
-=======
->>>>>>> e0fdf40e
             "//external:six"
         ],
         imports=["../../",],
