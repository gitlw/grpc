/*
 *
 * Copyright 2015, Google Inc.
 * All rights reserved.
 *
 * Redistribution and use in source and binary forms, with or without
 * modification, are permitted provided that the following conditions are
 * met:
 *
 *     * Redistributions of source code must retain the above copyright
 * notice, this list of conditions and the following disclaimer.
 *     * Redistributions in binary form must reproduce the above
 * copyright notice, this list of conditions and the following disclaimer
 * in the documentation and/or other materials provided with the
 * distribution.
 *     * Neither the name of Google Inc. nor the names of its
 * contributors may be used to endorse or promote products derived from
 * this software without specific prior written permission.
 *
 * THIS SOFTWARE IS PROVIDED BY THE COPYRIGHT HOLDERS AND CONTRIBUTORS
 * "AS IS" AND ANY EXPRESS OR IMPLIED WARRANTIES, INCLUDING, BUT NOT
 * LIMITED TO, THE IMPLIED WARRANTIES OF MERCHANTABILITY AND FITNESS FOR
 * A PARTICULAR PURPOSE ARE DISCLAIMED. IN NO EVENT SHALL THE COPYRIGHT
 * OWNER OR CONTRIBUTORS BE LIABLE FOR ANY DIRECT, INDIRECT, INCIDENTAL,
 * SPECIAL, EXEMPLARY, OR CONSEQUENTIAL DAMAGES (INCLUDING, BUT NOT
 * LIMITED TO, PROCUREMENT OF SUBSTITUTE GOODS OR SERVICES; LOSS OF USE,
 * DATA, OR PROFITS; OR BUSINESS INTERRUPTION) HOWEVER CAUSED AND ON ANY
 * THEORY OF LIABILITY, WHETHER IN CONTRACT, STRICT LIABILITY, OR TORT
 * (INCLUDING NEGLIGENCE OR OTHERWISE) ARISING IN ANY WAY OUT OF THE USE
 * OF THIS SOFTWARE, EVEN IF ADVISED OF THE POSSIBILITY OF SUCH DAMAGE.
 *
 */

#include <map>
#include <memory>
#include <vector>

#include <node.h>

#include "byte_buffer.h"
#include "call.h"
#include "call_credentials.h"
#include "channel.h"
#include "completion_queue.h"
#include "completion_queue_async_worker.h"
#include "grpc/grpc.h"
#include "grpc/grpc_security.h"
#include "grpc/support/alloc.h"
#include "grpc/support/log.h"
#include "grpc/support/time.h"
#include "slice.h"
#include "timeval.h"

using std::unique_ptr;
using std::shared_ptr;
using std::vector;

namespace grpc {
namespace node {

using Nan::Callback;
using Nan::EscapableHandleScope;
using Nan::HandleScope;
using Nan::Maybe;
using Nan::MaybeLocal;
using Nan::ObjectWrap;
using Nan::Persistent;
using Nan::Utf8String;

using v8::Array;
using v8::Boolean;
using v8::Exception;
using v8::External;
using v8::Function;
using v8::FunctionTemplate;
using v8::Integer;
using v8::Local;
using v8::Number;
using v8::Object;
using v8::ObjectTemplate;
using v8::Uint32;
using v8::String;
using v8::Value;

Callback *Call::constructor;
Persistent<FunctionTemplate> Call::fun_tpl;

/**
 * Helper function for throwing errors with a grpc_call_error value.
 * Modified from the answer by Gus Goose to
 * http://stackoverflow.com/questions/31794200.
 */
Local<Value> nanErrorWithCode(const char *msg, grpc_call_error code) {
  EscapableHandleScope scope;
  Local<Object> err = Nan::Error(msg).As<Object>();
  Nan::Set(err, Nan::New("code").ToLocalChecked(), Nan::New<Uint32>(code));
  return scope.Escape(err);
}

bool CreateMetadataArray(Local<Object> metadata, grpc_metadata_array *array) {
  HandleScope scope;
  Local<Array> keys = Nan::GetOwnPropertyNames(metadata).ToLocalChecked();
  for (unsigned int i = 0; i < keys->Length(); i++) {
    Local<String> current_key =
        Nan::To<String>(Nan::Get(keys, i).ToLocalChecked()).ToLocalChecked();
    Local<Value> value_array = Nan::Get(metadata, current_key).ToLocalChecked();
    if (!value_array->IsArray()) {
      return false;
    }
    array->capacity += Local<Array>::Cast(value_array)->Length();
  }
  array->metadata = reinterpret_cast<grpc_metadata *>(
      gpr_zalloc(array->capacity * sizeof(grpc_metadata)));
  for (unsigned int i = 0; i < keys->Length(); i++) {
    Local<String> current_key(Nan::To<String>(keys->Get(i)).ToLocalChecked());
    Local<Array> values =
        Local<Array>::Cast(Nan::Get(metadata, current_key).ToLocalChecked());
    grpc_slice key_slice = CreateSliceFromString(current_key);
    grpc_slice key_intern_slice = grpc_slice_intern(key_slice);
    grpc_slice_unref(key_slice);
    for (unsigned int j = 0; j < values->Length(); j++) {
      Local<Value> value = Nan::Get(values, j).ToLocalChecked();
      grpc_metadata *current = &array->metadata[array->count];
      current->key = key_intern_slice;
      // Only allow binary headers for "-bin" keys
      if (grpc_is_binary_header(key_intern_slice)) {
        if (::node::Buffer::HasInstance(value)) {
          current->value = CreateSliceFromBuffer(value);
        } else {
          return false;
        }
      } else {
        if (value->IsString()) {
          Local<String> string_value = Nan::To<String>(value).ToLocalChecked();
          current->value = CreateSliceFromString(string_value);
        } else {
          return false;
        }
      }
      array->count += 1;
    }
  }
  return true;
}

void DestroyMetadataArray(grpc_metadata_array *array) {
  for (size_t i = 0; i < array->count; i++) {
    // Don't unref keys because they are interned
    grpc_slice_unref(array->metadata[i].value);
  }
  grpc_metadata_array_destroy(array);
}

Local<Value> ParseMetadata(const grpc_metadata_array *metadata_array) {
  EscapableHandleScope scope;
  grpc_metadata *metadata_elements = metadata_array->metadata;
  size_t length = metadata_array->count;
  Local<Object> metadata_object = Nan::New<Object>();
  for (unsigned int i = 0; i < length; i++) {
    grpc_metadata *elem = &metadata_elements[i];
    // TODO(murgatroid99): Use zero-copy string construction instead
    Local<String> key_string = CopyStringFromSlice(elem->key);
    Local<Array> array;
    MaybeLocal<Value> maybe_array = Nan::Get(metadata_object, key_string);
    if (maybe_array.IsEmpty() || !maybe_array.ToLocalChecked()->IsArray()) {
      array = Nan::New<Array>(0);
      Nan::Set(metadata_object, key_string, array);
    } else {
      array = Local<Array>::Cast(maybe_array.ToLocalChecked());
    }
    if (grpc_is_binary_header(elem->key)) {
      Nan::Set(array, array->Length(), CreateBufferFromSlice(elem->value));
    } else {
      // TODO(murgatroid99): Use zero-copy string construction instead
      Nan::Set(array, array->Length(), CopyStringFromSlice(elem->value));
    }
  }
  return scope.Escape(metadata_object);
}

Local<Value> Op::GetOpType() const {
  EscapableHandleScope scope;
  return scope.Escape(Nan::New(GetTypeString()).ToLocalChecked());
}

Op::~Op() {}

class SendMetadataOp : public Op {
 public:
  SendMetadataOp() { grpc_metadata_array_init(&send_metadata); }
  ~SendMetadataOp() { DestroyMetadataArray(&send_metadata); }
  Local<Value> GetNodeValue() const {
    EscapableHandleScope scope;
    return scope.Escape(Nan::True());
  }
  bool ParseOp(Local<Value> value, grpc_op *out) {
    if (!value->IsObject()) {
      return false;
    }
    MaybeLocal<Object> maybe_metadata = Nan::To<Object>(value);
    if (maybe_metadata.IsEmpty()) {
      return false;
    }
    if (!CreateMetadataArray(maybe_metadata.ToLocalChecked(), &send_metadata)) {
      return false;
    }
    out->data.send_initial_metadata.count = send_metadata.count;
    out->data.send_initial_metadata.metadata = send_metadata.metadata;
    return true;
  }
  bool IsFinalOp() { return false; }
  void OnComplete(bool success) {}

 protected:
  std::string GetTypeString() const { return "send_metadata"; }

 private:
  grpc_metadata_array send_metadata;
};

class SendMessageOp : public Op {
 public:
  SendMessageOp() { send_message = NULL; }
  ~SendMessageOp() {
    if (send_message != NULL) {
      grpc_byte_buffer_destroy(send_message);
    }
  }
  Local<Value> GetNodeValue() const {
    EscapableHandleScope scope;
    return scope.Escape(Nan::True());
  }
  bool ParseOp(Local<Value> value, grpc_op *out) {
    if (!::node::Buffer::HasInstance(value)) {
      return false;
    }
    Local<Object> object_value = Nan::To<Object>(value).ToLocalChecked();
    MaybeLocal<Value> maybe_flag_value =
        Nan::Get(object_value, Nan::New("grpcWriteFlags").ToLocalChecked());
    if (!maybe_flag_value.IsEmpty()) {
      Local<Value> flag_value = maybe_flag_value.ToLocalChecked();
      if (flag_value->IsUint32()) {
        Maybe<uint32_t> maybe_flag = Nan::To<uint32_t>(flag_value);
        out->flags = maybe_flag.FromMaybe(0) & GRPC_WRITE_USED_MASK;
      }
    }
    send_message = BufferToByteBuffer(value);
    out->data.send_message.send_message = send_message;
    return true;
  }
<<<<<<< HEAD

=======
>>>>>>> feaee850
  bool IsFinalOp() { return false; }
  void OnComplete(bool success) {}

 protected:
  std::string GetTypeString() const { return "send_message"; }

 private:
  grpc_byte_buffer *send_message;
};

class SendClientCloseOp : public Op {
 public:
  Local<Value> GetNodeValue() const {
    EscapableHandleScope scope;
    return scope.Escape(Nan::True());
  }
<<<<<<< HEAD

=======
>>>>>>> feaee850
  bool ParseOp(Local<Value> value, grpc_op *out) { return true; }
  bool IsFinalOp() { return false; }
  void OnComplete(bool success) {}

 protected:
  std::string GetTypeString() const { return "client_close"; }
};

class SendServerStatusOp : public Op {
 public:
  SendServerStatusOp() { grpc_metadata_array_init(&status_metadata); }
  ~SendServerStatusOp() {
    grpc_slice_unref(details);
    DestroyMetadataArray(&status_metadata);
  }
  Local<Value> GetNodeValue() const {
    EscapableHandleScope scope;
    return scope.Escape(Nan::True());
  }
  bool ParseOp(Local<Value> value, grpc_op *out) {
    if (!value->IsObject()) {
      return false;
    }
    Local<Object> server_status = Nan::To<Object>(value).ToLocalChecked();
    MaybeLocal<Value> maybe_metadata =
        Nan::Get(server_status, Nan::New("metadata").ToLocalChecked());
    if (maybe_metadata.IsEmpty()) {
      return false;
    }
    if (!maybe_metadata.ToLocalChecked()->IsObject()) {
      return false;
    }
    Local<Object> metadata =
        Nan::To<Object>(maybe_metadata.ToLocalChecked()).ToLocalChecked();
    MaybeLocal<Value> maybe_code =
        Nan::Get(server_status, Nan::New("code").ToLocalChecked());
    if (maybe_code.IsEmpty()) {
      return false;
    }
    if (!maybe_code.ToLocalChecked()->IsUint32()) {
      return false;
    }
    uint32_t code = Nan::To<uint32_t>(maybe_code.ToLocalChecked()).FromJust();
    MaybeLocal<Value> maybe_details =
        Nan::Get(server_status, Nan::New("details").ToLocalChecked());
    if (maybe_details.IsEmpty()) {
      return false;
    }
    if (!maybe_details.ToLocalChecked()->IsString()) {
      return false;
    }
    Local<String> details =
        Nan::To<String>(maybe_details.ToLocalChecked()).ToLocalChecked();
    if (!CreateMetadataArray(metadata, &status_metadata)) {
      return false;
    }
    out->data.send_status_from_server.trailing_metadata_count =
        status_metadata.count;
    out->data.send_status_from_server.trailing_metadata =
        status_metadata.metadata;
    out->data.send_status_from_server.status =
        static_cast<grpc_status_code>(code);
    this->details = CreateSliceFromString(details);
    out->data.send_status_from_server.status_details = &this->details;
    return true;
  }
<<<<<<< HEAD

=======
>>>>>>> feaee850
  bool IsFinalOp() { return true; }
  void OnComplete(bool success) {}

 protected:
  std::string GetTypeString() const { return "send_status"; }

 private:
  grpc_slice details;
  grpc_metadata_array status_metadata;
};

class GetMetadataOp : public Op {
 public:
  GetMetadataOp() { grpc_metadata_array_init(&recv_metadata); }

  ~GetMetadataOp() { grpc_metadata_array_destroy(&recv_metadata); }

  Local<Value> GetNodeValue() const {
    EscapableHandleScope scope;
    return scope.Escape(ParseMetadata(&recv_metadata));
  }

  bool ParseOp(Local<Value> value, grpc_op *out) {
    out->data.recv_initial_metadata.recv_initial_metadata = &recv_metadata;
    return true;
  }
<<<<<<< HEAD

=======
>>>>>>> feaee850
  bool IsFinalOp() { return false; }
  void OnComplete(bool success) {}

 protected:
  std::string GetTypeString() const { return "metadata"; }

 private:
  grpc_metadata_array recv_metadata;
};

class ReadMessageOp : public Op {
 public:
  ReadMessageOp() { recv_message = NULL; }
  ~ReadMessageOp() {
    if (recv_message != NULL) {
      grpc_byte_buffer_destroy(recv_message);
    }
  }
  Local<Value> GetNodeValue() const {
    EscapableHandleScope scope;
    return scope.Escape(ByteBufferToBuffer(recv_message));
  }

  bool ParseOp(Local<Value> value, grpc_op *out) {
    out->data.recv_message.recv_message = &recv_message;
    return true;
  }
<<<<<<< HEAD

=======
>>>>>>> feaee850
  bool IsFinalOp() { return false; }
  void OnComplete(bool success) {}

 protected:
  std::string GetTypeString() const { return "read"; }

 private:
  grpc_byte_buffer *recv_message;
};

class ClientStatusOp : public Op {
 public:
  ClientStatusOp() { grpc_metadata_array_init(&metadata_array); }

  ~ClientStatusOp() { grpc_metadata_array_destroy(&metadata_array); }

  bool ParseOp(Local<Value> value, grpc_op *out) {
    out->data.recv_status_on_client.trailing_metadata = &metadata_array;
    out->data.recv_status_on_client.status = &status;
    out->data.recv_status_on_client.status_details = &status_details;
    return true;
  }

  Local<Value> GetNodeValue() const {
    EscapableHandleScope scope;
    Local<Object> status_obj = Nan::New<Object>();
    Nan::Set(status_obj, Nan::New("code").ToLocalChecked(),
             Nan::New<Number>(status));
    Nan::Set(status_obj, Nan::New("details").ToLocalChecked(),
             CopyStringFromSlice(status_details));
    Nan::Set(status_obj, Nan::New("metadata").ToLocalChecked(),
             ParseMetadata(&metadata_array));
    return scope.Escape(status_obj);
  }
<<<<<<< HEAD

=======
>>>>>>> feaee850
  bool IsFinalOp() { return true; }
  void OnComplete(bool success) {}

 protected:
  std::string GetTypeString() const { return "status"; }

 private:
  grpc_metadata_array metadata_array;
  grpc_status_code status;
  grpc_slice status_details;
};

class ServerCloseResponseOp : public Op {
 public:
  Local<Value> GetNodeValue() const {
    EscapableHandleScope scope;
    return scope.Escape(Nan::New<Boolean>(cancelled));
  }

  bool ParseOp(Local<Value> value, grpc_op *out) {
    out->data.recv_close_on_server.cancelled = &cancelled;
    return true;
  }
<<<<<<< HEAD

=======
>>>>>>> feaee850
  bool IsFinalOp() { return false; }
  void OnComplete(bool success) {}

 protected:
  std::string GetTypeString() const { return "cancelled"; }

 private:
  int cancelled;
};

tag::tag(Callback *callback, OpVec *ops, Call *call, Local<Value> call_value)
    : callback(callback), ops(ops), call(call) {
  HandleScope scope;
  call_persist.Reset(call_value);
}

tag::~tag() {
  delete callback;
  delete ops;
}

void CompleteTag(void *tag, const char *error_message) {
  HandleScope scope;
  struct tag *tag_struct = reinterpret_cast<struct tag *>(tag);
  Callback *callback = tag_struct->callback;
  if (error_message == NULL) {
    Local<Object> tag_obj = Nan::New<Object>();
    for (vector<unique_ptr<Op> >::iterator it = tag_struct->ops->begin();
         it != tag_struct->ops->end(); ++it) {
      Op *op_ptr = it->get();
      Nan::Set(tag_obj, op_ptr->GetOpType(), op_ptr->GetNodeValue());
    }
    Local<Value> argv[] = {Nan::Null(), tag_obj};
    callback->Call(2, argv);
  } else {
    Local<Value> argv[] = {Nan::Error(error_message)};
    callback->Call(1, argv);
  }
  bool success = (error_message == NULL);
  bool is_final_op = false;
  for (vector<unique_ptr<Op> >::iterator it = tag_struct->ops->begin();
       it != tag_struct->ops->end(); ++it) {
    Op *op_ptr = it->get();
    op_ptr->OnComplete(success);
    if (op_ptr->IsFinalOp()) {
      is_final_op = true;
    }
  }
  if (tag_struct->call == NULL) {
    return;
  }
  tag_struct->call->CompleteBatch(is_final_op);
}

void DestroyTag(void *tag) {
  struct tag *tag_struct = reinterpret_cast<struct tag *>(tag);
  delete tag_struct;
}

void Call::DestroyCall() {
  if (this->wrapped_call != NULL) {
    grpc_call_unref(this->wrapped_call);
    this->wrapped_call = NULL;
  }
}

Call::Call(grpc_call *call)
    : wrapped_call(call), pending_batches(0), has_final_op_completed(false) {}

Call::~Call() { DestroyCall(); }

void Call::Init(Local<Object> exports) {
  HandleScope scope;
  Local<FunctionTemplate> tpl = Nan::New<FunctionTemplate>(New);
  tpl->SetClassName(Nan::New("Call").ToLocalChecked());
  tpl->InstanceTemplate()->SetInternalFieldCount(1);
  Nan::SetPrototypeMethod(tpl, "startBatch", StartBatch);
  Nan::SetPrototypeMethod(tpl, "cancel", Cancel);
  Nan::SetPrototypeMethod(tpl, "cancelWithStatus", CancelWithStatus);
  Nan::SetPrototypeMethod(tpl, "getPeer", GetPeer);
  Nan::SetPrototypeMethod(tpl, "setCredentials", SetCredentials);
  fun_tpl.Reset(tpl);
  Local<Function> ctr = Nan::GetFunction(tpl).ToLocalChecked();
  Nan::Set(exports, Nan::New("Call").ToLocalChecked(), ctr);
  constructor = new Callback(ctr);
}

bool Call::HasInstance(Local<Value> val) {
  HandleScope scope;
  return Nan::New(fun_tpl)->HasInstance(val);
}

Local<Value> Call::WrapStruct(grpc_call *call) {
  EscapableHandleScope scope;
  if (call == NULL) {
    return scope.Escape(Nan::Null());
  }
  const int argc = 1;
  Local<Value> argv[argc] = {
      Nan::New<External>(reinterpret_cast<void *>(call))};
  MaybeLocal<Object> maybe_instance =
      Nan::NewInstance(constructor->GetFunction(), argc, argv);
  if (maybe_instance.IsEmpty()) {
    return scope.Escape(Nan::Null());
  } else {
    return scope.Escape(maybe_instance.ToLocalChecked());
  }
}

void Call::CompleteBatch(bool is_final_op) {
  if (is_final_op) {
    this->has_final_op_completed = true;
  }
  this->pending_batches--;
  if (this->has_final_op_completed && this->pending_batches == 0) {
    this->DestroyCall();
  }
}

NAN_METHOD(Call::New) {
  /* Arguments:
   * 0: Channel to make the call on
   * 1: Method
   * 2: Deadline
   * 3: host
   * 4: parent Call
   * 5: propagation flags
   */
  if (info.IsConstructCall()) {
    Call *call;
    if (info[0]->IsExternal()) {
      Local<External> ext = info[0].As<External>();
      // This option is used for wrapping an existing call
      grpc_call *call_value = reinterpret_cast<grpc_call *>(ext->Value());
      call = new Call(call_value);
    } else {
      if (!Channel::HasInstance(info[0])) {
        return Nan::ThrowTypeError("Call's first argument must be a Channel");
      }
      if (!info[1]->IsString()) {
        return Nan::ThrowTypeError("Call's second argument must be a string");
      }
      if (!(info[2]->IsNumber() || info[2]->IsDate())) {
        return Nan::ThrowTypeError(
            "Call's third argument must be a date or a number");
      }
      // These arguments are at the end because they are optional
      grpc_call *parent_call = NULL;
      if (Call::HasInstance(info[4])) {
        Call *parent_obj =
            ObjectWrap::Unwrap<Call>(Nan::To<Object>(info[4]).ToLocalChecked());
        parent_call = parent_obj->wrapped_call;
      } else if (!(info[4]->IsUndefined() || info[4]->IsNull())) {
        return Nan::ThrowTypeError(
            "Call's fifth argument must be another call, if provided");
      }
      uint32_t propagate_flags = GRPC_PROPAGATE_DEFAULTS;
      if (info[5]->IsUint32()) {
        propagate_flags = Nan::To<uint32_t>(info[5]).FromJust();
      } else if (!(info[5]->IsUndefined() || info[5]->IsNull())) {
        return Nan::ThrowTypeError(
            "Call's sixth argument must be propagate flags, if provided");
      }
      Local<Object> channel_object = Nan::To<Object>(info[0]).ToLocalChecked();
      Channel *channel = ObjectWrap::Unwrap<Channel>(channel_object);
      if (channel->GetWrappedChannel() == NULL) {
        return Nan::ThrowError("Call cannot be created from a closed channel");
      }
      double deadline = Nan::To<double>(info[2]).FromJust();
      grpc_channel *wrapped_channel = channel->GetWrappedChannel();
      grpc_call *wrapped_call;
      grpc_slice method =
          CreateSliceFromString(Nan::To<String>(info[1]).ToLocalChecked());
      if (info[3]->IsString()) {
        grpc_slice *host = new grpc_slice;
        *host =
            CreateSliceFromString(Nan::To<String>(info[3]).ToLocalChecked());
        wrapped_call = grpc_channel_create_call(
            wrapped_channel, parent_call, propagate_flags, GetCompletionQueue(),
            method, host, MillisecondsToTimespec(deadline), NULL);
        delete host;
      } else if (info[3]->IsUndefined() || info[3]->IsNull()) {
        wrapped_call = grpc_channel_create_call(
            wrapped_channel, parent_call, propagate_flags, GetCompletionQueue(),
            method, NULL, MillisecondsToTimespec(deadline), NULL);
      } else {
        return Nan::ThrowTypeError("Call's fourth argument must be a string");
      }
      grpc_slice_unref(method);
      call = new Call(wrapped_call);
      Nan::Set(info.This(), Nan::New("channel_").ToLocalChecked(),
               channel_object);
    }
    call->Wrap(info.This());
    info.GetReturnValue().Set(info.This());
  } else {
    const int argc = 4;
    Local<Value> argv[argc] = {info[0], info[1], info[2], info[3]};
    MaybeLocal<Object> maybe_instance =
        Nan::NewInstance(constructor->GetFunction(), argc, argv);
    if (maybe_instance.IsEmpty()) {
      // There's probably a pending exception
      return;
    } else {
      info.GetReturnValue().Set(maybe_instance.ToLocalChecked());
    }
  }
}

NAN_METHOD(Call::StartBatch) {
  if (!Call::HasInstance(info.This())) {
    return Nan::ThrowTypeError("startBatch can only be called on Call objects");
  }
  if (!info[0]->IsObject()) {
    return Nan::ThrowError("startBatch's first argument must be an object");
  }
  if (!info[1]->IsFunction()) {
    return Nan::ThrowError("startBatch's second argument must be a callback");
  }
  Local<Function> callback_func = info[1].As<Function>();
  Call *call = ObjectWrap::Unwrap<Call>(info.This());
  Local<Object> obj = Nan::To<Object>(info[0]).ToLocalChecked();
  Local<Array> keys = Nan::GetOwnPropertyNames(obj).ToLocalChecked();
  size_t nops = keys->Length();
  vector<grpc_op> ops(nops);
  unique_ptr<OpVec> op_vector(new OpVec());
  for (unsigned int i = 0; i < nops; i++) {
    unique_ptr<Op> op;
    MaybeLocal<Value> maybe_key = Nan::Get(keys, i);
    if (maybe_key.IsEmpty() || (!maybe_key.ToLocalChecked()->IsUint32())) {
      return Nan::ThrowError(
          "startBatch's first argument's keys must be integers");
    }
    uint32_t type = Nan::To<uint32_t>(maybe_key.ToLocalChecked()).FromJust();
    ops[i].op = static_cast<grpc_op_type>(type);
    ops[i].flags = 0;
    ops[i].reserved = NULL;
    switch (type) {
      case GRPC_OP_SEND_INITIAL_METADATA:
        op.reset(new SendMetadataOp());
        break;
      case GRPC_OP_SEND_MESSAGE:
        op.reset(new SendMessageOp());
        break;
      case GRPC_OP_SEND_CLOSE_FROM_CLIENT:
        op.reset(new SendClientCloseOp());
        break;
      case GRPC_OP_SEND_STATUS_FROM_SERVER:
        op.reset(new SendServerStatusOp());
        break;
      case GRPC_OP_RECV_INITIAL_METADATA:
        op.reset(new GetMetadataOp());
        break;
      case GRPC_OP_RECV_MESSAGE:
        op.reset(new ReadMessageOp());
        break;
      case GRPC_OP_RECV_STATUS_ON_CLIENT:
        op.reset(new ClientStatusOp());
        break;
      case GRPC_OP_RECV_CLOSE_ON_SERVER:
        op.reset(new ServerCloseResponseOp());
        break;
      default:
        return Nan::ThrowError("Argument object had an unrecognized key");
    }
    if (!op->ParseOp(obj->Get(type), &ops[i])) {
      return Nan::ThrowTypeError("Incorrectly typed arguments to startBatch");
    }
    op_vector->push_back(std::move(op));
  }
  Callback *callback = new Callback(callback_func);
  grpc_call_error error = grpc_call_start_batch(
      call->wrapped_call, &ops[0], nops,
      new struct tag(callback, op_vector.release(), call, info.This()), NULL);
  if (error != GRPC_CALL_OK) {
    return Nan::ThrowError(nanErrorWithCode("startBatch failed", error));
  }
  call->pending_batches++;
  CompletionQueueNext();
}

NAN_METHOD(Call::Cancel) {
  if (!Call::HasInstance(info.This())) {
    return Nan::ThrowTypeError("cancel can only be called on Call objects");
  }
  Call *call = ObjectWrap::Unwrap<Call>(info.This());
  grpc_call_error error = grpc_call_cancel(call->wrapped_call, NULL);
  if (error != GRPC_CALL_OK) {
    return Nan::ThrowError(nanErrorWithCode("cancel failed", error));
  }
}

NAN_METHOD(Call::CancelWithStatus) {
  Nan::HandleScope scope;
  if (!HasInstance(info.This())) {
    return Nan::ThrowTypeError("cancel can only be called on Call objects");
  }
  if (!info[0]->IsUint32()) {
    return Nan::ThrowTypeError(
        "cancelWithStatus's first argument must be a status code");
  }
  if (!info[1]->IsString()) {
    return Nan::ThrowTypeError(
        "cancelWithStatus's second argument must be a string");
  }
  Call *call = ObjectWrap::Unwrap<Call>(info.This());
  grpc_status_code code =
      static_cast<grpc_status_code>(Nan::To<uint32_t>(info[0]).FromJust());
  if (code == GRPC_STATUS_OK) {
    return Nan::ThrowRangeError(
        "cancelWithStatus cannot be called with OK status");
  }
  Utf8String details(info[1]);
  grpc_call_cancel_with_status(call->wrapped_call, code, *details, NULL);
}

NAN_METHOD(Call::GetPeer) {
  Nan::HandleScope scope;
  if (!HasInstance(info.This())) {
    return Nan::ThrowTypeError("getPeer can only be called on Call objects");
  }
  Call *call = ObjectWrap::Unwrap<Call>(info.This());
  char *peer = grpc_call_get_peer(call->wrapped_call);
  Local<Value> peer_value = Nan::New(peer).ToLocalChecked();
  gpr_free(peer);
  info.GetReturnValue().Set(peer_value);
}

NAN_METHOD(Call::SetCredentials) {
  Nan::HandleScope scope;
  if (!HasInstance(info.This())) {
    return Nan::ThrowTypeError(
        "setCredentials can only be called on Call objects");
  }
  if (!CallCredentials::HasInstance(info[0])) {
    return Nan::ThrowTypeError(
        "setCredentials' first argument must be a CallCredentials");
  }
  Call *call = ObjectWrap::Unwrap<Call>(info.This());
  CallCredentials *creds_object = ObjectWrap::Unwrap<CallCredentials>(
      Nan::To<Object>(info[0]).ToLocalChecked());
  grpc_call_credentials *creds = creds_object->GetWrappedCredentials();
  grpc_call_error error = GRPC_CALL_ERROR;
  if (creds) {
    error = grpc_call_set_credentials(call->wrapped_call, creds);
  }
  info.GetReturnValue().Set(Nan::New<Uint32>(error));
}

}  // namespace node
}  // namespace grpc<|MERGE_RESOLUTION|>--- conflicted
+++ resolved
@@ -248,10 +248,7 @@
     out->data.send_message.send_message = send_message;
     return true;
   }
-<<<<<<< HEAD
-
-=======
->>>>>>> feaee850
+
   bool IsFinalOp() { return false; }
   void OnComplete(bool success) {}
 
@@ -268,10 +265,7 @@
     EscapableHandleScope scope;
     return scope.Escape(Nan::True());
   }
-<<<<<<< HEAD
-
-=======
->>>>>>> feaee850
+
   bool ParseOp(Local<Value> value, grpc_op *out) { return true; }
   bool IsFinalOp() { return false; }
   void OnComplete(bool success) {}
@@ -338,10 +332,6 @@
     out->data.send_status_from_server.status_details = &this->details;
     return true;
   }
-<<<<<<< HEAD
-
-=======
->>>>>>> feaee850
   bool IsFinalOp() { return true; }
   void OnComplete(bool success) {}
 
@@ -368,10 +358,6 @@
     out->data.recv_initial_metadata.recv_initial_metadata = &recv_metadata;
     return true;
   }
-<<<<<<< HEAD
-
-=======
->>>>>>> feaee850
   bool IsFinalOp() { return false; }
   void OnComplete(bool success) {}
 
@@ -399,10 +385,6 @@
     out->data.recv_message.recv_message = &recv_message;
     return true;
   }
-<<<<<<< HEAD
-
-=======
->>>>>>> feaee850
   bool IsFinalOp() { return false; }
   void OnComplete(bool success) {}
 
@@ -437,10 +419,6 @@
              ParseMetadata(&metadata_array));
     return scope.Escape(status_obj);
   }
-<<<<<<< HEAD
-
-=======
->>>>>>> feaee850
   bool IsFinalOp() { return true; }
   void OnComplete(bool success) {}
 
@@ -464,10 +442,6 @@
     out->data.recv_close_on_server.cancelled = &cancelled;
     return true;
   }
-<<<<<<< HEAD
-
-=======
->>>>>>> feaee850
   bool IsFinalOp() { return false; }
   void OnComplete(bool success) {}
 
