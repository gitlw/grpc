--- conflicted
+++ resolved
@@ -132,7 +132,6 @@
     });
   });
 });
-<<<<<<< HEAD
 describe('Client constructor building', function() {
   var illegal_service_attrs = {
     $method : {
@@ -149,7 +148,8 @@
     assert.throws(function() {
       grpc.makeGenericClientConstructor(illegal_service_attrs);
     }, /\$/);
-=======
+  });
+});
 describe('Client#$waitForReady', function() {
   var server;
   var port;
@@ -200,7 +200,6 @@
         done();
       });
     });
->>>>>>> 3a2b2235
   });
 });
 describe('Echo service', function() {
