--- conflicted
+++ resolved
@@ -8044,13 +8044,9 @@
   ${_gRPC_ALLTARGETS_LIBRARIES}
   grpc_benchmark
   benchmark
-<<<<<<< HEAD
-  grpc_test_util
-=======
   grpc++_test_util
   grpc_test_util
   grpc++
->>>>>>> 3a35189f
   grpc
   gpr_test_util
   gpr
