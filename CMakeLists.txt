--- conflicted
+++ resolved
@@ -440,6 +440,9 @@
 add_dependencies(buildtests_c murmur_hash_test)
 add_dependencies(buildtests_c no_server_test)
 add_dependencies(buildtests_c percent_encoding_test)
+if(_gRPC_PLATFORM_LINUX)
+add_dependencies(buildtests_c pollset_set_test)
+endif()
 if(_gRPC_PLATFORM_LINUX OR _gRPC_PLATFORM_MAC OR _gRPC_PLATFORM_POSIX)
 add_dependencies(buildtests_c resolve_address_posix_test)
 endif()
@@ -6092,6 +6095,35 @@
 
 endif (gRPC_BUILD_TESTS)
 if (gRPC_BUILD_TESTS)
+if(_gRPC_PLATFORM_LINUX)
+
+add_executable(pollset_set_test
+  test/core/iomgr/pollset_set_test.c
+)
+
+
+target_include_directories(pollset_set_test
+  PRIVATE ${CMAKE_CURRENT_SOURCE_DIR}
+  PRIVATE ${CMAKE_CURRENT_SOURCE_DIR}/include
+  PRIVATE ${BORINGSSL_ROOT_DIR}/include
+  PRIVATE ${PROTOBUF_ROOT_DIR}/src
+  PRIVATE ${BENCHMARK_ROOT_DIR}/include
+  PRIVATE ${ZLIB_ROOT_DIR}
+  PRIVATE ${CMAKE_CURRENT_BINARY_DIR}/third_party/zlib
+  PRIVATE ${CMAKE_CURRENT_BINARY_DIR}/third_party/gflags/include
+)
+
+target_link_libraries(pollset_set_test
+  ${_gRPC_ALLTARGETS_LIBRARIES}
+  grpc_test_util
+  grpc
+  gpr_test_util
+  gpr
+)
+
+endif()
+endif (gRPC_BUILD_TESTS)
+if (gRPC_BUILD_TESTS)
 if(_gRPC_PLATFORM_LINUX OR _gRPC_PLATFORM_MAC OR _gRPC_PLATFORM_POSIX)
 
 add_executable(resolve_address_posix_test
@@ -7235,2536 +7267,6 @@
 endif (gRPC_BUILD_TESTS)
 if (gRPC_BUILD_TESTS)
 
-<<<<<<< HEAD
-add_executable(memory_profile_server
-  test/core/memory_usage/server.c
-)
-
-target_include_directories(memory_profile_server
-  PRIVATE ${CMAKE_CURRENT_SOURCE_DIR}
-  PRIVATE ${CMAKE_CURRENT_SOURCE_DIR}/include
-  PRIVATE ${BORINGSSL_ROOT_DIR}/include
-  PRIVATE ${PROTOBUF_ROOT_DIR}/src
-  PRIVATE ${ZLIB_ROOT_DIR}
-  PRIVATE ${CMAKE_CURRENT_BINARY_DIR}/third_party/zlib
-  PRIVATE ${CMAKE_CURRENT_BINARY_DIR}/third_party/gflags/include
-)
-
-target_link_libraries(memory_profile_server
-  grpc_test_util
-  grpc
-  gpr_test_util
-  gpr
-)
-
-endif (gRPC_BUILD_TESTS)
-if (gRPC_BUILD_TESTS)
-
-add_executable(memory_profile_test
-  test/core/memory_usage/memory_usage_test.c
-)
-
-target_include_directories(memory_profile_test
-  PRIVATE ${CMAKE_CURRENT_SOURCE_DIR}
-  PRIVATE ${CMAKE_CURRENT_SOURCE_DIR}/include
-  PRIVATE ${BORINGSSL_ROOT_DIR}/include
-  PRIVATE ${PROTOBUF_ROOT_DIR}/src
-  PRIVATE ${ZLIB_ROOT_DIR}
-  PRIVATE ${CMAKE_CURRENT_BINARY_DIR}/third_party/zlib
-  PRIVATE ${CMAKE_CURRENT_BINARY_DIR}/third_party/gflags/include
-)
-
-target_link_libraries(memory_profile_test
-  grpc_test_util
-  grpc
-  gpr_test_util
-  gpr
-)
-
-endif (gRPC_BUILD_TESTS)
-if (gRPC_BUILD_TESTS)
-
-add_executable(message_compress_test
-  test/core/compression/message_compress_test.c
-)
-
-target_include_directories(message_compress_test
-  PRIVATE ${CMAKE_CURRENT_SOURCE_DIR}
-  PRIVATE ${CMAKE_CURRENT_SOURCE_DIR}/include
-  PRIVATE ${BORINGSSL_ROOT_DIR}/include
-  PRIVATE ${PROTOBUF_ROOT_DIR}/src
-  PRIVATE ${ZLIB_ROOT_DIR}
-  PRIVATE ${CMAKE_CURRENT_BINARY_DIR}/third_party/zlib
-  PRIVATE ${CMAKE_CURRENT_BINARY_DIR}/third_party/gflags/include
-)
-
-target_link_libraries(message_compress_test
-  grpc_test_util
-  grpc
-  gpr_test_util
-  gpr
-)
-
-endif (gRPC_BUILD_TESTS)
-if (gRPC_BUILD_TESTS)
-
-add_executable(mlog_test
-  test/core/census/mlog_test.c
-)
-
-target_include_directories(mlog_test
-  PRIVATE ${CMAKE_CURRENT_SOURCE_DIR}
-  PRIVATE ${CMAKE_CURRENT_SOURCE_DIR}/include
-  PRIVATE ${BORINGSSL_ROOT_DIR}/include
-  PRIVATE ${PROTOBUF_ROOT_DIR}/src
-  PRIVATE ${ZLIB_ROOT_DIR}
-  PRIVATE ${CMAKE_CURRENT_BINARY_DIR}/third_party/zlib
-  PRIVATE ${CMAKE_CURRENT_BINARY_DIR}/third_party/gflags/include
-)
-
-target_link_libraries(mlog_test
-  grpc_test_util
-  grpc
-  gpr_test_util
-  gpr
-)
-
-endif (gRPC_BUILD_TESTS)
-if (gRPC_BUILD_TESTS)
-
-add_executable(multiple_server_queues_test
-  test/core/end2end/multiple_server_queues_test.c
-)
-
-target_include_directories(multiple_server_queues_test
-  PRIVATE ${CMAKE_CURRENT_SOURCE_DIR}
-  PRIVATE ${CMAKE_CURRENT_SOURCE_DIR}/include
-  PRIVATE ${BORINGSSL_ROOT_DIR}/include
-  PRIVATE ${PROTOBUF_ROOT_DIR}/src
-  PRIVATE ${ZLIB_ROOT_DIR}
-  PRIVATE ${CMAKE_CURRENT_BINARY_DIR}/third_party/zlib
-  PRIVATE ${CMAKE_CURRENT_BINARY_DIR}/third_party/gflags/include
-)
-
-target_link_libraries(multiple_server_queues_test
-  grpc_test_util
-  grpc
-  gpr_test_util
-  gpr
-)
-
-endif (gRPC_BUILD_TESTS)
-if (gRPC_BUILD_TESTS)
-
-add_executable(murmur_hash_test
-  test/core/support/murmur_hash_test.c
-)
-
-target_include_directories(murmur_hash_test
-  PRIVATE ${CMAKE_CURRENT_SOURCE_DIR}
-  PRIVATE ${CMAKE_CURRENT_SOURCE_DIR}/include
-  PRIVATE ${BORINGSSL_ROOT_DIR}/include
-  PRIVATE ${PROTOBUF_ROOT_DIR}/src
-  PRIVATE ${ZLIB_ROOT_DIR}
-  PRIVATE ${CMAKE_CURRENT_BINARY_DIR}/third_party/zlib
-  PRIVATE ${CMAKE_CURRENT_BINARY_DIR}/third_party/gflags/include
-)
-
-target_link_libraries(murmur_hash_test
-  gpr_test_util
-  gpr
-)
-
-endif (gRPC_BUILD_TESTS)
-if (gRPC_BUILD_TESTS)
-
-add_executable(no_server_test
-  test/core/end2end/no_server_test.c
-)
-
-target_include_directories(no_server_test
-  PRIVATE ${CMAKE_CURRENT_SOURCE_DIR}
-  PRIVATE ${CMAKE_CURRENT_SOURCE_DIR}/include
-  PRIVATE ${BORINGSSL_ROOT_DIR}/include
-  PRIVATE ${PROTOBUF_ROOT_DIR}/src
-  PRIVATE ${ZLIB_ROOT_DIR}
-  PRIVATE ${CMAKE_CURRENT_BINARY_DIR}/third_party/zlib
-  PRIVATE ${CMAKE_CURRENT_BINARY_DIR}/third_party/gflags/include
-)
-
-target_link_libraries(no_server_test
-  grpc_test_util
-  grpc
-  gpr_test_util
-  gpr
-)
-
-endif (gRPC_BUILD_TESTS)
-if (gRPC_BUILD_TESTS)
-
-add_executable(percent_encoding_test
-  test/core/slice/percent_encoding_test.c
-)
-
-target_include_directories(percent_encoding_test
-  PRIVATE ${CMAKE_CURRENT_SOURCE_DIR}
-  PRIVATE ${CMAKE_CURRENT_SOURCE_DIR}/include
-  PRIVATE ${BORINGSSL_ROOT_DIR}/include
-  PRIVATE ${PROTOBUF_ROOT_DIR}/src
-  PRIVATE ${ZLIB_ROOT_DIR}
-  PRIVATE ${CMAKE_CURRENT_BINARY_DIR}/third_party/zlib
-  PRIVATE ${CMAKE_CURRENT_BINARY_DIR}/third_party/gflags/include
-)
-
-target_link_libraries(percent_encoding_test
-  grpc_test_util
-  grpc
-  gpr_test_util
-  gpr
-)
-
-endif (gRPC_BUILD_TESTS)
-if (gRPC_BUILD_TESTS)
-
-add_executable(pollset_set_test
-  test/core/iomgr/pollset_set_test.c
-)
-
-target_include_directories(pollset_set_test
-  PRIVATE ${CMAKE_CURRENT_SOURCE_DIR}
-  PRIVATE ${CMAKE_CURRENT_SOURCE_DIR}/include
-  PRIVATE ${BORINGSSL_ROOT_DIR}/include
-  PRIVATE ${PROTOBUF_ROOT_DIR}/src
-  PRIVATE ${ZLIB_ROOT_DIR}
-  PRIVATE ${CMAKE_CURRENT_BINARY_DIR}/third_party/zlib
-  PRIVATE ${CMAKE_CURRENT_BINARY_DIR}/third_party/gflags/include
-)
-
-target_link_libraries(pollset_set_test
-  grpc_test_util
-  grpc
-  gpr_test_util
-  gpr
-)
-
-endif (gRPC_BUILD_TESTS)
-if (gRPC_BUILD_TESTS)
-
-add_executable(resolve_address_posix_test
-  test/core/iomgr/resolve_address_posix_test.c
-)
-
-target_include_directories(resolve_address_posix_test
-  PRIVATE ${CMAKE_CURRENT_SOURCE_DIR}
-  PRIVATE ${CMAKE_CURRENT_SOURCE_DIR}/include
-  PRIVATE ${BORINGSSL_ROOT_DIR}/include
-  PRIVATE ${PROTOBUF_ROOT_DIR}/src
-  PRIVATE ${ZLIB_ROOT_DIR}
-  PRIVATE ${CMAKE_CURRENT_BINARY_DIR}/third_party/zlib
-  PRIVATE ${CMAKE_CURRENT_BINARY_DIR}/third_party/gflags/include
-)
-
-target_link_libraries(resolve_address_posix_test
-  grpc_test_util
-  grpc
-  gpr_test_util
-  gpr
-)
-
-endif (gRPC_BUILD_TESTS)
-if (gRPC_BUILD_TESTS)
-
-add_executable(resolve_address_test
-  test/core/iomgr/resolve_address_test.c
-)
-
-target_include_directories(resolve_address_test
-  PRIVATE ${CMAKE_CURRENT_SOURCE_DIR}
-  PRIVATE ${CMAKE_CURRENT_SOURCE_DIR}/include
-  PRIVATE ${BORINGSSL_ROOT_DIR}/include
-  PRIVATE ${PROTOBUF_ROOT_DIR}/src
-  PRIVATE ${ZLIB_ROOT_DIR}
-  PRIVATE ${CMAKE_CURRENT_BINARY_DIR}/third_party/zlib
-  PRIVATE ${CMAKE_CURRENT_BINARY_DIR}/third_party/gflags/include
-)
-
-target_link_libraries(resolve_address_test
-  grpc_test_util
-  grpc
-  gpr_test_util
-  gpr
-)
-
-endif (gRPC_BUILD_TESTS)
-if (gRPC_BUILD_TESTS)
-
-add_executable(resource_quota_test
-  test/core/iomgr/resource_quota_test.c
-)
-
-target_include_directories(resource_quota_test
-  PRIVATE ${CMAKE_CURRENT_SOURCE_DIR}
-  PRIVATE ${CMAKE_CURRENT_SOURCE_DIR}/include
-  PRIVATE ${BORINGSSL_ROOT_DIR}/include
-  PRIVATE ${PROTOBUF_ROOT_DIR}/src
-  PRIVATE ${ZLIB_ROOT_DIR}
-  PRIVATE ${CMAKE_CURRENT_BINARY_DIR}/third_party/zlib
-  PRIVATE ${CMAKE_CURRENT_BINARY_DIR}/third_party/gflags/include
-)
-
-target_link_libraries(resource_quota_test
-  grpc_test_util
-  grpc
-  gpr_test_util
-  gpr
-)
-
-endif (gRPC_BUILD_TESTS)
-if (gRPC_BUILD_TESTS)
-
-add_executable(secure_channel_create_test
-  test/core/surface/secure_channel_create_test.c
-)
-
-target_include_directories(secure_channel_create_test
-  PRIVATE ${CMAKE_CURRENT_SOURCE_DIR}
-  PRIVATE ${CMAKE_CURRENT_SOURCE_DIR}/include
-  PRIVATE ${BORINGSSL_ROOT_DIR}/include
-  PRIVATE ${PROTOBUF_ROOT_DIR}/src
-  PRIVATE ${ZLIB_ROOT_DIR}
-  PRIVATE ${CMAKE_CURRENT_BINARY_DIR}/third_party/zlib
-  PRIVATE ${CMAKE_CURRENT_BINARY_DIR}/third_party/gflags/include
-)
-
-target_link_libraries(secure_channel_create_test
-  grpc_test_util
-  grpc
-  gpr_test_util
-  gpr
-)
-
-endif (gRPC_BUILD_TESTS)
-if (gRPC_BUILD_TESTS)
-
-add_executable(secure_endpoint_test
-  test/core/security/secure_endpoint_test.c
-)
-
-target_include_directories(secure_endpoint_test
-  PRIVATE ${CMAKE_CURRENT_SOURCE_DIR}
-  PRIVATE ${CMAKE_CURRENT_SOURCE_DIR}/include
-  PRIVATE ${BORINGSSL_ROOT_DIR}/include
-  PRIVATE ${PROTOBUF_ROOT_DIR}/src
-  PRIVATE ${ZLIB_ROOT_DIR}
-  PRIVATE ${CMAKE_CURRENT_BINARY_DIR}/third_party/zlib
-  PRIVATE ${CMAKE_CURRENT_BINARY_DIR}/third_party/gflags/include
-)
-
-target_link_libraries(secure_endpoint_test
-  grpc_test_util
-  grpc
-  gpr_test_util
-  gpr
-)
-
-endif (gRPC_BUILD_TESTS)
-if (gRPC_BUILD_TESTS)
-
-add_executable(sequential_connectivity_test
-  test/core/surface/sequential_connectivity_test.c
-)
-
-target_include_directories(sequential_connectivity_test
-  PRIVATE ${CMAKE_CURRENT_SOURCE_DIR}
-  PRIVATE ${CMAKE_CURRENT_SOURCE_DIR}/include
-  PRIVATE ${BORINGSSL_ROOT_DIR}/include
-  PRIVATE ${PROTOBUF_ROOT_DIR}/src
-  PRIVATE ${ZLIB_ROOT_DIR}
-  PRIVATE ${CMAKE_CURRENT_BINARY_DIR}/third_party/zlib
-  PRIVATE ${CMAKE_CURRENT_BINARY_DIR}/third_party/gflags/include
-)
-
-target_link_libraries(sequential_connectivity_test
-  grpc_test_util
-  grpc
-  gpr_test_util
-  gpr
-)
-
-endif (gRPC_BUILD_TESTS)
-if (gRPC_BUILD_TESTS)
-
-add_executable(server_chttp2_test
-  test/core/surface/server_chttp2_test.c
-)
-
-target_include_directories(server_chttp2_test
-  PRIVATE ${CMAKE_CURRENT_SOURCE_DIR}
-  PRIVATE ${CMAKE_CURRENT_SOURCE_DIR}/include
-  PRIVATE ${BORINGSSL_ROOT_DIR}/include
-  PRIVATE ${PROTOBUF_ROOT_DIR}/src
-  PRIVATE ${ZLIB_ROOT_DIR}
-  PRIVATE ${CMAKE_CURRENT_BINARY_DIR}/third_party/zlib
-  PRIVATE ${CMAKE_CURRENT_BINARY_DIR}/third_party/gflags/include
-)
-
-target_link_libraries(server_chttp2_test
-  grpc_test_util
-  grpc
-  gpr_test_util
-  gpr
-)
-
-endif (gRPC_BUILD_TESTS)
-if (gRPC_BUILD_TESTS)
-
-add_executable(server_test
-  test/core/surface/server_test.c
-)
-
-target_include_directories(server_test
-  PRIVATE ${CMAKE_CURRENT_SOURCE_DIR}
-  PRIVATE ${CMAKE_CURRENT_SOURCE_DIR}/include
-  PRIVATE ${BORINGSSL_ROOT_DIR}/include
-  PRIVATE ${PROTOBUF_ROOT_DIR}/src
-  PRIVATE ${ZLIB_ROOT_DIR}
-  PRIVATE ${CMAKE_CURRENT_BINARY_DIR}/third_party/zlib
-  PRIVATE ${CMAKE_CURRENT_BINARY_DIR}/third_party/gflags/include
-)
-
-target_link_libraries(server_test
-  grpc_test_util
-  grpc
-  gpr_test_util
-  gpr
-)
-
-endif (gRPC_BUILD_TESTS)
-if (gRPC_BUILD_TESTS)
-
-add_executable(set_initial_connect_string_test
-  test/core/client_channel/set_initial_connect_string_test.c
-)
-
-target_include_directories(set_initial_connect_string_test
-  PRIVATE ${CMAKE_CURRENT_SOURCE_DIR}
-  PRIVATE ${CMAKE_CURRENT_SOURCE_DIR}/include
-  PRIVATE ${BORINGSSL_ROOT_DIR}/include
-  PRIVATE ${PROTOBUF_ROOT_DIR}/src
-  PRIVATE ${ZLIB_ROOT_DIR}
-  PRIVATE ${CMAKE_CURRENT_BINARY_DIR}/third_party/zlib
-  PRIVATE ${CMAKE_CURRENT_BINARY_DIR}/third_party/gflags/include
-)
-
-target_link_libraries(set_initial_connect_string_test
-  test_tcp_server
-  grpc_test_util
-  grpc
-  gpr_test_util
-  gpr
-)
-
-endif (gRPC_BUILD_TESTS)
-if (gRPC_BUILD_TESTS)
-
-add_executable(slice_buffer_test
-  test/core/slice/slice_buffer_test.c
-)
-
-target_include_directories(slice_buffer_test
-  PRIVATE ${CMAKE_CURRENT_SOURCE_DIR}
-  PRIVATE ${CMAKE_CURRENT_SOURCE_DIR}/include
-  PRIVATE ${BORINGSSL_ROOT_DIR}/include
-  PRIVATE ${PROTOBUF_ROOT_DIR}/src
-  PRIVATE ${ZLIB_ROOT_DIR}
-  PRIVATE ${CMAKE_CURRENT_BINARY_DIR}/third_party/zlib
-  PRIVATE ${CMAKE_CURRENT_BINARY_DIR}/third_party/gflags/include
-)
-
-target_link_libraries(slice_buffer_test
-  grpc_test_util
-  grpc
-  gpr_test_util
-  gpr
-)
-
-endif (gRPC_BUILD_TESTS)
-if (gRPC_BUILD_TESTS)
-
-add_executable(slice_string_helpers_test
-  test/core/slice/slice_string_helpers_test.c
-)
-
-target_include_directories(slice_string_helpers_test
-  PRIVATE ${CMAKE_CURRENT_SOURCE_DIR}
-  PRIVATE ${CMAKE_CURRENT_SOURCE_DIR}/include
-  PRIVATE ${BORINGSSL_ROOT_DIR}/include
-  PRIVATE ${PROTOBUF_ROOT_DIR}/src
-  PRIVATE ${ZLIB_ROOT_DIR}
-  PRIVATE ${CMAKE_CURRENT_BINARY_DIR}/third_party/zlib
-  PRIVATE ${CMAKE_CURRENT_BINARY_DIR}/third_party/gflags/include
-)
-
-target_link_libraries(slice_string_helpers_test
-  grpc_test_util
-  grpc
-  gpr_test_util
-  gpr
-)
-
-endif (gRPC_BUILD_TESTS)
-if (gRPC_BUILD_TESTS)
-
-add_executable(slice_test
-  test/core/slice/slice_test.c
-)
-
-target_include_directories(slice_test
-  PRIVATE ${CMAKE_CURRENT_SOURCE_DIR}
-  PRIVATE ${CMAKE_CURRENT_SOURCE_DIR}/include
-  PRIVATE ${BORINGSSL_ROOT_DIR}/include
-  PRIVATE ${PROTOBUF_ROOT_DIR}/src
-  PRIVATE ${ZLIB_ROOT_DIR}
-  PRIVATE ${CMAKE_CURRENT_BINARY_DIR}/third_party/zlib
-  PRIVATE ${CMAKE_CURRENT_BINARY_DIR}/third_party/gflags/include
-)
-
-target_link_libraries(slice_test
-  grpc_test_util
-  grpc
-  gpr_test_util
-  gpr
-)
-
-endif (gRPC_BUILD_TESTS)
-if (gRPC_BUILD_TESTS)
-
-add_executable(sockaddr_resolver_test
-  test/core/client_channel/resolvers/sockaddr_resolver_test.c
-)
-
-target_include_directories(sockaddr_resolver_test
-  PRIVATE ${CMAKE_CURRENT_SOURCE_DIR}
-  PRIVATE ${CMAKE_CURRENT_SOURCE_DIR}/include
-  PRIVATE ${BORINGSSL_ROOT_DIR}/include
-  PRIVATE ${PROTOBUF_ROOT_DIR}/src
-  PRIVATE ${ZLIB_ROOT_DIR}
-  PRIVATE ${CMAKE_CURRENT_BINARY_DIR}/third_party/zlib
-  PRIVATE ${CMAKE_CURRENT_BINARY_DIR}/third_party/gflags/include
-)
-
-target_link_libraries(sockaddr_resolver_test
-  grpc_test_util
-  grpc
-  gpr_test_util
-  gpr
-)
-
-endif (gRPC_BUILD_TESTS)
-if (gRPC_BUILD_TESTS)
-
-add_executable(sockaddr_utils_test
-  test/core/iomgr/sockaddr_utils_test.c
-)
-
-target_include_directories(sockaddr_utils_test
-  PRIVATE ${CMAKE_CURRENT_SOURCE_DIR}
-  PRIVATE ${CMAKE_CURRENT_SOURCE_DIR}/include
-  PRIVATE ${BORINGSSL_ROOT_DIR}/include
-  PRIVATE ${PROTOBUF_ROOT_DIR}/src
-  PRIVATE ${ZLIB_ROOT_DIR}
-  PRIVATE ${CMAKE_CURRENT_BINARY_DIR}/third_party/zlib
-  PRIVATE ${CMAKE_CURRENT_BINARY_DIR}/third_party/gflags/include
-)
-
-target_link_libraries(sockaddr_utils_test
-  grpc_test_util
-  grpc
-  gpr_test_util
-  gpr
-)
-
-endif (gRPC_BUILD_TESTS)
-if (gRPC_BUILD_TESTS)
-
-add_executable(socket_utils_test
-  test/core/iomgr/socket_utils_test.c
-)
-
-target_include_directories(socket_utils_test
-  PRIVATE ${CMAKE_CURRENT_SOURCE_DIR}
-  PRIVATE ${CMAKE_CURRENT_SOURCE_DIR}/include
-  PRIVATE ${BORINGSSL_ROOT_DIR}/include
-  PRIVATE ${PROTOBUF_ROOT_DIR}/src
-  PRIVATE ${ZLIB_ROOT_DIR}
-  PRIVATE ${CMAKE_CURRENT_BINARY_DIR}/third_party/zlib
-  PRIVATE ${CMAKE_CURRENT_BINARY_DIR}/third_party/gflags/include
-)
-
-target_link_libraries(socket_utils_test
-  grpc_test_util
-  grpc
-  gpr_test_util
-  gpr
-)
-
-endif (gRPC_BUILD_TESTS)
-if (gRPC_BUILD_TESTS)
-
-add_executable(status_conversion_test
-  test/core/transport/status_conversion_test.c
-)
-
-target_include_directories(status_conversion_test
-  PRIVATE ${CMAKE_CURRENT_SOURCE_DIR}
-  PRIVATE ${CMAKE_CURRENT_SOURCE_DIR}/include
-  PRIVATE ${BORINGSSL_ROOT_DIR}/include
-  PRIVATE ${PROTOBUF_ROOT_DIR}/src
-  PRIVATE ${ZLIB_ROOT_DIR}
-  PRIVATE ${CMAKE_CURRENT_BINARY_DIR}/third_party/zlib
-  PRIVATE ${CMAKE_CURRENT_BINARY_DIR}/third_party/gflags/include
-)
-
-target_link_libraries(status_conversion_test
-  grpc_test_util
-  grpc
-  gpr_test_util
-  gpr
-)
-
-endif (gRPC_BUILD_TESTS)
-if (gRPC_BUILD_TESTS)
-
-add_executable(tcp_client_posix_test
-  test/core/iomgr/tcp_client_posix_test.c
-)
-
-target_include_directories(tcp_client_posix_test
-  PRIVATE ${CMAKE_CURRENT_SOURCE_DIR}
-  PRIVATE ${CMAKE_CURRENT_SOURCE_DIR}/include
-  PRIVATE ${BORINGSSL_ROOT_DIR}/include
-  PRIVATE ${PROTOBUF_ROOT_DIR}/src
-  PRIVATE ${ZLIB_ROOT_DIR}
-  PRIVATE ${CMAKE_CURRENT_BINARY_DIR}/third_party/zlib
-  PRIVATE ${CMAKE_CURRENT_BINARY_DIR}/third_party/gflags/include
-)
-
-target_link_libraries(tcp_client_posix_test
-  grpc_test_util
-  grpc
-  gpr_test_util
-  gpr
-)
-
-endif (gRPC_BUILD_TESTS)
-if (gRPC_BUILD_TESTS)
-
-add_executable(tcp_posix_test
-  test/core/iomgr/tcp_posix_test.c
-)
-
-target_include_directories(tcp_posix_test
-  PRIVATE ${CMAKE_CURRENT_SOURCE_DIR}
-  PRIVATE ${CMAKE_CURRENT_SOURCE_DIR}/include
-  PRIVATE ${BORINGSSL_ROOT_DIR}/include
-  PRIVATE ${PROTOBUF_ROOT_DIR}/src
-  PRIVATE ${ZLIB_ROOT_DIR}
-  PRIVATE ${CMAKE_CURRENT_BINARY_DIR}/third_party/zlib
-  PRIVATE ${CMAKE_CURRENT_BINARY_DIR}/third_party/gflags/include
-)
-
-target_link_libraries(tcp_posix_test
-  grpc_test_util
-  grpc
-  gpr_test_util
-  gpr
-)
-
-endif (gRPC_BUILD_TESTS)
-if (gRPC_BUILD_TESTS)
-
-add_executable(tcp_server_posix_test
-  test/core/iomgr/tcp_server_posix_test.c
-)
-
-target_include_directories(tcp_server_posix_test
-  PRIVATE ${CMAKE_CURRENT_SOURCE_DIR}
-  PRIVATE ${CMAKE_CURRENT_SOURCE_DIR}/include
-  PRIVATE ${BORINGSSL_ROOT_DIR}/include
-  PRIVATE ${PROTOBUF_ROOT_DIR}/src
-  PRIVATE ${ZLIB_ROOT_DIR}
-  PRIVATE ${CMAKE_CURRENT_BINARY_DIR}/third_party/zlib
-  PRIVATE ${CMAKE_CURRENT_BINARY_DIR}/third_party/gflags/include
-)
-
-target_link_libraries(tcp_server_posix_test
-  grpc_test_util
-  grpc
-  gpr_test_util
-  gpr
-)
-
-endif (gRPC_BUILD_TESTS)
-if (gRPC_BUILD_TESTS)
-
-add_executable(time_averaged_stats_test
-  test/core/iomgr/time_averaged_stats_test.c
-)
-
-target_include_directories(time_averaged_stats_test
-  PRIVATE ${CMAKE_CURRENT_SOURCE_DIR}
-  PRIVATE ${CMAKE_CURRENT_SOURCE_DIR}/include
-  PRIVATE ${BORINGSSL_ROOT_DIR}/include
-  PRIVATE ${PROTOBUF_ROOT_DIR}/src
-  PRIVATE ${ZLIB_ROOT_DIR}
-  PRIVATE ${CMAKE_CURRENT_BINARY_DIR}/third_party/zlib
-  PRIVATE ${CMAKE_CURRENT_BINARY_DIR}/third_party/gflags/include
-)
-
-target_link_libraries(time_averaged_stats_test
-  grpc_test_util
-  grpc
-  gpr_test_util
-  gpr
-)
-
-endif (gRPC_BUILD_TESTS)
-if (gRPC_BUILD_TESTS)
-
-add_executable(timeout_encoding_test
-  test/core/transport/timeout_encoding_test.c
-)
-
-target_include_directories(timeout_encoding_test
-  PRIVATE ${CMAKE_CURRENT_SOURCE_DIR}
-  PRIVATE ${CMAKE_CURRENT_SOURCE_DIR}/include
-  PRIVATE ${BORINGSSL_ROOT_DIR}/include
-  PRIVATE ${PROTOBUF_ROOT_DIR}/src
-  PRIVATE ${ZLIB_ROOT_DIR}
-  PRIVATE ${CMAKE_CURRENT_BINARY_DIR}/third_party/zlib
-  PRIVATE ${CMAKE_CURRENT_BINARY_DIR}/third_party/gflags/include
-)
-
-target_link_libraries(timeout_encoding_test
-  grpc_test_util
-  grpc
-  gpr_test_util
-  gpr
-)
-
-endif (gRPC_BUILD_TESTS)
-if (gRPC_BUILD_TESTS)
-
-add_executable(timer_heap_test
-  test/core/iomgr/timer_heap_test.c
-)
-
-target_include_directories(timer_heap_test
-  PRIVATE ${CMAKE_CURRENT_SOURCE_DIR}
-  PRIVATE ${CMAKE_CURRENT_SOURCE_DIR}/include
-  PRIVATE ${BORINGSSL_ROOT_DIR}/include
-  PRIVATE ${PROTOBUF_ROOT_DIR}/src
-  PRIVATE ${ZLIB_ROOT_DIR}
-  PRIVATE ${CMAKE_CURRENT_BINARY_DIR}/third_party/zlib
-  PRIVATE ${CMAKE_CURRENT_BINARY_DIR}/third_party/gflags/include
-)
-
-target_link_libraries(timer_heap_test
-  grpc_test_util
-  grpc
-  gpr_test_util
-  gpr
-)
-
-endif (gRPC_BUILD_TESTS)
-if (gRPC_BUILD_TESTS)
-
-add_executable(timer_list_test
-  test/core/iomgr/timer_list_test.c
-)
-
-target_include_directories(timer_list_test
-  PRIVATE ${CMAKE_CURRENT_SOURCE_DIR}
-  PRIVATE ${CMAKE_CURRENT_SOURCE_DIR}/include
-  PRIVATE ${BORINGSSL_ROOT_DIR}/include
-  PRIVATE ${PROTOBUF_ROOT_DIR}/src
-  PRIVATE ${ZLIB_ROOT_DIR}
-  PRIVATE ${CMAKE_CURRENT_BINARY_DIR}/third_party/zlib
-  PRIVATE ${CMAKE_CURRENT_BINARY_DIR}/third_party/gflags/include
-)
-
-target_link_libraries(timer_list_test
-  grpc_test_util
-  grpc
-  gpr_test_util
-  gpr
-)
-
-endif (gRPC_BUILD_TESTS)
-if (gRPC_BUILD_TESTS)
-
-add_executable(transport_connectivity_state_test
-  test/core/transport/connectivity_state_test.c
-)
-
-target_include_directories(transport_connectivity_state_test
-  PRIVATE ${CMAKE_CURRENT_SOURCE_DIR}
-  PRIVATE ${CMAKE_CURRENT_SOURCE_DIR}/include
-  PRIVATE ${BORINGSSL_ROOT_DIR}/include
-  PRIVATE ${PROTOBUF_ROOT_DIR}/src
-  PRIVATE ${ZLIB_ROOT_DIR}
-  PRIVATE ${CMAKE_CURRENT_BINARY_DIR}/third_party/zlib
-  PRIVATE ${CMAKE_CURRENT_BINARY_DIR}/third_party/gflags/include
-)
-
-target_link_libraries(transport_connectivity_state_test
-  grpc_test_util
-  grpc
-  gpr_test_util
-  gpr
-)
-
-endif (gRPC_BUILD_TESTS)
-if (gRPC_BUILD_TESTS)
-
-add_executable(transport_metadata_test
-  test/core/transport/metadata_test.c
-)
-
-target_include_directories(transport_metadata_test
-  PRIVATE ${CMAKE_CURRENT_SOURCE_DIR}
-  PRIVATE ${CMAKE_CURRENT_SOURCE_DIR}/include
-  PRIVATE ${BORINGSSL_ROOT_DIR}/include
-  PRIVATE ${PROTOBUF_ROOT_DIR}/src
-  PRIVATE ${ZLIB_ROOT_DIR}
-  PRIVATE ${CMAKE_CURRENT_BINARY_DIR}/third_party/zlib
-  PRIVATE ${CMAKE_CURRENT_BINARY_DIR}/third_party/gflags/include
-)
-
-target_link_libraries(transport_metadata_test
-  grpc_test_util
-  grpc
-  gpr_test_util
-  gpr
-)
-
-endif (gRPC_BUILD_TESTS)
-if (gRPC_BUILD_TESTS)
-
-add_executable(transport_pid_controller_test
-  test/core/transport/pid_controller_test.c
-)
-
-target_include_directories(transport_pid_controller_test
-  PRIVATE ${CMAKE_CURRENT_SOURCE_DIR}
-  PRIVATE ${CMAKE_CURRENT_SOURCE_DIR}/include
-  PRIVATE ${BORINGSSL_ROOT_DIR}/include
-  PRIVATE ${PROTOBUF_ROOT_DIR}/src
-  PRIVATE ${ZLIB_ROOT_DIR}
-  PRIVATE ${CMAKE_CURRENT_BINARY_DIR}/third_party/zlib
-  PRIVATE ${CMAKE_CURRENT_BINARY_DIR}/third_party/gflags/include
-)
-
-target_link_libraries(transport_pid_controller_test
-  grpc_test_util
-  grpc
-  gpr_test_util
-  gpr
-)
-
-endif (gRPC_BUILD_TESTS)
-if (gRPC_BUILD_TESTS)
-
-add_executable(transport_security_test
-  test/core/tsi/transport_security_test.c
-)
-
-target_include_directories(transport_security_test
-  PRIVATE ${CMAKE_CURRENT_SOURCE_DIR}
-  PRIVATE ${CMAKE_CURRENT_SOURCE_DIR}/include
-  PRIVATE ${BORINGSSL_ROOT_DIR}/include
-  PRIVATE ${PROTOBUF_ROOT_DIR}/src
-  PRIVATE ${ZLIB_ROOT_DIR}
-  PRIVATE ${CMAKE_CURRENT_BINARY_DIR}/third_party/zlib
-  PRIVATE ${CMAKE_CURRENT_BINARY_DIR}/third_party/gflags/include
-)
-
-target_link_libraries(transport_security_test
-  grpc_test_util
-  grpc
-  gpr_test_util
-  gpr
-)
-
-endif (gRPC_BUILD_TESTS)
-if (gRPC_BUILD_TESTS)
-
-add_executable(udp_server_test
-  test/core/iomgr/udp_server_test.c
-)
-
-target_include_directories(udp_server_test
-  PRIVATE ${CMAKE_CURRENT_SOURCE_DIR}
-  PRIVATE ${CMAKE_CURRENT_SOURCE_DIR}/include
-  PRIVATE ${BORINGSSL_ROOT_DIR}/include
-  PRIVATE ${PROTOBUF_ROOT_DIR}/src
-  PRIVATE ${ZLIB_ROOT_DIR}
-  PRIVATE ${CMAKE_CURRENT_BINARY_DIR}/third_party/zlib
-  PRIVATE ${CMAKE_CURRENT_BINARY_DIR}/third_party/gflags/include
-)
-
-target_link_libraries(udp_server_test
-  grpc_test_util
-  grpc
-  gpr_test_util
-  gpr
-)
-
-endif (gRPC_BUILD_TESTS)
-if (gRPC_BUILD_TESTS)
-
-add_executable(uri_parser_test
-  test/core/client_channel/uri_parser_test.c
-)
-
-target_include_directories(uri_parser_test
-  PRIVATE ${CMAKE_CURRENT_SOURCE_DIR}
-  PRIVATE ${CMAKE_CURRENT_SOURCE_DIR}/include
-  PRIVATE ${BORINGSSL_ROOT_DIR}/include
-  PRIVATE ${PROTOBUF_ROOT_DIR}/src
-  PRIVATE ${ZLIB_ROOT_DIR}
-  PRIVATE ${CMAKE_CURRENT_BINARY_DIR}/third_party/zlib
-  PRIVATE ${CMAKE_CURRENT_BINARY_DIR}/third_party/gflags/include
-)
-
-target_link_libraries(uri_parser_test
-  grpc_test_util
-  grpc
-  gpr_test_util
-  gpr
-)
-
-endif (gRPC_BUILD_TESTS)
-if (gRPC_BUILD_TESTS)
-
-add_executable(wakeup_fd_cv_test
-  test/core/iomgr/wakeup_fd_cv_test.c
-)
-
-target_include_directories(wakeup_fd_cv_test
-  PRIVATE ${CMAKE_CURRENT_SOURCE_DIR}
-  PRIVATE ${CMAKE_CURRENT_SOURCE_DIR}/include
-  PRIVATE ${BORINGSSL_ROOT_DIR}/include
-  PRIVATE ${PROTOBUF_ROOT_DIR}/src
-  PRIVATE ${ZLIB_ROOT_DIR}
-  PRIVATE ${CMAKE_CURRENT_BINARY_DIR}/third_party/zlib
-  PRIVATE ${CMAKE_CURRENT_BINARY_DIR}/third_party/gflags/include
-)
-
-target_link_libraries(wakeup_fd_cv_test
-  grpc_test_util
-  grpc
-  gpr_test_util
-  gpr
-)
-
-endif (gRPC_BUILD_TESTS)
-if (gRPC_BUILD_TESTS)
-
-add_executable(alarm_cpp_test
-  test/cpp/common/alarm_cpp_test.cc
-  third_party/googletest/src/gtest-all.cc
-)
-
-target_include_directories(alarm_cpp_test
-  PRIVATE ${CMAKE_CURRENT_SOURCE_DIR}
-  PRIVATE ${CMAKE_CURRENT_SOURCE_DIR}/include
-  PRIVATE ${BORINGSSL_ROOT_DIR}/include
-  PRIVATE ${PROTOBUF_ROOT_DIR}/src
-  PRIVATE ${ZLIB_ROOT_DIR}
-  PRIVATE ${CMAKE_CURRENT_BINARY_DIR}/third_party/zlib
-  PRIVATE ${CMAKE_CURRENT_BINARY_DIR}/third_party/gflags/include
-  PRIVATE third_party/googletest/include
-  PRIVATE third_party/googletest
-)
-
-target_link_libraries(alarm_cpp_test
-  grpc++_test_util
-  grpc_test_util
-  grpc++
-  grpc
-  gpr_test_util
-  gpr
-  ${_gRPC_GFLAGS_LIBRARIES}
-)
-
-endif (gRPC_BUILD_TESTS)
-if (gRPC_BUILD_TESTS)
-
-add_executable(async_end2end_test
-  test/cpp/end2end/async_end2end_test.cc
-  third_party/googletest/src/gtest-all.cc
-)
-
-target_include_directories(async_end2end_test
-  PRIVATE ${CMAKE_CURRENT_SOURCE_DIR}
-  PRIVATE ${CMAKE_CURRENT_SOURCE_DIR}/include
-  PRIVATE ${BORINGSSL_ROOT_DIR}/include
-  PRIVATE ${PROTOBUF_ROOT_DIR}/src
-  PRIVATE ${ZLIB_ROOT_DIR}
-  PRIVATE ${CMAKE_CURRENT_BINARY_DIR}/third_party/zlib
-  PRIVATE ${CMAKE_CURRENT_BINARY_DIR}/third_party/gflags/include
-  PRIVATE third_party/googletest/include
-  PRIVATE third_party/googletest
-)
-
-target_link_libraries(async_end2end_test
-  grpc++_test_util
-  grpc_test_util
-  grpc++
-  grpc
-  gpr_test_util
-  gpr
-  ${_gRPC_GFLAGS_LIBRARIES}
-)
-
-endif (gRPC_BUILD_TESTS)
-if (gRPC_BUILD_TESTS)
-
-add_executable(auth_property_iterator_test
-  test/cpp/common/auth_property_iterator_test.cc
-  third_party/googletest/src/gtest-all.cc
-)
-
-target_include_directories(auth_property_iterator_test
-  PRIVATE ${CMAKE_CURRENT_SOURCE_DIR}
-  PRIVATE ${CMAKE_CURRENT_SOURCE_DIR}/include
-  PRIVATE ${BORINGSSL_ROOT_DIR}/include
-  PRIVATE ${PROTOBUF_ROOT_DIR}/src
-  PRIVATE ${ZLIB_ROOT_DIR}
-  PRIVATE ${CMAKE_CURRENT_BINARY_DIR}/third_party/zlib
-  PRIVATE ${CMAKE_CURRENT_BINARY_DIR}/third_party/gflags/include
-  PRIVATE third_party/googletest/include
-  PRIVATE third_party/googletest
-)
-
-target_link_libraries(auth_property_iterator_test
-  grpc++_test_util
-  grpc_test_util
-  grpc++
-  grpc
-  gpr_test_util
-  gpr
-  ${_gRPC_GFLAGS_LIBRARIES}
-)
-
-endif (gRPC_BUILD_TESTS)
-if (gRPC_BUILD_TESTS)
-
-add_executable(bm_fullstack
-  test/cpp/microbenchmarks/bm_fullstack.cc
-  third_party/googletest/src/gtest-all.cc
-)
-
-target_include_directories(bm_fullstack
-  PRIVATE ${CMAKE_CURRENT_SOURCE_DIR}
-  PRIVATE ${CMAKE_CURRENT_SOURCE_DIR}/include
-  PRIVATE ${BORINGSSL_ROOT_DIR}/include
-  PRIVATE ${PROTOBUF_ROOT_DIR}/src
-  PRIVATE ${ZLIB_ROOT_DIR}
-  PRIVATE ${CMAKE_CURRENT_BINARY_DIR}/third_party/zlib
-  PRIVATE ${CMAKE_CURRENT_BINARY_DIR}/third_party/gflags/include
-  PRIVATE third_party/googletest/include
-  PRIVATE third_party/googletest
-)
-
-target_link_libraries(bm_fullstack
-  benchmark
-  grpc++_test_util
-  grpc_test_util
-  grpc++
-  grpc
-  gpr_test_util
-  gpr
-  ${_gRPC_GFLAGS_LIBRARIES}
-)
-
-endif (gRPC_BUILD_TESTS)
-if (gRPC_BUILD_TESTS)
-
-add_executable(channel_arguments_test
-  test/cpp/common/channel_arguments_test.cc
-  third_party/googletest/src/gtest-all.cc
-)
-
-target_include_directories(channel_arguments_test
-  PRIVATE ${CMAKE_CURRENT_SOURCE_DIR}
-  PRIVATE ${CMAKE_CURRENT_SOURCE_DIR}/include
-  PRIVATE ${BORINGSSL_ROOT_DIR}/include
-  PRIVATE ${PROTOBUF_ROOT_DIR}/src
-  PRIVATE ${ZLIB_ROOT_DIR}
-  PRIVATE ${CMAKE_CURRENT_BINARY_DIR}/third_party/zlib
-  PRIVATE ${CMAKE_CURRENT_BINARY_DIR}/third_party/gflags/include
-  PRIVATE third_party/googletest/include
-  PRIVATE third_party/googletest
-)
-
-target_link_libraries(channel_arguments_test
-  grpc++
-  grpc
-  gpr
-  ${_gRPC_GFLAGS_LIBRARIES}
-)
-
-endif (gRPC_BUILD_TESTS)
-if (gRPC_BUILD_TESTS)
-
-add_executable(channel_filter_test
-  test/cpp/common/channel_filter_test.cc
-  third_party/googletest/src/gtest-all.cc
-)
-
-target_include_directories(channel_filter_test
-  PRIVATE ${CMAKE_CURRENT_SOURCE_DIR}
-  PRIVATE ${CMAKE_CURRENT_SOURCE_DIR}/include
-  PRIVATE ${BORINGSSL_ROOT_DIR}/include
-  PRIVATE ${PROTOBUF_ROOT_DIR}/src
-  PRIVATE ${ZLIB_ROOT_DIR}
-  PRIVATE ${CMAKE_CURRENT_BINARY_DIR}/third_party/zlib
-  PRIVATE ${CMAKE_CURRENT_BINARY_DIR}/third_party/gflags/include
-  PRIVATE third_party/googletest/include
-  PRIVATE third_party/googletest
-)
-
-target_link_libraries(channel_filter_test
-  grpc++
-  grpc
-  gpr
-  ${_gRPC_GFLAGS_LIBRARIES}
-)
-
-endif (gRPC_BUILD_TESTS)
-if (gRPC_BUILD_TESTS)
-
-add_executable(cli_call_test
-  test/cpp/util/cli_call_test.cc
-  third_party/googletest/src/gtest-all.cc
-)
-
-target_include_directories(cli_call_test
-  PRIVATE ${CMAKE_CURRENT_SOURCE_DIR}
-  PRIVATE ${CMAKE_CURRENT_SOURCE_DIR}/include
-  PRIVATE ${BORINGSSL_ROOT_DIR}/include
-  PRIVATE ${PROTOBUF_ROOT_DIR}/src
-  PRIVATE ${ZLIB_ROOT_DIR}
-  PRIVATE ${CMAKE_CURRENT_BINARY_DIR}/third_party/zlib
-  PRIVATE ${CMAKE_CURRENT_BINARY_DIR}/third_party/gflags/include
-  PRIVATE third_party/googletest/include
-  PRIVATE third_party/googletest
-)
-
-target_link_libraries(cli_call_test
-  grpc_cli_libs
-  grpc++_test_util
-  grpc_test_util
-  grpc++
-  grpc
-  gpr_test_util
-  gpr
-  ${_gRPC_GFLAGS_LIBRARIES}
-)
-
-endif (gRPC_BUILD_TESTS)
-if (gRPC_BUILD_TESTS)
-
-add_executable(client_crash_test
-  test/cpp/end2end/client_crash_test.cc
-  third_party/googletest/src/gtest-all.cc
-)
-
-target_include_directories(client_crash_test
-  PRIVATE ${CMAKE_CURRENT_SOURCE_DIR}
-  PRIVATE ${CMAKE_CURRENT_SOURCE_DIR}/include
-  PRIVATE ${BORINGSSL_ROOT_DIR}/include
-  PRIVATE ${PROTOBUF_ROOT_DIR}/src
-  PRIVATE ${ZLIB_ROOT_DIR}
-  PRIVATE ${CMAKE_CURRENT_BINARY_DIR}/third_party/zlib
-  PRIVATE ${CMAKE_CURRENT_BINARY_DIR}/third_party/gflags/include
-  PRIVATE third_party/googletest/include
-  PRIVATE third_party/googletest
-)
-
-target_link_libraries(client_crash_test
-  grpc++_test_util
-  grpc_test_util
-  grpc++
-  grpc
-  gpr_test_util
-  gpr
-  ${_gRPC_GFLAGS_LIBRARIES}
-)
-
-endif (gRPC_BUILD_TESTS)
-if (gRPC_BUILD_TESTS)
-
-add_executable(client_crash_test_server
-  test/cpp/end2end/client_crash_test_server.cc
-  third_party/googletest/src/gtest-all.cc
-)
-
-target_include_directories(client_crash_test_server
-  PRIVATE ${CMAKE_CURRENT_SOURCE_DIR}
-  PRIVATE ${CMAKE_CURRENT_SOURCE_DIR}/include
-  PRIVATE ${BORINGSSL_ROOT_DIR}/include
-  PRIVATE ${PROTOBUF_ROOT_DIR}/src
-  PRIVATE ${ZLIB_ROOT_DIR}
-  PRIVATE ${CMAKE_CURRENT_BINARY_DIR}/third_party/zlib
-  PRIVATE ${CMAKE_CURRENT_BINARY_DIR}/third_party/gflags/include
-  PRIVATE third_party/googletest/include
-  PRIVATE third_party/googletest
-)
-
-target_link_libraries(client_crash_test_server
-  grpc++_test_util
-  grpc_test_util
-  grpc++
-  grpc
-  gpr_test_util
-  gpr
-  ${_gRPC_GFLAGS_LIBRARIES}
-)
-
-endif (gRPC_BUILD_TESTS)
-if (gRPC_BUILD_TESTS)
-
-add_executable(codegen_test_full
-  src/proto/grpc/testing/control.proto
-  src/proto/grpc/testing/messages.proto
-  src/proto/grpc/testing/payloads.proto
-  src/proto/grpc/testing/services.proto
-  src/proto/grpc/testing/stats.proto
-  test/cpp/codegen/codegen_test_full.cc
-  third_party/googletest/src/gtest-all.cc
-)
-
-target_include_directories(codegen_test_full
-  PRIVATE ${CMAKE_CURRENT_SOURCE_DIR}
-  PRIVATE ${CMAKE_CURRENT_SOURCE_DIR}/include
-  PRIVATE ${BORINGSSL_ROOT_DIR}/include
-  PRIVATE ${PROTOBUF_ROOT_DIR}/src
-  PRIVATE ${ZLIB_ROOT_DIR}
-  PRIVATE ${CMAKE_CURRENT_BINARY_DIR}/third_party/zlib
-  PRIVATE ${CMAKE_CURRENT_BINARY_DIR}/third_party/gflags/include
-  PRIVATE third_party/googletest/include
-  PRIVATE third_party/googletest
-)
-
-target_link_libraries(codegen_test_full
-  grpc++
-  grpc
-  gpr
-  ${_gRPC_GFLAGS_LIBRARIES}
-)
-
-endif (gRPC_BUILD_TESTS)
-if (gRPC_BUILD_TESTS)
-
-add_executable(codegen_test_minimal
-  src/proto/grpc/testing/control.proto
-  src/proto/grpc/testing/messages.proto
-  src/proto/grpc/testing/payloads.proto
-  src/proto/grpc/testing/services.proto
-  src/proto/grpc/testing/stats.proto
-  test/cpp/codegen/codegen_test_minimal.cc
-  src/cpp/codegen/codegen_init.cc
-  third_party/googletest/src/gtest-all.cc
-)
-
-target_include_directories(codegen_test_minimal
-  PRIVATE ${CMAKE_CURRENT_SOURCE_DIR}
-  PRIVATE ${CMAKE_CURRENT_SOURCE_DIR}/include
-  PRIVATE ${BORINGSSL_ROOT_DIR}/include
-  PRIVATE ${PROTOBUF_ROOT_DIR}/src
-  PRIVATE ${ZLIB_ROOT_DIR}
-  PRIVATE ${CMAKE_CURRENT_BINARY_DIR}/third_party/zlib
-  PRIVATE ${CMAKE_CURRENT_BINARY_DIR}/third_party/gflags/include
-  PRIVATE third_party/googletest/include
-  PRIVATE third_party/googletest
-)
-
-target_link_libraries(codegen_test_minimal
-  ${_gRPC_GFLAGS_LIBRARIES}
-)
-
-endif (gRPC_BUILD_TESTS)
-if (gRPC_BUILD_TESTS)
-
-add_executable(credentials_test
-  test/cpp/client/credentials_test.cc
-  third_party/googletest/src/gtest-all.cc
-)
-
-target_include_directories(credentials_test
-  PRIVATE ${CMAKE_CURRENT_SOURCE_DIR}
-  PRIVATE ${CMAKE_CURRENT_SOURCE_DIR}/include
-  PRIVATE ${BORINGSSL_ROOT_DIR}/include
-  PRIVATE ${PROTOBUF_ROOT_DIR}/src
-  PRIVATE ${ZLIB_ROOT_DIR}
-  PRIVATE ${CMAKE_CURRENT_BINARY_DIR}/third_party/zlib
-  PRIVATE ${CMAKE_CURRENT_BINARY_DIR}/third_party/gflags/include
-  PRIVATE third_party/googletest/include
-  PRIVATE third_party/googletest
-)
-
-target_link_libraries(credentials_test
-  grpc++
-  grpc
-  gpr
-  ${_gRPC_GFLAGS_LIBRARIES}
-)
-
-endif (gRPC_BUILD_TESTS)
-if (gRPC_BUILD_TESTS)
-
-add_executable(cxx_byte_buffer_test
-  test/cpp/util/byte_buffer_test.cc
-  third_party/googletest/src/gtest-all.cc
-)
-
-target_include_directories(cxx_byte_buffer_test
-  PRIVATE ${CMAKE_CURRENT_SOURCE_DIR}
-  PRIVATE ${CMAKE_CURRENT_SOURCE_DIR}/include
-  PRIVATE ${BORINGSSL_ROOT_DIR}/include
-  PRIVATE ${PROTOBUF_ROOT_DIR}/src
-  PRIVATE ${ZLIB_ROOT_DIR}
-  PRIVATE ${CMAKE_CURRENT_BINARY_DIR}/third_party/zlib
-  PRIVATE ${CMAKE_CURRENT_BINARY_DIR}/third_party/gflags/include
-  PRIVATE third_party/googletest/include
-  PRIVATE third_party/googletest
-)
-
-target_link_libraries(cxx_byte_buffer_test
-  grpc_test_util
-  grpc++
-  grpc
-  gpr_test_util
-  gpr
-  ${_gRPC_GFLAGS_LIBRARIES}
-)
-
-endif (gRPC_BUILD_TESTS)
-if (gRPC_BUILD_TESTS)
-
-add_executable(cxx_slice_test
-  test/cpp/util/slice_test.cc
-  third_party/googletest/src/gtest-all.cc
-)
-
-target_include_directories(cxx_slice_test
-  PRIVATE ${CMAKE_CURRENT_SOURCE_DIR}
-  PRIVATE ${CMAKE_CURRENT_SOURCE_DIR}/include
-  PRIVATE ${BORINGSSL_ROOT_DIR}/include
-  PRIVATE ${PROTOBUF_ROOT_DIR}/src
-  PRIVATE ${ZLIB_ROOT_DIR}
-  PRIVATE ${CMAKE_CURRENT_BINARY_DIR}/third_party/zlib
-  PRIVATE ${CMAKE_CURRENT_BINARY_DIR}/third_party/gflags/include
-  PRIVATE third_party/googletest/include
-  PRIVATE third_party/googletest
-)
-
-target_link_libraries(cxx_slice_test
-  grpc_test_util
-  grpc++
-  grpc
-  gpr_test_util
-  gpr
-  ${_gRPC_GFLAGS_LIBRARIES}
-)
-
-endif (gRPC_BUILD_TESTS)
-if (gRPC_BUILD_TESTS)
-
-add_executable(cxx_string_ref_test
-  test/cpp/util/string_ref_test.cc
-  third_party/googletest/src/gtest-all.cc
-)
-
-target_include_directories(cxx_string_ref_test
-  PRIVATE ${CMAKE_CURRENT_SOURCE_DIR}
-  PRIVATE ${CMAKE_CURRENT_SOURCE_DIR}/include
-  PRIVATE ${BORINGSSL_ROOT_DIR}/include
-  PRIVATE ${PROTOBUF_ROOT_DIR}/src
-  PRIVATE ${ZLIB_ROOT_DIR}
-  PRIVATE ${CMAKE_CURRENT_BINARY_DIR}/third_party/zlib
-  PRIVATE ${CMAKE_CURRENT_BINARY_DIR}/third_party/gflags/include
-  PRIVATE third_party/googletest/include
-  PRIVATE third_party/googletest
-)
-
-target_link_libraries(cxx_string_ref_test
-  grpc++
-  ${_gRPC_GFLAGS_LIBRARIES}
-)
-
-endif (gRPC_BUILD_TESTS)
-if (gRPC_BUILD_TESTS)
-
-add_executable(cxx_time_test
-  test/cpp/util/time_test.cc
-  third_party/googletest/src/gtest-all.cc
-)
-
-target_include_directories(cxx_time_test
-  PRIVATE ${CMAKE_CURRENT_SOURCE_DIR}
-  PRIVATE ${CMAKE_CURRENT_SOURCE_DIR}/include
-  PRIVATE ${BORINGSSL_ROOT_DIR}/include
-  PRIVATE ${PROTOBUF_ROOT_DIR}/src
-  PRIVATE ${ZLIB_ROOT_DIR}
-  PRIVATE ${CMAKE_CURRENT_BINARY_DIR}/third_party/zlib
-  PRIVATE ${CMAKE_CURRENT_BINARY_DIR}/third_party/gflags/include
-  PRIVATE third_party/googletest/include
-  PRIVATE third_party/googletest
-)
-
-target_link_libraries(cxx_time_test
-  grpc_test_util
-  grpc++
-  grpc
-  gpr_test_util
-  gpr
-  ${_gRPC_GFLAGS_LIBRARIES}
-)
-
-endif (gRPC_BUILD_TESTS)
-if (gRPC_BUILD_TESTS)
-
-add_executable(end2end_test
-  test/cpp/end2end/end2end_test.cc
-  third_party/googletest/src/gtest-all.cc
-)
-
-target_include_directories(end2end_test
-  PRIVATE ${CMAKE_CURRENT_SOURCE_DIR}
-  PRIVATE ${CMAKE_CURRENT_SOURCE_DIR}/include
-  PRIVATE ${BORINGSSL_ROOT_DIR}/include
-  PRIVATE ${PROTOBUF_ROOT_DIR}/src
-  PRIVATE ${ZLIB_ROOT_DIR}
-  PRIVATE ${CMAKE_CURRENT_BINARY_DIR}/third_party/zlib
-  PRIVATE ${CMAKE_CURRENT_BINARY_DIR}/third_party/gflags/include
-  PRIVATE third_party/googletest/include
-  PRIVATE third_party/googletest
-)
-
-target_link_libraries(end2end_test
-  grpc++_test_util
-  grpc_test_util
-  grpc++
-  grpc
-  gpr_test_util
-  gpr
-  ${_gRPC_GFLAGS_LIBRARIES}
-)
-
-endif (gRPC_BUILD_TESTS)
-if (gRPC_BUILD_TESTS)
-
-add_executable(filter_end2end_test
-  test/cpp/end2end/filter_end2end_test.cc
-  third_party/googletest/src/gtest-all.cc
-)
-
-target_include_directories(filter_end2end_test
-  PRIVATE ${CMAKE_CURRENT_SOURCE_DIR}
-  PRIVATE ${CMAKE_CURRENT_SOURCE_DIR}/include
-  PRIVATE ${BORINGSSL_ROOT_DIR}/include
-  PRIVATE ${PROTOBUF_ROOT_DIR}/src
-  PRIVATE ${ZLIB_ROOT_DIR}
-  PRIVATE ${CMAKE_CURRENT_BINARY_DIR}/third_party/zlib
-  PRIVATE ${CMAKE_CURRENT_BINARY_DIR}/third_party/gflags/include
-  PRIVATE third_party/googletest/include
-  PRIVATE third_party/googletest
-)
-
-target_link_libraries(filter_end2end_test
-  grpc++_test_util
-  grpc_test_util
-  grpc++
-  grpc
-  gpr_test_util
-  gpr
-  ${_gRPC_GFLAGS_LIBRARIES}
-)
-
-endif (gRPC_BUILD_TESTS)
-if (gRPC_BUILD_TESTS)
-
-add_executable(generic_end2end_test
-  test/cpp/end2end/generic_end2end_test.cc
-  third_party/googletest/src/gtest-all.cc
-)
-
-target_include_directories(generic_end2end_test
-  PRIVATE ${CMAKE_CURRENT_SOURCE_DIR}
-  PRIVATE ${CMAKE_CURRENT_SOURCE_DIR}/include
-  PRIVATE ${BORINGSSL_ROOT_DIR}/include
-  PRIVATE ${PROTOBUF_ROOT_DIR}/src
-  PRIVATE ${ZLIB_ROOT_DIR}
-  PRIVATE ${CMAKE_CURRENT_BINARY_DIR}/third_party/zlib
-  PRIVATE ${CMAKE_CURRENT_BINARY_DIR}/third_party/gflags/include
-  PRIVATE third_party/googletest/include
-  PRIVATE third_party/googletest
-)
-
-target_link_libraries(generic_end2end_test
-  grpc++_test_util
-  grpc_test_util
-  grpc++
-  grpc
-  gpr_test_util
-  gpr
-  ${_gRPC_GFLAGS_LIBRARIES}
-)
-
-endif (gRPC_BUILD_TESTS)
-if (gRPC_BUILD_TESTS)
-
-add_executable(golden_file_test
-  src/proto/grpc/testing/compiler_test.proto
-  test/cpp/codegen/golden_file_test.cc
-  third_party/googletest/src/gtest-all.cc
-)
-
-target_include_directories(golden_file_test
-  PRIVATE ${CMAKE_CURRENT_SOURCE_DIR}
-  PRIVATE ${CMAKE_CURRENT_SOURCE_DIR}/include
-  PRIVATE ${BORINGSSL_ROOT_DIR}/include
-  PRIVATE ${PROTOBUF_ROOT_DIR}/src
-  PRIVATE ${ZLIB_ROOT_DIR}
-  PRIVATE ${CMAKE_CURRENT_BINARY_DIR}/third_party/zlib
-  PRIVATE ${CMAKE_CURRENT_BINARY_DIR}/third_party/gflags/include
-  PRIVATE third_party/googletest/include
-  PRIVATE third_party/googletest
-)
-
-target_link_libraries(golden_file_test
-  grpc++
-  grpc
-  gpr
-  ${_gRPC_GFLAGS_LIBRARIES}
-)
-
-endif (gRPC_BUILD_TESTS)
-if (gRPC_BUILD_TESTS)
-
-add_executable(grpc_cli
-  test/cpp/util/grpc_cli.cc
-  third_party/googletest/src/gtest-all.cc
-)
-
-target_include_directories(grpc_cli
-  PRIVATE ${CMAKE_CURRENT_SOURCE_DIR}
-  PRIVATE ${CMAKE_CURRENT_SOURCE_DIR}/include
-  PRIVATE ${BORINGSSL_ROOT_DIR}/include
-  PRIVATE ${PROTOBUF_ROOT_DIR}/src
-  PRIVATE ${ZLIB_ROOT_DIR}
-  PRIVATE ${CMAKE_CURRENT_BINARY_DIR}/third_party/zlib
-  PRIVATE ${CMAKE_CURRENT_BINARY_DIR}/third_party/gflags/include
-  PRIVATE third_party/googletest/include
-  PRIVATE third_party/googletest
-)
-
-target_link_libraries(grpc_cli
-  grpc_cli_libs
-  grpc++_proto_reflection_desc_db
-  grpc++
-  grpc
-  gpr
-  grpc++_test_config
-  ${_gRPC_GFLAGS_LIBRARIES}
-)
-
-endif (gRPC_BUILD_TESTS)
-
-add_executable(grpc_cpp_plugin
-  src/compiler/cpp_plugin.cc
-)
-
-target_include_directories(grpc_cpp_plugin
-  PRIVATE ${CMAKE_CURRENT_SOURCE_DIR}
-  PRIVATE ${CMAKE_CURRENT_SOURCE_DIR}/include
-  PRIVATE ${BORINGSSL_ROOT_DIR}/include
-  PRIVATE ${PROTOBUF_ROOT_DIR}/src
-  PRIVATE ${ZLIB_ROOT_DIR}
-  PRIVATE ${CMAKE_CURRENT_BINARY_DIR}/third_party/zlib
-  PRIVATE ${CMAKE_CURRENT_BINARY_DIR}/third_party/gflags/include
-)
-
-target_link_libraries(grpc_cpp_plugin
-  ${_gRPC_PROTOBUF_PROTOC_LIBRARIES}
-  grpc_plugin_support
-)
-
-
-if (gRPC_INSTALL)
-  install(TARGETS grpc_cpp_plugin EXPORT gRPCTargets
-    RUNTIME DESTINATION ${CMAKE_INSTALL_BINDIR}
-    LIBRARY DESTINATION ${CMAKE_INSTALL_LIBDIR}
-    ARCHIVE DESTINATION ${CMAKE_INSTALL_LIBDIR}
-  )
-endif()
-
-
-add_executable(grpc_csharp_plugin
-  src/compiler/csharp_plugin.cc
-)
-
-target_include_directories(grpc_csharp_plugin
-  PRIVATE ${CMAKE_CURRENT_SOURCE_DIR}
-  PRIVATE ${CMAKE_CURRENT_SOURCE_DIR}/include
-  PRIVATE ${BORINGSSL_ROOT_DIR}/include
-  PRIVATE ${PROTOBUF_ROOT_DIR}/src
-  PRIVATE ${ZLIB_ROOT_DIR}
-  PRIVATE ${CMAKE_CURRENT_BINARY_DIR}/third_party/zlib
-  PRIVATE ${CMAKE_CURRENT_BINARY_DIR}/third_party/gflags/include
-)
-
-target_link_libraries(grpc_csharp_plugin
-  ${_gRPC_PROTOBUF_PROTOC_LIBRARIES}
-  grpc_plugin_support
-)
-
-
-if (gRPC_INSTALL)
-  install(TARGETS grpc_csharp_plugin EXPORT gRPCTargets
-    RUNTIME DESTINATION ${CMAKE_INSTALL_BINDIR}
-    LIBRARY DESTINATION ${CMAKE_INSTALL_LIBDIR}
-    ARCHIVE DESTINATION ${CMAKE_INSTALL_LIBDIR}
-  )
-endif()
-
-
-add_executable(grpc_node_plugin
-  src/compiler/node_plugin.cc
-)
-
-target_include_directories(grpc_node_plugin
-  PRIVATE ${CMAKE_CURRENT_SOURCE_DIR}
-  PRIVATE ${CMAKE_CURRENT_SOURCE_DIR}/include
-  PRIVATE ${BORINGSSL_ROOT_DIR}/include
-  PRIVATE ${PROTOBUF_ROOT_DIR}/src
-  PRIVATE ${ZLIB_ROOT_DIR}
-  PRIVATE ${CMAKE_CURRENT_BINARY_DIR}/third_party/zlib
-  PRIVATE ${CMAKE_CURRENT_BINARY_DIR}/third_party/gflags/include
-)
-
-target_link_libraries(grpc_node_plugin
-  ${_gRPC_PROTOBUF_PROTOC_LIBRARIES}
-  grpc_plugin_support
-)
-
-
-if (gRPC_INSTALL)
-  install(TARGETS grpc_node_plugin EXPORT gRPCTargets
-    RUNTIME DESTINATION ${CMAKE_INSTALL_BINDIR}
-    LIBRARY DESTINATION ${CMAKE_INSTALL_LIBDIR}
-    ARCHIVE DESTINATION ${CMAKE_INSTALL_LIBDIR}
-  )
-endif()
-
-
-add_executable(grpc_objective_c_plugin
-  src/compiler/objective_c_plugin.cc
-)
-
-target_include_directories(grpc_objective_c_plugin
-  PRIVATE ${CMAKE_CURRENT_SOURCE_DIR}
-  PRIVATE ${CMAKE_CURRENT_SOURCE_DIR}/include
-  PRIVATE ${BORINGSSL_ROOT_DIR}/include
-  PRIVATE ${PROTOBUF_ROOT_DIR}/src
-  PRIVATE ${ZLIB_ROOT_DIR}
-  PRIVATE ${CMAKE_CURRENT_BINARY_DIR}/third_party/zlib
-  PRIVATE ${CMAKE_CURRENT_BINARY_DIR}/third_party/gflags/include
-)
-
-target_link_libraries(grpc_objective_c_plugin
-  ${_gRPC_PROTOBUF_PROTOC_LIBRARIES}
-  grpc_plugin_support
-)
-
-
-if (gRPC_INSTALL)
-  install(TARGETS grpc_objective_c_plugin EXPORT gRPCTargets
-    RUNTIME DESTINATION ${CMAKE_INSTALL_BINDIR}
-    LIBRARY DESTINATION ${CMAKE_INSTALL_LIBDIR}
-    ARCHIVE DESTINATION ${CMAKE_INSTALL_LIBDIR}
-  )
-endif()
-
-
-add_executable(grpc_php_plugin
-  src/compiler/php_plugin.cc
-)
-
-target_include_directories(grpc_php_plugin
-  PRIVATE ${CMAKE_CURRENT_SOURCE_DIR}
-  PRIVATE ${CMAKE_CURRENT_SOURCE_DIR}/include
-  PRIVATE ${BORINGSSL_ROOT_DIR}/include
-  PRIVATE ${PROTOBUF_ROOT_DIR}/src
-  PRIVATE ${ZLIB_ROOT_DIR}
-  PRIVATE ${CMAKE_CURRENT_BINARY_DIR}/third_party/zlib
-  PRIVATE ${CMAKE_CURRENT_BINARY_DIR}/third_party/gflags/include
-)
-
-target_link_libraries(grpc_php_plugin
-  ${_gRPC_PROTOBUF_PROTOC_LIBRARIES}
-  grpc_plugin_support
-)
-
-
-if (gRPC_INSTALL)
-  install(TARGETS grpc_php_plugin EXPORT gRPCTargets
-    RUNTIME DESTINATION ${CMAKE_INSTALL_BINDIR}
-    LIBRARY DESTINATION ${CMAKE_INSTALL_LIBDIR}
-    ARCHIVE DESTINATION ${CMAKE_INSTALL_LIBDIR}
-  )
-endif()
-
-
-add_executable(grpc_python_plugin
-  src/compiler/python_plugin.cc
-)
-
-target_include_directories(grpc_python_plugin
-  PRIVATE ${CMAKE_CURRENT_SOURCE_DIR}
-  PRIVATE ${CMAKE_CURRENT_SOURCE_DIR}/include
-  PRIVATE ${BORINGSSL_ROOT_DIR}/include
-  PRIVATE ${PROTOBUF_ROOT_DIR}/src
-  PRIVATE ${ZLIB_ROOT_DIR}
-  PRIVATE ${CMAKE_CURRENT_BINARY_DIR}/third_party/zlib
-  PRIVATE ${CMAKE_CURRENT_BINARY_DIR}/third_party/gflags/include
-)
-
-target_link_libraries(grpc_python_plugin
-  ${_gRPC_PROTOBUF_PROTOC_LIBRARIES}
-  grpc_plugin_support
-)
-
-
-if (gRPC_INSTALL)
-  install(TARGETS grpc_python_plugin EXPORT gRPCTargets
-    RUNTIME DESTINATION ${CMAKE_INSTALL_BINDIR}
-    LIBRARY DESTINATION ${CMAKE_INSTALL_LIBDIR}
-    ARCHIVE DESTINATION ${CMAKE_INSTALL_LIBDIR}
-  )
-endif()
-
-
-add_executable(grpc_ruby_plugin
-  src/compiler/ruby_plugin.cc
-)
-
-target_include_directories(grpc_ruby_plugin
-  PRIVATE ${CMAKE_CURRENT_SOURCE_DIR}
-  PRIVATE ${CMAKE_CURRENT_SOURCE_DIR}/include
-  PRIVATE ${BORINGSSL_ROOT_DIR}/include
-  PRIVATE ${PROTOBUF_ROOT_DIR}/src
-  PRIVATE ${ZLIB_ROOT_DIR}
-  PRIVATE ${CMAKE_CURRENT_BINARY_DIR}/third_party/zlib
-  PRIVATE ${CMAKE_CURRENT_BINARY_DIR}/third_party/gflags/include
-)
-
-target_link_libraries(grpc_ruby_plugin
-  ${_gRPC_PROTOBUF_PROTOC_LIBRARIES}
-  grpc_plugin_support
-)
-
-
-if (gRPC_INSTALL)
-  install(TARGETS grpc_ruby_plugin EXPORT gRPCTargets
-    RUNTIME DESTINATION ${CMAKE_INSTALL_BINDIR}
-    LIBRARY DESTINATION ${CMAKE_INSTALL_LIBDIR}
-    ARCHIVE DESTINATION ${CMAKE_INSTALL_LIBDIR}
-  )
-endif()
-
-if (gRPC_BUILD_TESTS)
-
-add_executable(grpc_tool_test
-  src/proto/grpc/testing/echo.proto
-  src/proto/grpc/testing/echo_messages.proto
-  test/cpp/util/grpc_tool_test.cc
-  third_party/googletest/src/gtest-all.cc
-)
-
-target_include_directories(grpc_tool_test
-  PRIVATE ${CMAKE_CURRENT_SOURCE_DIR}
-  PRIVATE ${CMAKE_CURRENT_SOURCE_DIR}/include
-  PRIVATE ${BORINGSSL_ROOT_DIR}/include
-  PRIVATE ${PROTOBUF_ROOT_DIR}/src
-  PRIVATE ${ZLIB_ROOT_DIR}
-  PRIVATE ${CMAKE_CURRENT_BINARY_DIR}/third_party/zlib
-  PRIVATE ${CMAKE_CURRENT_BINARY_DIR}/third_party/gflags/include
-  PRIVATE third_party/googletest/include
-  PRIVATE third_party/googletest
-)
-
-target_link_libraries(grpc_tool_test
-  grpc_cli_libs
-  grpc++_proto_reflection_desc_db
-  grpc++_reflection
-  grpc++_test_util
-  grpc_test_util
-  grpc++
-  grpc
-  gpr_test_util
-  gpr
-  ${_gRPC_GFLAGS_LIBRARIES}
-)
-
-endif (gRPC_BUILD_TESTS)
-if (gRPC_BUILD_TESTS)
-
-add_executable(grpclb_api_test
-  src/proto/grpc/lb/v1/load_balancer.proto
-  test/cpp/grpclb/grpclb_api_test.cc
-  third_party/googletest/src/gtest-all.cc
-)
-
-target_include_directories(grpclb_api_test
-  PRIVATE ${CMAKE_CURRENT_SOURCE_DIR}
-  PRIVATE ${CMAKE_CURRENT_SOURCE_DIR}/include
-  PRIVATE ${BORINGSSL_ROOT_DIR}/include
-  PRIVATE ${PROTOBUF_ROOT_DIR}/src
-  PRIVATE ${ZLIB_ROOT_DIR}
-  PRIVATE ${CMAKE_CURRENT_BINARY_DIR}/third_party/zlib
-  PRIVATE ${CMAKE_CURRENT_BINARY_DIR}/third_party/gflags/include
-  PRIVATE third_party/googletest/include
-  PRIVATE third_party/googletest
-)
-
-target_link_libraries(grpclb_api_test
-  grpc++_test_util
-  grpc_test_util
-  grpc++
-  grpc
-  ${_gRPC_GFLAGS_LIBRARIES}
-)
-
-endif (gRPC_BUILD_TESTS)
-if (gRPC_BUILD_TESTS)
-
-add_executable(grpclb_test
-  src/proto/grpc/lb/v1/load_balancer.proto
-  test/cpp/grpclb/grpclb_test.cc
-  third_party/googletest/src/gtest-all.cc
-)
-
-target_include_directories(grpclb_test
-  PRIVATE ${CMAKE_CURRENT_SOURCE_DIR}
-  PRIVATE ${CMAKE_CURRENT_SOURCE_DIR}/include
-  PRIVATE ${BORINGSSL_ROOT_DIR}/include
-  PRIVATE ${PROTOBUF_ROOT_DIR}/src
-  PRIVATE ${ZLIB_ROOT_DIR}
-  PRIVATE ${CMAKE_CURRENT_BINARY_DIR}/third_party/zlib
-  PRIVATE ${CMAKE_CURRENT_BINARY_DIR}/third_party/gflags/include
-  PRIVATE third_party/googletest/include
-  PRIVATE third_party/googletest
-)
-
-target_link_libraries(grpclb_test
-  grpc++_test_util
-  grpc_test_util
-  grpc++
-  grpc
-  gpr_test_util
-  gpr
-  ${_gRPC_GFLAGS_LIBRARIES}
-)
-
-endif (gRPC_BUILD_TESTS)
-if (gRPC_BUILD_TESTS)
-
-add_executable(http2_client
-  third_party/googletest/src/gtest-all.cc
-)
-
-target_include_directories(http2_client
-  PRIVATE ${CMAKE_CURRENT_SOURCE_DIR}
-  PRIVATE ${CMAKE_CURRENT_SOURCE_DIR}/include
-  PRIVATE ${BORINGSSL_ROOT_DIR}/include
-  PRIVATE ${PROTOBUF_ROOT_DIR}/src
-  PRIVATE ${ZLIB_ROOT_DIR}
-  PRIVATE ${CMAKE_CURRENT_BINARY_DIR}/third_party/zlib
-  PRIVATE ${CMAKE_CURRENT_BINARY_DIR}/third_party/gflags/include
-  PRIVATE third_party/googletest/include
-  PRIVATE third_party/googletest
-)
-
-target_link_libraries(http2_client
-  http2_client_main
-  grpc++_test_util
-  grpc_test_util
-  grpc++
-  grpc
-  grpc++_test_config
-  ${_gRPC_GFLAGS_LIBRARIES}
-)
-
-endif (gRPC_BUILD_TESTS)
-if (gRPC_BUILD_TESTS)
-
-add_executable(hybrid_end2end_test
-  test/cpp/end2end/hybrid_end2end_test.cc
-  third_party/googletest/src/gtest-all.cc
-)
-
-target_include_directories(hybrid_end2end_test
-  PRIVATE ${CMAKE_CURRENT_SOURCE_DIR}
-  PRIVATE ${CMAKE_CURRENT_SOURCE_DIR}/include
-  PRIVATE ${BORINGSSL_ROOT_DIR}/include
-  PRIVATE ${PROTOBUF_ROOT_DIR}/src
-  PRIVATE ${ZLIB_ROOT_DIR}
-  PRIVATE ${CMAKE_CURRENT_BINARY_DIR}/third_party/zlib
-  PRIVATE ${CMAKE_CURRENT_BINARY_DIR}/third_party/gflags/include
-  PRIVATE third_party/googletest/include
-  PRIVATE third_party/googletest
-)
-
-target_link_libraries(hybrid_end2end_test
-  grpc++_test_util
-  grpc_test_util
-  grpc++
-  grpc
-  gpr_test_util
-  gpr
-  ${_gRPC_GFLAGS_LIBRARIES}
-)
-
-endif (gRPC_BUILD_TESTS)
-if (gRPC_BUILD_TESTS)
-
-add_executable(interop_client
-  third_party/googletest/src/gtest-all.cc
-)
-
-target_include_directories(interop_client
-  PRIVATE ${CMAKE_CURRENT_SOURCE_DIR}
-  PRIVATE ${CMAKE_CURRENT_SOURCE_DIR}/include
-  PRIVATE ${BORINGSSL_ROOT_DIR}/include
-  PRIVATE ${PROTOBUF_ROOT_DIR}/src
-  PRIVATE ${ZLIB_ROOT_DIR}
-  PRIVATE ${CMAKE_CURRENT_BINARY_DIR}/third_party/zlib
-  PRIVATE ${CMAKE_CURRENT_BINARY_DIR}/third_party/gflags/include
-  PRIVATE third_party/googletest/include
-  PRIVATE third_party/googletest
-)
-
-target_link_libraries(interop_client
-  interop_client_main
-  interop_client_helper
-  grpc++_test_util
-  grpc_test_util
-  grpc++
-  grpc
-  gpr_test_util
-  gpr
-  grpc++_test_config
-  ${_gRPC_GFLAGS_LIBRARIES}
-)
-
-endif (gRPC_BUILD_TESTS)
-if (gRPC_BUILD_TESTS)
-
-add_executable(interop_server
-  third_party/googletest/src/gtest-all.cc
-)
-
-target_include_directories(interop_server
-  PRIVATE ${CMAKE_CURRENT_SOURCE_DIR}
-  PRIVATE ${CMAKE_CURRENT_SOURCE_DIR}/include
-  PRIVATE ${BORINGSSL_ROOT_DIR}/include
-  PRIVATE ${PROTOBUF_ROOT_DIR}/src
-  PRIVATE ${ZLIB_ROOT_DIR}
-  PRIVATE ${CMAKE_CURRENT_BINARY_DIR}/third_party/zlib
-  PRIVATE ${CMAKE_CURRENT_BINARY_DIR}/third_party/gflags/include
-  PRIVATE third_party/googletest/include
-  PRIVATE third_party/googletest
-)
-
-target_link_libraries(interop_server
-  interop_server_main
-  interop_server_helper
-  interop_server_lib
-  grpc++_test_util
-  grpc_test_util
-  grpc++
-  grpc
-  gpr_test_util
-  gpr
-  grpc++_test_config
-  ${_gRPC_GFLAGS_LIBRARIES}
-)
-
-endif (gRPC_BUILD_TESTS)
-if (gRPC_BUILD_TESTS)
-
-add_executable(interop_test
-  test/cpp/interop/interop_test.cc
-  third_party/googletest/src/gtest-all.cc
-)
-
-target_include_directories(interop_test
-  PRIVATE ${CMAKE_CURRENT_SOURCE_DIR}
-  PRIVATE ${CMAKE_CURRENT_SOURCE_DIR}/include
-  PRIVATE ${BORINGSSL_ROOT_DIR}/include
-  PRIVATE ${PROTOBUF_ROOT_DIR}/src
-  PRIVATE ${ZLIB_ROOT_DIR}
-  PRIVATE ${CMAKE_CURRENT_BINARY_DIR}/third_party/zlib
-  PRIVATE ${CMAKE_CURRENT_BINARY_DIR}/third_party/gflags/include
-  PRIVATE third_party/googletest/include
-  PRIVATE third_party/googletest
-)
-
-target_link_libraries(interop_test
-  grpc_test_util
-  grpc
-  gpr_test_util
-  gpr
-  grpc++_test_config
-  ${_gRPC_GFLAGS_LIBRARIES}
-)
-
-endif (gRPC_BUILD_TESTS)
-if (gRPC_BUILD_TESTS)
-
-add_executable(json_run_localhost
-  test/cpp/qps/json_run_localhost.cc
-  third_party/googletest/src/gtest-all.cc
-)
-
-target_include_directories(json_run_localhost
-  PRIVATE ${CMAKE_CURRENT_SOURCE_DIR}
-  PRIVATE ${CMAKE_CURRENT_SOURCE_DIR}/include
-  PRIVATE ${BORINGSSL_ROOT_DIR}/include
-  PRIVATE ${PROTOBUF_ROOT_DIR}/src
-  PRIVATE ${ZLIB_ROOT_DIR}
-  PRIVATE ${CMAKE_CURRENT_BINARY_DIR}/third_party/zlib
-  PRIVATE ${CMAKE_CURRENT_BINARY_DIR}/third_party/gflags/include
-  PRIVATE third_party/googletest/include
-  PRIVATE third_party/googletest
-)
-
-target_link_libraries(json_run_localhost
-  grpc++_test_util
-  grpc_test_util
-  grpc++
-  grpc
-  gpr_test_util
-  gpr
-  grpc++_test_config
-  ${_gRPC_GFLAGS_LIBRARIES}
-)
-
-endif (gRPC_BUILD_TESTS)
-if (gRPC_BUILD_TESTS)
-
-add_executable(metrics_client
-  src/proto/grpc/testing/metrics.proto
-  test/cpp/interop/metrics_client.cc
-  third_party/googletest/src/gtest-all.cc
-)
-
-target_include_directories(metrics_client
-  PRIVATE ${CMAKE_CURRENT_SOURCE_DIR}
-  PRIVATE ${CMAKE_CURRENT_SOURCE_DIR}/include
-  PRIVATE ${BORINGSSL_ROOT_DIR}/include
-  PRIVATE ${PROTOBUF_ROOT_DIR}/src
-  PRIVATE ${ZLIB_ROOT_DIR}
-  PRIVATE ${CMAKE_CURRENT_BINARY_DIR}/third_party/zlib
-  PRIVATE ${CMAKE_CURRENT_BINARY_DIR}/third_party/gflags/include
-  PRIVATE third_party/googletest/include
-  PRIVATE third_party/googletest
-)
-
-target_link_libraries(metrics_client
-  grpc++
-  grpc
-  gpr
-  grpc++_test_config
-  ${_gRPC_GFLAGS_LIBRARIES}
-)
-
-endif (gRPC_BUILD_TESTS)
-if (gRPC_BUILD_TESTS)
-
-add_executable(mock_test
-  test/cpp/end2end/mock_test.cc
-  third_party/googletest/src/gtest-all.cc
-)
-
-target_include_directories(mock_test
-  PRIVATE ${CMAKE_CURRENT_SOURCE_DIR}
-  PRIVATE ${CMAKE_CURRENT_SOURCE_DIR}/include
-  PRIVATE ${BORINGSSL_ROOT_DIR}/include
-  PRIVATE ${PROTOBUF_ROOT_DIR}/src
-  PRIVATE ${ZLIB_ROOT_DIR}
-  PRIVATE ${CMAKE_CURRENT_BINARY_DIR}/third_party/zlib
-  PRIVATE ${CMAKE_CURRENT_BINARY_DIR}/third_party/gflags/include
-  PRIVATE third_party/googletest/include
-  PRIVATE third_party/googletest
-)
-
-target_link_libraries(mock_test
-  grpc++_test_util
-  grpc_test_util
-  grpc++
-  grpc
-  gpr_test_util
-  gpr
-  ${_gRPC_GFLAGS_LIBRARIES}
-)
-
-endif (gRPC_BUILD_TESTS)
-if (gRPC_BUILD_TESTS)
-
-add_executable(noop-benchmark
-  test/cpp/microbenchmarks/noop-benchmark.cc
-  third_party/googletest/src/gtest-all.cc
-)
-
-target_include_directories(noop-benchmark
-  PRIVATE ${CMAKE_CURRENT_SOURCE_DIR}
-  PRIVATE ${CMAKE_CURRENT_SOURCE_DIR}/include
-  PRIVATE ${BORINGSSL_ROOT_DIR}/include
-  PRIVATE ${PROTOBUF_ROOT_DIR}/src
-  PRIVATE ${ZLIB_ROOT_DIR}
-  PRIVATE ${CMAKE_CURRENT_BINARY_DIR}/third_party/zlib
-  PRIVATE ${CMAKE_CURRENT_BINARY_DIR}/third_party/gflags/include
-  PRIVATE third_party/googletest/include
-  PRIVATE third_party/googletest
-)
-
-target_link_libraries(noop-benchmark
-  benchmark
-  ${_gRPC_GFLAGS_LIBRARIES}
-)
-
-endif (gRPC_BUILD_TESTS)
-if (gRPC_BUILD_TESTS)
-
-add_executable(proto_server_reflection_test
-  test/cpp/end2end/proto_server_reflection_test.cc
-  third_party/googletest/src/gtest-all.cc
-)
-
-target_include_directories(proto_server_reflection_test
-  PRIVATE ${CMAKE_CURRENT_SOURCE_DIR}
-  PRIVATE ${CMAKE_CURRENT_SOURCE_DIR}/include
-  PRIVATE ${BORINGSSL_ROOT_DIR}/include
-  PRIVATE ${PROTOBUF_ROOT_DIR}/src
-  PRIVATE ${ZLIB_ROOT_DIR}
-  PRIVATE ${CMAKE_CURRENT_BINARY_DIR}/third_party/zlib
-  PRIVATE ${CMAKE_CURRENT_BINARY_DIR}/third_party/gflags/include
-  PRIVATE third_party/googletest/include
-  PRIVATE third_party/googletest
-)
-
-target_link_libraries(proto_server_reflection_test
-  grpc++_proto_reflection_desc_db
-  grpc++_reflection
-  grpc++_test_util
-  grpc_test_util
-  grpc++
-  grpc
-  gpr_test_util
-  gpr
-  ${_gRPC_GFLAGS_LIBRARIES}
-)
-
-endif (gRPC_BUILD_TESTS)
-if (gRPC_BUILD_TESTS)
-
-add_executable(qps_interarrival_test
-  test/cpp/qps/qps_interarrival_test.cc
-  third_party/googletest/src/gtest-all.cc
-)
-
-target_include_directories(qps_interarrival_test
-  PRIVATE ${CMAKE_CURRENT_SOURCE_DIR}
-  PRIVATE ${CMAKE_CURRENT_SOURCE_DIR}/include
-  PRIVATE ${BORINGSSL_ROOT_DIR}/include
-  PRIVATE ${PROTOBUF_ROOT_DIR}/src
-  PRIVATE ${ZLIB_ROOT_DIR}
-  PRIVATE ${CMAKE_CURRENT_BINARY_DIR}/third_party/zlib
-  PRIVATE ${CMAKE_CURRENT_BINARY_DIR}/third_party/gflags/include
-  PRIVATE third_party/googletest/include
-  PRIVATE third_party/googletest
-)
-
-target_link_libraries(qps_interarrival_test
-  qps
-  grpc++_test_util
-  grpc_test_util
-  grpc++
-  grpc
-  gpr_test_util
-  gpr
-  ${_gRPC_GFLAGS_LIBRARIES}
-)
-
-endif (gRPC_BUILD_TESTS)
-if (gRPC_BUILD_TESTS)
-
-add_executable(qps_json_driver
-  test/cpp/qps/qps_json_driver.cc
-  third_party/googletest/src/gtest-all.cc
-)
-
-target_include_directories(qps_json_driver
-  PRIVATE ${CMAKE_CURRENT_SOURCE_DIR}
-  PRIVATE ${CMAKE_CURRENT_SOURCE_DIR}/include
-  PRIVATE ${BORINGSSL_ROOT_DIR}/include
-  PRIVATE ${PROTOBUF_ROOT_DIR}/src
-  PRIVATE ${ZLIB_ROOT_DIR}
-  PRIVATE ${CMAKE_CURRENT_BINARY_DIR}/third_party/zlib
-  PRIVATE ${CMAKE_CURRENT_BINARY_DIR}/third_party/gflags/include
-  PRIVATE third_party/googletest/include
-  PRIVATE third_party/googletest
-)
-
-target_link_libraries(qps_json_driver
-  qps
-  grpc++_test_util
-  grpc_test_util
-  grpc++
-  grpc
-  gpr_test_util
-  gpr
-  grpc++_test_config
-  ${_gRPC_GFLAGS_LIBRARIES}
-)
-
-endif (gRPC_BUILD_TESTS)
-if (gRPC_BUILD_TESTS)
-
-add_executable(qps_openloop_test
-  test/cpp/qps/qps_openloop_test.cc
-  third_party/googletest/src/gtest-all.cc
-)
-
-target_include_directories(qps_openloop_test
-  PRIVATE ${CMAKE_CURRENT_SOURCE_DIR}
-  PRIVATE ${CMAKE_CURRENT_SOURCE_DIR}/include
-  PRIVATE ${BORINGSSL_ROOT_DIR}/include
-  PRIVATE ${PROTOBUF_ROOT_DIR}/src
-  PRIVATE ${ZLIB_ROOT_DIR}
-  PRIVATE ${CMAKE_CURRENT_BINARY_DIR}/third_party/zlib
-  PRIVATE ${CMAKE_CURRENT_BINARY_DIR}/third_party/gflags/include
-  PRIVATE third_party/googletest/include
-  PRIVATE third_party/googletest
-)
-
-target_link_libraries(qps_openloop_test
-  qps
-  grpc++_test_util
-  grpc_test_util
-  grpc++
-  grpc
-  gpr_test_util
-  gpr
-  grpc++_test_config
-  ${_gRPC_GFLAGS_LIBRARIES}
-)
-
-endif (gRPC_BUILD_TESTS)
-if (gRPC_BUILD_TESTS)
-
-add_executable(qps_worker
-  test/cpp/qps/worker.cc
-  third_party/googletest/src/gtest-all.cc
-)
-
-target_include_directories(qps_worker
-  PRIVATE ${CMAKE_CURRENT_SOURCE_DIR}
-  PRIVATE ${CMAKE_CURRENT_SOURCE_DIR}/include
-  PRIVATE ${BORINGSSL_ROOT_DIR}/include
-  PRIVATE ${PROTOBUF_ROOT_DIR}/src
-  PRIVATE ${ZLIB_ROOT_DIR}
-  PRIVATE ${CMAKE_CURRENT_BINARY_DIR}/third_party/zlib
-  PRIVATE ${CMAKE_CURRENT_BINARY_DIR}/third_party/gflags/include
-  PRIVATE third_party/googletest/include
-  PRIVATE third_party/googletest
-)
-
-target_link_libraries(qps_worker
-  qps
-  grpc++_test_util
-  grpc_test_util
-  grpc++
-  grpc
-  gpr_test_util
-  gpr
-  grpc++_test_config
-  ${_gRPC_GFLAGS_LIBRARIES}
-)
-
-endif (gRPC_BUILD_TESTS)
-if (gRPC_BUILD_TESTS)
-
-add_executable(reconnect_interop_client
-  src/proto/grpc/testing/empty.proto
-  src/proto/grpc/testing/messages.proto
-  src/proto/grpc/testing/test.proto
-  test/cpp/interop/reconnect_interop_client.cc
-  third_party/googletest/src/gtest-all.cc
-)
-
-target_include_directories(reconnect_interop_client
-  PRIVATE ${CMAKE_CURRENT_SOURCE_DIR}
-  PRIVATE ${CMAKE_CURRENT_SOURCE_DIR}/include
-  PRIVATE ${BORINGSSL_ROOT_DIR}/include
-  PRIVATE ${PROTOBUF_ROOT_DIR}/src
-  PRIVATE ${ZLIB_ROOT_DIR}
-  PRIVATE ${CMAKE_CURRENT_BINARY_DIR}/third_party/zlib
-  PRIVATE ${CMAKE_CURRENT_BINARY_DIR}/third_party/gflags/include
-  PRIVATE third_party/googletest/include
-  PRIVATE third_party/googletest
-)
-
-target_link_libraries(reconnect_interop_client
-  grpc++_test_util
-  grpc_test_util
-  grpc++
-  grpc
-  gpr_test_util
-  gpr
-  grpc++_test_config
-  ${_gRPC_GFLAGS_LIBRARIES}
-)
-
-endif (gRPC_BUILD_TESTS)
-if (gRPC_BUILD_TESTS)
-
-add_executable(reconnect_interop_server
-  src/proto/grpc/testing/empty.proto
-  src/proto/grpc/testing/messages.proto
-  src/proto/grpc/testing/test.proto
-  test/cpp/interop/reconnect_interop_server.cc
-  third_party/googletest/src/gtest-all.cc
-)
-
-target_include_directories(reconnect_interop_server
-  PRIVATE ${CMAKE_CURRENT_SOURCE_DIR}
-  PRIVATE ${CMAKE_CURRENT_SOURCE_DIR}/include
-  PRIVATE ${BORINGSSL_ROOT_DIR}/include
-  PRIVATE ${PROTOBUF_ROOT_DIR}/src
-  PRIVATE ${ZLIB_ROOT_DIR}
-  PRIVATE ${CMAKE_CURRENT_BINARY_DIR}/third_party/zlib
-  PRIVATE ${CMAKE_CURRENT_BINARY_DIR}/third_party/gflags/include
-  PRIVATE third_party/googletest/include
-  PRIVATE third_party/googletest
-)
-
-target_link_libraries(reconnect_interop_server
-  reconnect_server
-  test_tcp_server
-  grpc++_test_util
-  grpc_test_util
-  grpc++
-  grpc
-  gpr_test_util
-  gpr
-  grpc++_test_config
-  ${_gRPC_GFLAGS_LIBRARIES}
-)
-
-endif (gRPC_BUILD_TESTS)
-if (gRPC_BUILD_TESTS)
-
-add_executable(round_robin_end2end_test
-  test/cpp/end2end/round_robin_end2end_test.cc
-  third_party/googletest/src/gtest-all.cc
-)
-
-target_include_directories(round_robin_end2end_test
-  PRIVATE ${CMAKE_CURRENT_SOURCE_DIR}
-  PRIVATE ${CMAKE_CURRENT_SOURCE_DIR}/include
-  PRIVATE ${BORINGSSL_ROOT_DIR}/include
-  PRIVATE ${PROTOBUF_ROOT_DIR}/src
-  PRIVATE ${ZLIB_ROOT_DIR}
-  PRIVATE ${CMAKE_CURRENT_BINARY_DIR}/third_party/zlib
-  PRIVATE ${CMAKE_CURRENT_BINARY_DIR}/third_party/gflags/include
-  PRIVATE third_party/googletest/include
-  PRIVATE third_party/googletest
-)
-
-target_link_libraries(round_robin_end2end_test
-  grpc++_test_util
-  grpc_test_util
-  grpc++
-  grpc
-  gpr_test_util
-  gpr
-  ${_gRPC_GFLAGS_LIBRARIES}
-)
-
-endif (gRPC_BUILD_TESTS)
-if (gRPC_BUILD_TESTS)
-
-add_executable(secure_auth_context_test
-  test/cpp/common/secure_auth_context_test.cc
-  third_party/googletest/src/gtest-all.cc
-)
-
-target_include_directories(secure_auth_context_test
-  PRIVATE ${CMAKE_CURRENT_SOURCE_DIR}
-  PRIVATE ${CMAKE_CURRENT_SOURCE_DIR}/include
-  PRIVATE ${BORINGSSL_ROOT_DIR}/include
-  PRIVATE ${PROTOBUF_ROOT_DIR}/src
-  PRIVATE ${ZLIB_ROOT_DIR}
-  PRIVATE ${CMAKE_CURRENT_BINARY_DIR}/third_party/zlib
-  PRIVATE ${CMAKE_CURRENT_BINARY_DIR}/third_party/gflags/include
-  PRIVATE third_party/googletest/include
-  PRIVATE third_party/googletest
-)
-
-target_link_libraries(secure_auth_context_test
-  grpc++_test_util
-  grpc_test_util
-  grpc++
-  grpc
-  gpr_test_util
-  gpr
-  ${_gRPC_GFLAGS_LIBRARIES}
-)
-
-endif (gRPC_BUILD_TESTS)
-if (gRPC_BUILD_TESTS)
-
-add_executable(secure_sync_unary_ping_pong_test
-  test/cpp/qps/secure_sync_unary_ping_pong_test.cc
-  third_party/googletest/src/gtest-all.cc
-)
-
-target_include_directories(secure_sync_unary_ping_pong_test
-  PRIVATE ${CMAKE_CURRENT_SOURCE_DIR}
-  PRIVATE ${CMAKE_CURRENT_SOURCE_DIR}/include
-  PRIVATE ${BORINGSSL_ROOT_DIR}/include
-  PRIVATE ${PROTOBUF_ROOT_DIR}/src
-  PRIVATE ${ZLIB_ROOT_DIR}
-  PRIVATE ${CMAKE_CURRENT_BINARY_DIR}/third_party/zlib
-  PRIVATE ${CMAKE_CURRENT_BINARY_DIR}/third_party/gflags/include
-  PRIVATE third_party/googletest/include
-  PRIVATE third_party/googletest
-)
-
-target_link_libraries(secure_sync_unary_ping_pong_test
-  qps
-  grpc++_test_util
-  grpc_test_util
-  grpc++
-  grpc
-  gpr_test_util
-  gpr
-  ${_gRPC_GFLAGS_LIBRARIES}
-)
-
-endif (gRPC_BUILD_TESTS)
-if (gRPC_BUILD_TESTS)
-
-add_executable(server_builder_plugin_test
-  test/cpp/end2end/server_builder_plugin_test.cc
-  third_party/googletest/src/gtest-all.cc
-)
-
-target_include_directories(server_builder_plugin_test
-  PRIVATE ${CMAKE_CURRENT_SOURCE_DIR}
-  PRIVATE ${CMAKE_CURRENT_SOURCE_DIR}/include
-  PRIVATE ${BORINGSSL_ROOT_DIR}/include
-  PRIVATE ${PROTOBUF_ROOT_DIR}/src
-  PRIVATE ${ZLIB_ROOT_DIR}
-  PRIVATE ${CMAKE_CURRENT_BINARY_DIR}/third_party/zlib
-  PRIVATE ${CMAKE_CURRENT_BINARY_DIR}/third_party/gflags/include
-  PRIVATE third_party/googletest/include
-  PRIVATE third_party/googletest
-)
-
-target_link_libraries(server_builder_plugin_test
-  grpc++_test_util
-  grpc_test_util
-  grpc++
-  grpc
-  gpr_test_util
-  gpr
-  ${_gRPC_GFLAGS_LIBRARIES}
-)
-
-endif (gRPC_BUILD_TESTS)
-if (gRPC_BUILD_TESTS)
-
-add_executable(server_context_test_spouse_test
-  test/cpp/test/server_context_test_spouse_test.cc
-  third_party/googletest/src/gtest-all.cc
-)
-
-target_include_directories(server_context_test_spouse_test
-  PRIVATE ${CMAKE_CURRENT_SOURCE_DIR}
-  PRIVATE ${CMAKE_CURRENT_SOURCE_DIR}/include
-  PRIVATE ${BORINGSSL_ROOT_DIR}/include
-  PRIVATE ${PROTOBUF_ROOT_DIR}/src
-  PRIVATE ${ZLIB_ROOT_DIR}
-  PRIVATE ${CMAKE_CURRENT_BINARY_DIR}/third_party/zlib
-  PRIVATE ${CMAKE_CURRENT_BINARY_DIR}/third_party/gflags/include
-  PRIVATE third_party/googletest/include
-  PRIVATE third_party/googletest
-)
-
-target_link_libraries(server_context_test_spouse_test
-  grpc_test_util
-  grpc++_test
-  grpc++
-  grpc
-  gpr_test_util
-  gpr
-  ${_gRPC_GFLAGS_LIBRARIES}
-)
-
-endif (gRPC_BUILD_TESTS)
-if (gRPC_BUILD_TESTS)
-
-add_executable(server_crash_test
-  test/cpp/end2end/server_crash_test.cc
-  third_party/googletest/src/gtest-all.cc
-)
-
-target_include_directories(server_crash_test
-  PRIVATE ${CMAKE_CURRENT_SOURCE_DIR}
-  PRIVATE ${CMAKE_CURRENT_SOURCE_DIR}/include
-  PRIVATE ${BORINGSSL_ROOT_DIR}/include
-  PRIVATE ${PROTOBUF_ROOT_DIR}/src
-  PRIVATE ${ZLIB_ROOT_DIR}
-  PRIVATE ${CMAKE_CURRENT_BINARY_DIR}/third_party/zlib
-  PRIVATE ${CMAKE_CURRENT_BINARY_DIR}/third_party/gflags/include
-  PRIVATE third_party/googletest/include
-  PRIVATE third_party/googletest
-)
-
-target_link_libraries(server_crash_test
-  grpc++_test_util
-  grpc_test_util
-  grpc++
-  grpc
-  gpr_test_util
-  gpr
-  ${_gRPC_GFLAGS_LIBRARIES}
-)
-
-endif (gRPC_BUILD_TESTS)
-if (gRPC_BUILD_TESTS)
-
-add_executable(server_crash_test_client
-  test/cpp/end2end/server_crash_test_client.cc
-=======
 add_executable(codegen_test_full
   ${_gRPC_PROTO_GENS_DIR}/src/proto/grpc/testing/control.pb.cc
   ${_gRPC_PROTO_GENS_DIR}/src/proto/grpc/testing/control.grpc.pb.cc
@@ -9787,7 +7289,6 @@
   ${_gRPC_PROTO_GENS_DIR}/src/proto/grpc/testing/stats.pb.h
   ${_gRPC_PROTO_GENS_DIR}/src/proto/grpc/testing/stats.grpc.pb.h
   test/cpp/codegen/codegen_test_full.cc
->>>>>>> 26623b3d
   third_party/googletest/src/gtest-all.cc
 )
 
