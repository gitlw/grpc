/*
 *
 * Copyright 2015, Google Inc.
 * All rights reserved.
 *
 * Redistribution and use in source and binary forms, with or without
 * modification, are permitted provided that the following conditions are
 * met:
 *
 *     * Redistributions of source code must retain the above copyright
 * notice, this list of conditions and the following disclaimer.
 *     * Redistributions in binary form must reproduce the above
 * copyright notice, this list of conditions and the following disclaimer
 * in the documentation and/or other materials provided with the
 * distribution.
 *     * Neither the name of Google Inc. nor the names of its
 * contributors may be used to endorse or promote products derived from
 * this software without specific prior written permission.
 *
 * THIS SOFTWARE IS PROVIDED BY THE COPYRIGHT HOLDERS AND CONTRIBUTORS
 * "AS IS" AND ANY EXPRESS OR IMPLIED WARRANTIES, INCLUDING, BUT NOT
 * LIMITED TO, THE IMPLIED WARRANTIES OF MERCHANTABILITY AND FITNESS FOR
 * A PARTICULAR PURPOSE ARE DISCLAIMED. IN NO EVENT SHALL THE COPYRIGHT
 * OWNER OR CONTRIBUTORS BE LIABLE FOR ANY DIRECT, INDIRECT, INCIDENTAL,
 * SPECIAL, EXEMPLARY, OR CONSEQUENTIAL DAMAGES (INCLUDING, BUT NOT
 * LIMITED TO, PROCUREMENT OF SUBSTITUTE GOODS OR SERVICES; LOSS OF USE,
 * DATA, OR PROFITS; OR BUSINESS INTERRUPTION) HOWEVER CAUSED AND ON ANY
 * THEORY OF LIABILITY, WHETHER IN CONTRACT, STRICT LIABILITY, OR TORT
 * (INCLUDING NEGLIGENCE OR OTHERWISE) ARISING IN ANY WAY OUT OF THE USE
 * OF THIS SOFTWARE, EVEN IF ADVISED OF THE POSSIBILITY OF SUCH DAMAGE.
 *
 */

#include "test/core/bad_client/bad_client.h"
#include "src/core/surface/server.h"

#define PFX_STR "PRI * HTTP/2.0\r\n\r\nSM\r\n\r\n"
#define ONE_SETTING_HDR "\x00\x00\x06\x04\x00\x00\x00\x00\x00"

static void verifier(grpc_server *server, grpc_completion_queue *cq) {
  while (grpc_server_has_open_connections(server)) {
    GPR_ASSERT(grpc_completion_queue_next(cq,
                                          GRPC_TIMEOUT_MILLIS_TO_DEADLINE(20),
                                          NULL).type == GRPC_QUEUE_TIMEOUT);
  }
}

int main(int argc, char **argv) {
  grpc_test_init(argc, argv);

  /* various partial prefixes */
  GRPC_RUN_BAD_CLIENT_TEST(verifier, PFX_STR "\x00",
                           GRPC_BAD_CLIENT_DISCONNECT);
  GRPC_RUN_BAD_CLIENT_TEST(verifier, PFX_STR "\x00\x00",
                           GRPC_BAD_CLIENT_DISCONNECT);
  GRPC_RUN_BAD_CLIENT_TEST(verifier, PFX_STR "\x00\x00\x00",
                           GRPC_BAD_CLIENT_DISCONNECT);
  GRPC_RUN_BAD_CLIENT_TEST(verifier, PFX_STR "\x06",
                           GRPC_BAD_CLIENT_DISCONNECT);
  GRPC_RUN_BAD_CLIENT_TEST(verifier, PFX_STR "\x00\x06",
                           GRPC_BAD_CLIENT_DISCONNECT);
  GRPC_RUN_BAD_CLIENT_TEST(verifier, PFX_STR "\x00\x00\x06",
                           GRPC_BAD_CLIENT_DISCONNECT);
  GRPC_RUN_BAD_CLIENT_TEST(verifier, PFX_STR "\x00\x00\x00\x04",
                           GRPC_BAD_CLIENT_DISCONNECT);
  GRPC_RUN_BAD_CLIENT_TEST(verifier, PFX_STR "\x00\x00\x00\x04\x00",
                           GRPC_BAD_CLIENT_DISCONNECT);
  GRPC_RUN_BAD_CLIENT_TEST(verifier, PFX_STR "\x00\x00\x00\x04\x01",
                           GRPC_BAD_CLIENT_DISCONNECT);
  GRPC_RUN_BAD_CLIENT_TEST(verifier, PFX_STR "\x00\x00\x00\x04\xff",
                           GRPC_BAD_CLIENT_DISCONNECT);
  GRPC_RUN_BAD_CLIENT_TEST(verifier, PFX_STR "\x00\x00\x00\x04\x00\x00",
                           GRPC_BAD_CLIENT_DISCONNECT);
  GRPC_RUN_BAD_CLIENT_TEST(verifier, PFX_STR "\x00\x00\x00\x04\x00\x00\x00",
                           GRPC_BAD_CLIENT_DISCONNECT);
  GRPC_RUN_BAD_CLIENT_TEST(verifier, PFX_STR "\x00\x00\x00\x04\x00\x00\x00\x00",
                           GRPC_BAD_CLIENT_DISCONNECT);
  /* must not send frames with stream id != 0 */
  GRPC_RUN_BAD_CLIENT_TEST(verifier,
                           PFX_STR "\x00\x00\x00\x04\x00\x00\x00\x00\x01", 0);
  GRPC_RUN_BAD_CLIENT_TEST(verifier,
                           PFX_STR "\x00\x00\x00\x04\x00\x40\x00\x00\x00", 0);
  /* settings frame must be a multiple of six bytes long */
  GRPC_RUN_BAD_CLIENT_TEST(verifier,
                           PFX_STR "\x00\x00\x01\x04\x00\x00\x00\x00\x00", 0);
  GRPC_RUN_BAD_CLIENT_TEST(verifier,
                           PFX_STR "\x00\x00\x02\x04\x00\x00\x00\x00\x00", 0);
  GRPC_RUN_BAD_CLIENT_TEST(verifier,
                           PFX_STR "\x00\x00\x03\x04\x00\x00\x00\x00\x00", 0);
  GRPC_RUN_BAD_CLIENT_TEST(verifier,
                           PFX_STR "\x00\x00\x04\x04\x00\x00\x00\x00\x00", 0);
  GRPC_RUN_BAD_CLIENT_TEST(verifier,
                           PFX_STR "\x00\x00\x05\x04\x00\x00\x00\x00\x00", 0);
  /* some settings values are illegal */
  /* max frame size = 0 */
  GRPC_RUN_BAD_CLIENT_TEST(verifier,
<<<<<<< HEAD
                           PFX_STR ONE_SETTING_HDR "\x00\x05\x00\x00\x00\x00",
=======
                           PFX_STR ONE_SETTING_HDR "\x00\x05\x00\x00\x00\x00", 
                           GRPC_BAD_CLIENT_DISCONNECT);
  GRPC_RUN_BAD_CLIENT_TEST(verifier,
                           PFX_STR ONE_SETTING_HDR "\x00\x06\xff\xff\xff\xff", 
                           GRPC_BAD_CLIENT_DISCONNECT);
  /* update intiial window size */
  GRPC_RUN_BAD_CLIENT_TEST(verifier,
                           PFX_STR ONE_SETTING_HDR "\x00\x04\x00\x01\x00\x00", 
>>>>>>> de04aa12
                           GRPC_BAD_CLIENT_DISCONNECT);

  return 0;
}<|MERGE_RESOLUTION|>--- conflicted
+++ resolved
@@ -94,10 +94,7 @@
   /* some settings values are illegal */
   /* max frame size = 0 */
   GRPC_RUN_BAD_CLIENT_TEST(verifier,
-<<<<<<< HEAD
                            PFX_STR ONE_SETTING_HDR "\x00\x05\x00\x00\x00\x00",
-=======
-                           PFX_STR ONE_SETTING_HDR "\x00\x05\x00\x00\x00\x00", 
                            GRPC_BAD_CLIENT_DISCONNECT);
   GRPC_RUN_BAD_CLIENT_TEST(verifier,
                            PFX_STR ONE_SETTING_HDR "\x00\x06\xff\xff\xff\xff", 
@@ -105,7 +102,6 @@
   /* update intiial window size */
   GRPC_RUN_BAD_CLIENT_TEST(verifier,
                            PFX_STR ONE_SETTING_HDR "\x00\x04\x00\x01\x00\x00", 
->>>>>>> de04aa12
                            GRPC_BAD_CLIENT_DISCONNECT);
 
   return 0;
