--- conflicted
+++ resolved
@@ -612,21 +612,8 @@
 }
 
 static void test_get_channel_info() {
-<<<<<<< HEAD
-  grpc_channel *channel =
-      grpc_insecure_channel_create("ipv4:127.0.0.1:1234", NULL, NULL);
-=======
-  grpc_channel_args args;
-  grpc_arg arg_array[1];
-  arg_array[0].type = GRPC_ARG_STRING;
-  arg_array[0].key = GRPC_ARG_LB_POLICY_NAME;
-  arg_array[0].value.string = "round_robin";
-  args.num_args = 1;
-  args.args = arg_array;
-
   grpc_channel *channel =
       grpc_insecure_channel_create("ipv4:127.0.0.1:1234", &args, NULL);
->>>>>>> 740665a6
   // Ensures that resolver returns.
   grpc_channel_check_connectivity_state(channel, true /* try_to_connect */);
   // First, request no fields.  This is a no-op.
