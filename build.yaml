--- conflicted
+++ resolved
@@ -345,10 +345,7 @@
   - src/core/lib/slice/percent_encoding.c
   - src/core/lib/slice/slice.c
   - src/core/lib/slice/slice_buffer.c
-<<<<<<< HEAD
   - src/core/lib/slice/slice_hash_table.c
-=======
->>>>>>> 162f9ea6
   - src/core/lib/slice/slice_intern.c
   - src/core/lib/slice/slice_string_helpers.c
   - src/core/lib/surface/alarm.c
