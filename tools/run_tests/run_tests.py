#!/usr/bin/env python
# Copyright 2015, Google Inc.
# All rights reserved.
#
# Redistribution and use in source and binary forms, with or without
# modification, are permitted provided that the following conditions are
# met:
#
#     * Redistributions of source code must retain the above copyright
# notice, this list of conditions and the following disclaimer.
#     * Redistributions in binary form must reproduce the above
# copyright notice, this list of conditions and the following disclaimer
# in the documentation and/or other materials provided with the
# distribution.
#     * Neither the name of Google Inc. nor the names of its
# contributors may be used to endorse or promote products derived from
# this software without specific prior written permission.
#
# THIS SOFTWARE IS PROVIDED BY THE COPYRIGHT HOLDERS AND CONTRIBUTORS
# "AS IS" AND ANY EXPRESS OR IMPLIED WARRANTIES, INCLUDING, BUT NOT
# LIMITED TO, THE IMPLIED WARRANTIES OF MERCHANTABILITY AND FITNESS FOR
# A PARTICULAR PURPOSE ARE DISCLAIMED. IN NO EVENT SHALL THE COPYRIGHT
# OWNER OR CONTRIBUTORS BE LIABLE FOR ANY DIRECT, INDIRECT, INCIDENTAL,
# SPECIAL, EXEMPLARY, OR CONSEQUENTIAL DAMAGES (INCLUDING, BUT NOT
# LIMITED TO, PROCUREMENT OF SUBSTITUTE GOODS OR SERVICES; LOSS OF USE,
# DATA, OR PROFITS; OR BUSINESS INTERRUPTION) HOWEVER CAUSED AND ON ANY
# THEORY OF LIABILITY, WHETHER IN CONTRACT, STRICT LIABILITY, OR TORT
# (INCLUDING NEGLIGENCE OR OTHERWISE) ARISING IN ANY WAY OUT OF THE USE
# OF THIS SOFTWARE, EVEN IF ADVISED OF THE POSSIBILITY OF SUCH DAMAGE.

"""Run tests in parallel."""

import argparse
import glob
import hashlib
import itertools
import json
import multiprocessing
import os
import platform
import random
import re
import subprocess
import sys
import time
import xml.etree.cElementTree as ET
import urllib2

import jobset
import watch_dirs

ROOT = os.path.abspath(os.path.join(os.path.dirname(sys.argv[0]), '../..'))
os.chdir(ROOT)


_FORCE_ENVIRON_FOR_WRAPPERS = {}


def platform_string():
  if platform.system() == 'Windows':
    return 'windows'
  elif platform.system() == 'Darwin':
    return 'mac'
  elif platform.system() == 'Linux':
    return 'linux'
  else:
    return 'posix'


# SimpleConfig: just compile with CONFIG=config, and run the binary to test
class SimpleConfig(object):

  def __init__(self, config, environ=None):
    if environ is None:
      environ = {}
    self.build_config = config
    self.allow_hashing = (config != 'gcov')
    self.environ = environ
    self.environ['CONFIG'] = config

  def job_spec(self, cmdline, hash_targets, shortname=None, environ={}):
    """Construct a jobset.JobSpec for a test under this config

       Args:
         cmdline:      a list of strings specifying the command line the test
                       would like to run
         hash_targets: either None (don't do caching of test results), or
                       a list of strings specifying files to include in a
                       binary hash to check if a test has changed
                       -- if used, all artifacts needed to run the test must
                          be listed
    """
    actual_environ = self.environ.copy()
    for k, v in environ.iteritems():
      actual_environ[k] = v
    return jobset.JobSpec(cmdline=cmdline,
                          shortname=shortname,
                          environ=actual_environ,
                          hash_targets=hash_targets
                              if self.allow_hashing else None)


# ValgrindConfig: compile with some CONFIG=config, but use valgrind to run
class ValgrindConfig(object):

  def __init__(self, config, tool, args=None):
    if args is None:
      args = []
    self.build_config = config
    self.tool = tool
    self.args = args
    self.allow_hashing = False

  def job_spec(self, cmdline, hash_targets):
    return jobset.JobSpec(cmdline=['valgrind', '--tool=%s' % self.tool] +
                          self.args + cmdline,
                          shortname='valgrind %s' % cmdline[0],
                          hash_targets=None)


class CLanguage(object):

  def __init__(self, make_target, test_lang):
    self.make_target = make_target
    self.platform = platform_string()
    with open('tools/run_tests/tests.json') as f:
      js = json.load(f)
      self.binaries = [tgt
                       for tgt in js
                       if tgt['language'] == test_lang and
                          platform_string() in tgt['platforms']]
      self.ci_binaries = [tgt
                         for tgt in js
                         if tgt['language'] == test_lang and
                            platform_string() in tgt['ci_platforms']]

  def test_specs(self, config, travis):
    out = []
    for target in (self.ci_binaries if travis else self.binaries):
      if travis and target['flaky']:
        continue
      if self.platform == 'windows':
        binary = 'vsprojects/test_bin/%s.exe' % (target['name'])
      else:
        binary = 'bins/%s/%s' % (config.build_config, target['name'])
      out.append(config.job_spec([binary], [binary]))
    return sorted(out)

  def make_targets(self):
    return ['buildtests_%s' % self.make_target, 'tools_%s' % self.make_target]

  def build_steps(self):
    return []

  def supports_multi_config(self):
    return True

  def __str__(self):
    return self.make_target


class NodeLanguage(object):

  def test_specs(self, config, travis):
    return [config.job_spec(['tools/run_tests/run_node.sh'], None,
                            environ=_FORCE_ENVIRON_FOR_WRAPPERS)]

  def make_targets(self):
    return ['static_c', 'shared_c']

  def build_steps(self):
    return [['tools/run_tests/build_node.sh']]

  def supports_multi_config(self):
    return False

  def __str__(self):
    return 'node'


class PhpLanguage(object):

  def test_specs(self, config, travis):
    return [config.job_spec(['src/php/bin/run_tests.sh'], None,
                            environ=_FORCE_ENVIRON_FOR_WRAPPERS)]

  def make_targets(self):
    return ['static_c', 'shared_c']

  def build_steps(self):
    return [['tools/run_tests/build_php.sh']]

  def supports_multi_config(self):
    return False

  def __str__(self):
    return 'php'


class PythonLanguage(object):

  def __init__(self):
    self._build_python_versions = ['2.7']
    self._has_python_versions = []

  def test_specs(self, config, travis):
    environment = dict(_FORCE_ENVIRON_FOR_WRAPPERS)
    environment['PYVER'] = '2.7'
    return [config.job_spec(
        ['tools/run_tests/run_python.sh'],
        None,
        environ=environment,
        shortname='py.test',
    )]

  def make_targets(self):
    return ['static_c', 'grpc_python_plugin', 'shared_c']

  def build_steps(self):
    commands = []
    for python_version in self._build_python_versions:
      try:
        with open(os.devnull, 'w') as output:
          subprocess.check_call(['which', 'python' + python_version],
                                stdout=output, stderr=output)
        commands.append(['tools/run_tests/build_python.sh', python_version])
        self._has_python_versions.append(python_version)
      except:
        jobset.message('WARNING', 'Missing Python ' + python_version,
                       do_newline=True)
    return commands

  def supports_multi_config(self):
    return False

  def __str__(self):
    return 'python'


class RubyLanguage(object):

  def test_specs(self, config, travis):
    return [config.job_spec(['tools/run_tests/run_ruby.sh'], None,
                            environ=_FORCE_ENVIRON_FOR_WRAPPERS)]

  def make_targets(self):
    return ['static_c']

  def build_steps(self):
    return [['tools/run_tests/build_ruby.sh']]

  def supports_multi_config(self):
    return False

  def __str__(self):
    return 'ruby'


class CSharpLanguage(object):
  def __init__(self):
    self.platform = platform_string()

  def test_specs(self, config, travis):
    assemblies = ['Grpc.Core.Tests',
                  'Grpc.Examples.Tests',
                  'Grpc.HealthCheck.Tests',
                  'Grpc.IntegrationTesting']
    if self.platform == 'windows':
      cmd = 'tools\\run_tests\\run_csharp.bat'
    else:
      cmd = 'tools/run_tests/run_csharp.sh'
    return [config.job_spec([cmd, assembly],
            None, shortname=assembly,
            environ=_FORCE_ENVIRON_FOR_WRAPPERS)
            for assembly in assemblies]

  def make_targets(self):
    # For Windows, this target doesn't really build anything,
    # everything is build by buildall script later.
    return ['grpc_csharp_ext']

  def build_steps(self):
    if self.platform == 'windows':
      return [['src\\csharp\\buildall.bat']]
    else:
      return [['tools/run_tests/build_csharp.sh']]

  def supports_multi_config(self):
    return False

  def __str__(self):
    return 'csharp'


class ObjCLanguage(object):

  def test_specs(self, config, travis):
    return [config.job_spec(['src/objective-c/tests/run_tests.sh'], None,
                            environ=_FORCE_ENVIRON_FOR_WRAPPERS)]

  def make_targets(self):
    return ['grpc_objective_c_plugin', 'interop_server']

  def build_steps(self):
    return [['src/objective-c/tests/build_tests.sh']]

  def supports_multi_config(self):
    return False

  def __str__(self):
    return 'objc'


class Sanity(object):

  def test_specs(self, config, travis):
    return [config.job_spec('tools/run_tests/run_sanity.sh', None),
            config.job_spec('tools/run_tests/check_sources_and_headers.py', None)]

  def make_targets(self):
    return ['run_dep_checks']

  def build_steps(self):
    return []

  def supports_multi_config(self):
    return False

  def __str__(self):
    return 'sanity'


class Build(object):

  def test_specs(self, config, travis):
    return []

  def make_targets(self):
    return ['static']

  def build_steps(self):
    return []

  def supports_multi_config(self):
    return True

  def __str__(self):
    return self.make_target


# different configurations we can run under
_CONFIGS = {
    'dbg': SimpleConfig('dbg'),
    'opt': SimpleConfig('opt'),
    'tsan': SimpleConfig('tsan', environ={
        'TSAN_OPTIONS': 'suppressions=tools/tsan_suppressions.txt:halt_on_error=1:second_deadlock_stack=1'}),
    'msan': SimpleConfig('msan'),
    'ubsan': SimpleConfig('ubsan'),
    'asan': SimpleConfig('asan', environ={
        'ASAN_OPTIONS': 'detect_leaks=1:color=always:suppressions=tools/tsan_suppressions.txt',
        'LSAN_OPTIONS': 'report_objects=1'}),
    'asan-noleaks': SimpleConfig('asan', environ={
        'ASAN_OPTIONS': 'detect_leaks=0:color=always:suppressions=tools/tsan_suppressions.txt'}),
    'gcov': SimpleConfig('gcov'),
    'memcheck': ValgrindConfig('valgrind', 'memcheck', ['--leak-check=full']),
    'helgrind': ValgrindConfig('dbg', 'helgrind')
    }


_DEFAULT = ['opt']
_LANGUAGES = {
    'c++': CLanguage('cxx', 'c++'),
    'c': CLanguage('c', 'c'),
    'node': NodeLanguage(),
    'php': PhpLanguage(),
    'python': PythonLanguage(),
    'ruby': RubyLanguage(),
    'csharp': CSharpLanguage(),
    'objc' : ObjCLanguage(),
    'sanity': Sanity(),
    'build': Build(),
    }

# parse command line
argp = argparse.ArgumentParser(description='Run grpc tests.')
argp.add_argument('-c', '--config',
                  choices=['all'] + sorted(_CONFIGS.keys()),
                  nargs='+',
                  default=_DEFAULT)

def runs_per_test_type(arg_str):
    """Auxilary function to parse the "runs_per_test" flag.

       Returns:
           A positive integer or 0, the latter indicating an infinite number of
           runs.

       Raises:
           argparse.ArgumentTypeError: Upon invalid input.
    """
    if arg_str == 'inf':
        return 0
    try:
        n = int(arg_str)
        if n <= 0: raise ValueError
        return n
    except:
        msg = "'{}' isn't a positive integer or 'inf'".format(arg_str)
        raise argparse.ArgumentTypeError(msg)
argp.add_argument('-n', '--runs_per_test', default=1, type=runs_per_test_type,
        help='A positive integer or "inf". If "inf", all tests will run in an '
             'infinite loop. Especially useful in combination with "-f"')
argp.add_argument('-r', '--regex', default='.*', type=str)
argp.add_argument('-j', '--jobs', default=2 * multiprocessing.cpu_count(), type=int)
argp.add_argument('-s', '--slowdown', default=1.0, type=float)
argp.add_argument('-f', '--forever',
                  default=False,
                  action='store_const',
                  const=True)
argp.add_argument('-t', '--travis',
                  default=False,
                  action='store_const',
                  const=True)
argp.add_argument('--newline_on_success',
                  default=False,
                  action='store_const',
                  const=True)
argp.add_argument('-l', '--language',
                  choices=['all'] + sorted(_LANGUAGES.keys()),
                  nargs='+',
                  default=['all'])
argp.add_argument('-S', '--stop_on_failure',
                  default=False,
                  action='store_const',
                  const=True)
argp.add_argument('-a', '--antagonists', default=0, type=int)
argp.add_argument('-x', '--xml_report', default=None, type=str,
        help='Generates a JUnit-compatible XML report')
args = argp.parse_args()

# grab config
run_configs = set(_CONFIGS[cfg]
                  for cfg in itertools.chain.from_iterable(
                      _CONFIGS.iterkeys() if x == 'all' else [x]
                      for x in args.config))
build_configs = set(cfg.build_config for cfg in run_configs)

if args.travis:
  _FORCE_ENVIRON_FOR_WRAPPERS = {'GRPC_TRACE': 'surface,batch'}

make_targets = []
languages = set(_LANGUAGES[l]
                for l in itertools.chain.from_iterable(
                      _LANGUAGES.iterkeys() if x == 'all' else [x]
                      for x in args.language))

if len(build_configs) > 1:
  for language in languages:
    if not language.supports_multi_config():
      print language, 'does not support multiple build configurations'
      sys.exit(1)

if platform.system() == 'Windows':
  def make_jobspec(cfg, targets):
    return jobset.JobSpec(['make.bat', 'CONFIG=%s' % cfg] + targets,
                          cwd='vsprojects', shell=True)
else:
  def make_jobspec(cfg, targets):
    return jobset.JobSpec([os.getenv('MAKE', 'make'),
                           '-j', '%d' % (multiprocessing.cpu_count() + 1),
                           'EXTRA_DEFINES=GRPC_TEST_SLOWDOWN_MACHINE_FACTOR=%f' %
                               args.slowdown,
                           'CONFIG=%s' % cfg] + targets,
                          timeout_seconds=30*60)

build_steps = [make_jobspec(cfg,
                            list(set(itertools.chain.from_iterable(
                                         l.make_targets() for l in languages))))
               for cfg in build_configs]
build_steps.extend(set(
                   jobset.JobSpec(cmdline, environ={'CONFIG': cfg})
                   for cfg in build_configs
                   for l in languages
                   for cmdline in l.build_steps()))
one_run = set(
    spec
    for config in run_configs
    for language in languages
    for spec in language.test_specs(config, args.travis)
    if re.search(args.regex, spec.shortname))

runs_per_test = args.runs_per_test
forever = args.forever


class TestCache(object):
  """Cache for running tests."""

  def __init__(self, use_cache_results):
    self._last_successful_run = {}
    self._use_cache_results = use_cache_results
    self._last_save = time.time()

  def should_run(self, cmdline, bin_hash):
    if cmdline not in self._last_successful_run:
      return True
    if self._last_successful_run[cmdline] != bin_hash:
      return True
    if not self._use_cache_results:
      return True
    return False

  def finished(self, cmdline, bin_hash):
    self._last_successful_run[cmdline] = bin_hash
    if time.time() - self._last_save > 1:
      self.save()

  def dump(self):
    return [{'cmdline': k, 'hash': v}
            for k, v in self._last_successful_run.iteritems()]

  def parse(self, exdump):
    self._last_successful_run = dict((o['cmdline'], o['hash']) for o in exdump)

  def save(self):
    with open('.run_tests_cache', 'w') as f:
      f.write(json.dumps(self.dump()))
    self._last_save = time.time()

  def maybe_load(self):
    if os.path.exists('.run_tests_cache'):
      with open('.run_tests_cache') as f:
        self.parse(json.loads(f.read()))


def _start_port_server(port_server_port):
  # check if a compatible port server is running
  # if incompatible (version mismatch) ==> start a new one
  # if not running ==> start a new one
  # otherwise, leave it up
  try:
    version = urllib2.urlopen('http://localhost:%d/version' % port_server_port).read()
    running = True
  except Exception:
    running = False
  if running:
    with open('tools/run_tests/port_server.py') as f:
      current_version = hashlib.sha1(f.read()).hexdigest()
      running = (version == current_version)
      if not running:
        urllib2.urlopen('http://localhost:%d/quit' % port_server_port).read()
        time.sleep(1)
  if not running:
    port_log = open('portlog.txt', 'w')
    port_server = subprocess.Popen(
<<<<<<< HEAD
        ['tools/run_tests/port_server.py', '-p', '%d' % port_server_port],
=======
        ['python', 'tools/run_tests/port_server.py', '-p', '%d' % port_server_port],
>>>>>>> 826f07eb
        stderr=subprocess.STDOUT,
        stdout=port_log)
    # ensure port server is up
    while True:
      try:
        urllib2.urlopen('http://localhost:%d/get' % port_server_port).read()
        break
      except urllib2.URLError:
        time.sleep(0.5)
      except:
        port_server.kill()
        raise


def _build_and_run(
    check_cancelled, newline_on_success, travis, cache, xml_report=None):
  """Do one pass of building & running tests."""
  # build latest sequentially
  if not jobset.run(build_steps, maxjobs=1,
                    newline_on_success=newline_on_success, travis=travis):
    return 1

  # start antagonists
  antagonists = [subprocess.Popen(['tools/run_tests/antagonist.py'])
                 for _ in range(0, args.antagonists)]
  port_server_port = 9999
  _start_port_server(port_server_port)
  try:
    infinite_runs = runs_per_test == 0
    # When running on travis, we want out test runs to be as similar as possible
    # for reproducibility purposes.
    if travis:
      massaged_one_run = sorted(one_run, key=lambda x: x.shortname)
    else:
      # whereas otherwise, we want to shuffle things up to give all tests a
      # chance to run.
      massaged_one_run = list(one_run)  # random.shuffle needs an indexable seq.
      random.shuffle(massaged_one_run)  # which it modifies in-place.
    if infinite_runs:
      assert len(massaged_one_run) > 0, 'Must have at least one test for a -n inf run'
    runs_sequence = (itertools.repeat(massaged_one_run) if infinite_runs
                     else itertools.repeat(massaged_one_run, runs_per_test))
    all_runs = itertools.chain.from_iterable(runs_sequence)

    root = ET.Element('testsuites') if xml_report else None
    testsuite = ET.SubElement(root, 'testsuite', id='1', package='grpc', name='tests') if xml_report else None

    if not jobset.run(all_runs, check_cancelled,
                      newline_on_success=newline_on_success, travis=travis,
                      infinite_runs=infinite_runs,
                      maxjobs=args.jobs,
                      stop_on_failure=args.stop_on_failure,
                      cache=cache if not xml_report else None,
                      xml_report=testsuite,
                      add_env={'GRPC_TEST_PORT_SERVER': 'localhost:%d' % port_server_port}):
      return 2
  finally:
    for antagonist in antagonists:
      antagonist.kill()
    if xml_report:
      tree = ET.ElementTree(root)
      tree.write(xml_report, encoding='UTF-8')

  if cache: cache.save()

  return 0


test_cache = TestCache(runs_per_test == 1)
test_cache.maybe_load()

if forever:
  success = True
  while True:
    dw = watch_dirs.DirWatcher(['src', 'include', 'test', 'examples'])
    initial_time = dw.most_recent_change()
    have_files_changed = lambda: dw.most_recent_change() != initial_time
    previous_success = success
    success = _build_and_run(check_cancelled=have_files_changed,
                             newline_on_success=False,
                             travis=args.travis,
                             cache=test_cache) == 0
    if not previous_success and success:
      jobset.message('SUCCESS',
                     'All tests are now passing properly',
                     do_newline=True)
    jobset.message('IDLE', 'No change detected')
    while not have_files_changed():
      time.sleep(1)
else:
  result = _build_and_run(check_cancelled=lambda: False,
                          newline_on_success=args.newline_on_success,
                          travis=args.travis,
                          cache=test_cache,
                          xml_report=args.xml_report)
  if result == 0:
    jobset.message('SUCCESS', 'All tests passed', do_newline=True)
  else:
    jobset.message('FAILED', 'Some tests failed', do_newline=True)
  sys.exit(result)<|MERGE_RESOLUTION|>--- conflicted
+++ resolved
@@ -553,11 +553,7 @@
   if not running:
     port_log = open('portlog.txt', 'w')
     port_server = subprocess.Popen(
-<<<<<<< HEAD
-        ['tools/run_tests/port_server.py', '-p', '%d' % port_server_port],
-=======
         ['python', 'tools/run_tests/port_server.py', '-p', '%d' % port_server_port],
->>>>>>> 826f07eb
         stderr=subprocess.STDOUT,
         stdout=port_log)
     # ensure port server is up
