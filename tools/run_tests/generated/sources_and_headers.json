

[
  {
    "deps": [
      "gpr", 
      "gpr_test_util", 
      "grpc", 
      "grpc_test_util"
    ], 
    "headers": [], 
    "is_filegroup": false, 
    "language": "c", 
    "name": "alarm_test", 
    "src": [
      "test/core/surface/alarm_test.cc"
    ], 
    "third_party": false, 
    "type": "target"
  }, 
  {
    "deps": [
      "gpr", 
      "gpr_test_util", 
      "grpc", 
      "grpc_test_util"
    ], 
    "headers": [], 
    "is_filegroup": false, 
    "language": "c", 
    "name": "algorithm_test", 
    "src": [
      "test/core/compression/algorithm_test.cc"
    ], 
    "third_party": false, 
    "type": "target"
  }, 
  {
    "deps": [
      "gpr", 
      "gpr_test_util"
    ], 
    "headers": [], 
    "is_filegroup": false, 
    "language": "c", 
    "name": "alloc_test", 
    "src": [
      "test/core/support/alloc_test.cc"
    ], 
    "third_party": false, 
    "type": "target"
  }, 
  {
    "deps": [
      "gpr", 
      "gpr_test_util", 
      "grpc", 
      "grpc_test_util"
    ], 
    "headers": [], 
    "is_filegroup": false, 
    "language": "c", 
    "name": "alpn_test", 
    "src": [
      "test/core/transport/chttp2/alpn_test.cc"
    ], 
    "third_party": false, 
    "type": "target"
  }, 
  {
    "deps": [
      "gpr", 
      "gpr_test_util", 
      "grpc", 
      "grpc_test_util"
    ], 
    "headers": [], 
    "is_filegroup": false, 
    "language": "c", 
    "name": "api_fuzzer", 
    "src": [
      "test/core/end2end/fuzzers/api_fuzzer.cc"
    ], 
    "third_party": false, 
    "type": "target"
  }, 
  {
    "deps": [
      "gpr", 
      "gpr_test_util"
    ], 
    "headers": [], 
    "is_filegroup": false, 
    "language": "c", 
    "name": "arena_test", 
    "src": [
      "test/core/support/arena_test.cc"
    ], 
    "third_party": false, 
    "type": "target"
  }, 
  {
    "deps": [
      "gpr", 
      "gpr_test_util", 
      "grpc", 
      "grpc_test_util"
    ], 
    "headers": [], 
    "is_filegroup": false, 
    "language": "c", 
    "name": "backoff_test", 
    "src": [
      "test/core/backoff/backoff_test.cc"
    ], 
    "third_party": false, 
    "type": "target"
  }, 
  {
    "deps": [
      "gpr", 
      "gpr_test_util", 
      "grpc", 
      "grpc_test_util", 
      "test_tcp_server"
    ], 
    "headers": [], 
    "is_filegroup": false, 
    "language": "c", 
    "name": "bad_server_response_test", 
    "src": [
      "test/core/end2end/bad_server_response_test.cc"
    ], 
    "third_party": false, 
    "type": "target"
  }, 
  {
    "deps": [
      "grpc", 
      "grpc_test_util"
    ], 
    "headers": [], 
    "is_filegroup": false, 
    "language": "c", 
    "name": "bin_decoder_test", 
    "src": [
      "test/core/transport/chttp2/bin_decoder_test.cc"
    ], 
    "third_party": false, 
    "type": "target"
  }, 
  {
    "deps": [
      "grpc", 
      "grpc_test_util"
    ], 
    "headers": [], 
    "is_filegroup": false, 
    "language": "c", 
    "name": "bin_encoder_test", 
    "src": [
      "test/core/transport/chttp2/bin_encoder_test.cc"
    ], 
    "third_party": false, 
    "type": "target"
  }, 
  {
    "deps": [
      "gpr", 
      "gpr_test_util", 
      "grpc", 
      "grpc_test_util"
    ], 
    "headers": [], 
    "is_filegroup": false, 
    "language": "c", 
    "name": "byte_stream_test", 
    "src": [
      "test/core/transport/byte_stream_test.cc"
    ], 
    "third_party": false, 
    "type": "target"
  }, 
  {
    "deps": [
      "gpr", 
      "gpr_test_util", 
      "grpc", 
      "grpc_test_util"
    ], 
    "headers": [], 
    "is_filegroup": false, 
    "language": "c", 
    "name": "channel_create_test", 
    "src": [
      "test/core/surface/channel_create_test.cc"
    ], 
    "third_party": false, 
    "type": "target"
  }, 
  {
    "deps": [
      "gpr", 
      "grpc"
    ], 
    "headers": [], 
    "is_filegroup": false, 
    "language": "c", 
    "name": "check_epollexclusive", 
    "src": [
      "test/build/check_epollexclusive.c"
    ], 
    "third_party": false, 
    "type": "target"
  }, 
  {
    "deps": [
      "gpr", 
      "gpr_test_util", 
      "grpc", 
      "grpc_test_util"
    ], 
    "headers": [], 
    "is_filegroup": false, 
    "language": "c", 
    "name": "chttp2_hpack_encoder_test", 
    "src": [
      "test/core/transport/chttp2/hpack_encoder_test.cc"
    ], 
    "third_party": false, 
    "type": "target"
  }, 
  {
    "deps": [
      "gpr", 
      "gpr_test_util", 
      "grpc", 
      "grpc_test_util"
    ], 
    "headers": [], 
    "is_filegroup": false, 
    "language": "c", 
    "name": "chttp2_stream_map_test", 
    "src": [
      "test/core/transport/chttp2/stream_map_test.cc"
    ], 
    "third_party": false, 
    "type": "target"
  }, 
  {
    "deps": [
      "gpr", 
      "gpr_test_util", 
      "grpc", 
      "grpc_test_util"
    ], 
    "headers": [], 
    "is_filegroup": false, 
    "language": "c", 
    "name": "chttp2_varint_test", 
    "src": [
      "test/core/transport/chttp2/varint_test.cc"
    ], 
    "third_party": false, 
    "type": "target"
  }, 
  {
    "deps": [
      "gpr", 
      "gpr_test_util", 
      "grpc", 
      "grpc_test_util"
    ], 
    "headers": [], 
    "is_filegroup": false, 
    "language": "c", 
    "name": "client_fuzzer", 
    "src": [
      "test/core/end2end/fuzzers/client_fuzzer.cc"
    ], 
    "third_party": false, 
    "type": "target"
  }, 
  {
    "deps": [
      "gpr", 
      "gpr_test_util", 
      "grpc", 
      "grpc_test_util"
    ], 
    "headers": [], 
    "is_filegroup": false, 
    "language": "c", 
    "name": "combiner_test", 
    "src": [
      "test/core/iomgr/combiner_test.cc"
    ], 
    "third_party": false, 
    "type": "target"
  }, 
  {
    "deps": [
      "gpr", 
      "gpr_test_util", 
      "grpc", 
      "grpc_test_util"
    ], 
    "headers": [], 
    "is_filegroup": false, 
    "language": "c", 
    "name": "compression_test", 
    "src": [
      "test/core/compression/compression_test.cc"
    ], 
    "third_party": false, 
    "type": "target"
  }, 
  {
    "deps": [
      "gpr", 
      "gpr_test_util", 
      "grpc", 
      "grpc_test_util"
    ], 
    "headers": [], 
    "is_filegroup": false, 
    "language": "c", 
    "name": "concurrent_connectivity_test", 
    "src": [
      "test/core/surface/concurrent_connectivity_test.cc"
    ], 
    "third_party": false, 
    "type": "target"
  }, 
  {
    "deps": [
      "gpr", 
      "gpr_test_util", 
      "grpc", 
      "grpc_test_util"
    ], 
    "headers": [], 
    "is_filegroup": false, 
    "language": "c", 
    "name": "connection_refused_test", 
    "src": [
      "test/core/end2end/connection_refused_test.cc"
    ], 
    "third_party": false, 
    "type": "target"
  }, 
  {
    "deps": [
      "gpr", 
      "gpr_test_util", 
      "grpc", 
      "grpc_test_util"
    ], 
    "headers": [], 
    "is_filegroup": false, 
    "language": "c", 
    "name": "dns_resolver_connectivity_test", 
    "src": [
      "test/core/client_channel/resolvers/dns_resolver_connectivity_test.cc"
    ], 
    "third_party": false, 
    "type": "target"
  }, 
  {
    "deps": [
      "gpr", 
      "gpr_test_util", 
      "grpc", 
      "grpc_test_util"
    ], 
    "headers": [], 
    "is_filegroup": false, 
    "language": "c", 
    "name": "dns_resolver_test", 
    "src": [
      "test/core/client_channel/resolvers/dns_resolver_test.cc"
    ], 
    "third_party": false, 
    "type": "target"
  }, 
  {
    "deps": [
      "gpr", 
      "gpr_test_util", 
      "grpc", 
      "grpc_test_util"
    ], 
    "headers": [], 
    "is_filegroup": false, 
    "language": "c", 
    "name": "dualstack_socket_test", 
    "src": [
      "test/core/end2end/dualstack_socket_test.cc"
    ], 
    "third_party": false, 
    "type": "target"
  }, 
  {
    "deps": [
      "gpr", 
      "gpr_test_util", 
      "grpc", 
      "grpc_test_util"
    ], 
    "headers": [], 
    "is_filegroup": false, 
    "language": "c", 
    "name": "endpoint_pair_test", 
    "src": [
      "test/core/iomgr/endpoint_pair_test.cc"
    ], 
    "third_party": false, 
    "type": "target"
  }, 
  {
    "deps": [
      "gpr", 
      "gpr_test_util", 
      "grpc", 
      "grpc_test_util"
    ], 
    "headers": [], 
    "is_filegroup": false, 
    "language": "c", 
    "name": "error_test", 
    "src": [
      "test/core/iomgr/error_test.cc"
    ], 
    "third_party": false, 
    "type": "target"
  }, 
  {
    "deps": [
      "gpr", 
      "gpr_test_util", 
      "grpc", 
      "grpc_test_util"
    ], 
    "headers": [], 
    "is_filegroup": false, 
    "language": "c", 
    "name": "ev_epollsig_linux_test", 
    "src": [
      "test/core/iomgr/ev_epollsig_linux_test.cc"
    ], 
    "third_party": false, 
    "type": "target"
  }, 
  {
    "deps": [
      "gpr", 
      "gpr_test_util", 
      "grpc", 
      "grpc_test_util"
    ], 
    "headers": [], 
    "is_filegroup": false, 
    "language": "c", 
    "name": "fake_resolver_test", 
    "src": [
      "test/core/client_channel/resolvers/fake_resolver_test.cc"
    ], 
    "third_party": false, 
    "type": "target"
  }, 
  {
    "deps": [
      "gpr", 
      "gpr_test_util", 
      "grpc", 
      "transport_security_test_lib"
    ], 
    "headers": [], 
    "is_filegroup": false, 
    "language": "c", 
    "name": "fake_transport_security_test", 
    "src": [
      "test/core/tsi/fake_transport_security_test.cc"
    ], 
    "third_party": false, 
    "type": "target"
  }, 
  {
    "deps": [
      "gpr", 
      "gpr_test_util", 
      "grpc", 
      "grpc_test_util"
    ], 
    "headers": [], 
    "is_filegroup": false, 
    "language": "c", 
    "name": "fd_conservation_posix_test", 
    "src": [
      "test/core/iomgr/fd_conservation_posix_test.cc"
    ], 
    "third_party": false, 
    "type": "target"
  }, 
  {
    "deps": [
      "gpr", 
      "gpr_test_util", 
      "grpc", 
      "grpc_test_util"
    ], 
    "headers": [], 
    "is_filegroup": false, 
    "language": "c", 
    "name": "fd_posix_test", 
    "src": [
      "test/core/iomgr/fd_posix_test.cc"
    ], 
    "third_party": false, 
    "type": "target"
  }, 
  {
    "deps": [
      "gpr", 
      "gpr_test_util", 
      "grpc", 
      "grpc_test_util"
    ], 
    "headers": [], 
    "is_filegroup": false, 
    "language": "c", 
    "name": "fling_client", 
    "src": [
      "test/core/fling/client.cc"
    ], 
    "third_party": false, 
    "type": "target"
  }, 
  {
    "deps": [
      "gpr", 
      "gpr_test_util", 
      "grpc", 
      "grpc_test_util"
    ], 
    "headers": [], 
    "is_filegroup": false, 
    "language": "c", 
    "name": "fling_server", 
    "src": [
      "test/core/fling/server.cc"
    ], 
    "third_party": false, 
    "type": "target"
  }, 
  {
    "deps": [
      "gpr", 
      "gpr_test_util", 
      "grpc", 
      "grpc_test_util"
    ], 
    "headers": [], 
    "is_filegroup": false, 
    "language": "c", 
    "name": "fling_stream_test", 
    "src": [
      "test/core/fling/fling_stream_test.cc"
    ], 
    "third_party": false, 
    "type": "target"
  }, 
  {
    "deps": [
      "gpr", 
      "gpr_test_util", 
      "grpc", 
      "grpc_test_util"
    ], 
    "headers": [], 
    "is_filegroup": false, 
    "language": "c", 
    "name": "fling_test", 
    "src": [
      "test/core/fling/fling_test.cc"
    ], 
    "third_party": false, 
    "type": "target"
  }, 
  {
    "deps": [
      "gpr", 
      "grpc"
    ], 
    "headers": [], 
    "is_filegroup": false, 
    "language": "c", 
    "name": "gen_hpack_tables", 
    "src": [
      "tools/codegen/core/gen_hpack_tables.c"
    ], 
    "third_party": false, 
    "type": "target"
  }, 
  {
    "deps": [], 
    "headers": [], 
    "is_filegroup": false, 
    "language": "c", 
    "name": "gen_legal_metadata_characters", 
    "src": [
      "tools/codegen/core/gen_legal_metadata_characters.c"
    ], 
    "third_party": false, 
    "type": "target"
  }, 
  {
    "deps": [], 
    "headers": [], 
    "is_filegroup": false, 
    "language": "c", 
    "name": "gen_percent_encoding_tables", 
    "src": [
      "tools/codegen/core/gen_percent_encoding_tables.c"
    ], 
    "third_party": false, 
    "type": "target"
  }, 
  {
    "deps": [
      "gpr", 
      "gpr_test_util", 
      "grpc", 
      "grpc_test_util"
    ], 
    "headers": [], 
    "is_filegroup": false, 
    "language": "c", 
    "name": "goaway_server_test", 
    "src": [
      "test/core/end2end/goaway_server_test.cc"
    ], 
    "third_party": false, 
    "type": "target"
  }, 
  {
    "deps": [
      "gpr", 
      "gpr_test_util"
    ], 
    "headers": [], 
    "is_filegroup": false, 
    "language": "c", 
    "name": "gpr_avl_test", 
    "src": [
      "test/core/support/avl_test.cc"
    ], 
    "third_party": false, 
    "type": "target"
  }, 
  {
    "deps": [
      "gpr", 
      "gpr_test_util"
    ], 
    "headers": [], 
    "is_filegroup": false, 
    "language": "c", 
    "name": "gpr_cmdline_test", 
    "src": [
      "test/core/support/cmdline_test.cc"
    ], 
    "third_party": false, 
    "type": "target"
  }, 
  {
    "deps": [
      "gpr", 
      "gpr_test_util"
    ], 
    "headers": [], 
    "is_filegroup": false, 
    "language": "c", 
    "name": "gpr_cpu_test", 
    "src": [
      "test/core/support/cpu_test.cc"
    ], 
    "third_party": false, 
    "type": "target"
  }, 
  {
    "deps": [
      "gpr", 
      "gpr_test_util"
    ], 
    "headers": [], 
    "is_filegroup": false, 
    "language": "c", 
    "name": "gpr_env_test", 
    "src": [
      "test/core/support/env_test.cc"
    ], 
    "third_party": false, 
    "type": "target"
  }, 
  {
    "deps": [
      "gpr", 
      "gpr_test_util"
    ], 
    "headers": [], 
    "is_filegroup": false, 
    "language": "c", 
    "name": "gpr_histogram_test", 
    "src": [
      "test/core/support/histogram_test.cc"
    ], 
    "third_party": false, 
    "type": "target"
  }, 
  {
    "deps": [
      "gpr", 
      "gpr_test_util"
    ], 
    "headers": [], 
    "is_filegroup": false, 
    "language": "c", 
    "name": "gpr_host_port_test", 
    "src": [
      "test/core/support/host_port_test.cc"
    ], 
    "third_party": false, 
    "type": "target"
  }, 
  {
    "deps": [
      "gpr", 
      "gpr_test_util"
    ], 
    "headers": [], 
    "is_filegroup": false, 
    "language": "c", 
    "name": "gpr_log_test", 
    "src": [
      "test/core/support/log_test.cc"
    ], 
    "third_party": false, 
    "type": "target"
  }, 
  {
    "deps": [
      "gpr", 
      "gpr_test_util"
    ], 
    "headers": [], 
    "is_filegroup": false, 
    "language": "c", 
    "name": "gpr_mpscq_test", 
    "src": [
      "test/core/support/mpscq_test.cc"
    ], 
    "third_party": false, 
    "type": "target"
  }, 
  {
    "deps": [
      "gpr", 
      "gpr_test_util"
    ], 
    "headers": [], 
    "is_filegroup": false, 
    "language": "c", 
    "name": "gpr_spinlock_test", 
    "src": [
      "test/core/support/spinlock_test.cc"
    ], 
    "third_party": false, 
    "type": "target"
  }, 
  {
    "deps": [
      "gpr", 
      "gpr_test_util"
    ], 
    "headers": [], 
    "is_filegroup": false, 
    "language": "c", 
    "name": "gpr_stack_lockfree_test", 
    "src": [
      "test/core/support/stack_lockfree_test.cc"
    ], 
    "third_party": false, 
    "type": "target"
  }, 
  {
    "deps": [
      "gpr", 
      "gpr_test_util"
    ], 
    "headers": [], 
    "is_filegroup": false, 
    "language": "c", 
    "name": "gpr_string_test", 
    "src": [
      "test/core/support/string_test.cc"
    ], 
    "third_party": false, 
    "type": "target"
  }, 
  {
    "deps": [
      "gpr", 
      "gpr_test_util"
    ], 
    "headers": [], 
    "is_filegroup": false, 
    "language": "c", 
    "name": "gpr_sync_test", 
    "src": [
      "test/core/support/sync_test.cc"
    ], 
    "third_party": false, 
    "type": "target"
  }, 
  {
    "deps": [
      "gpr", 
      "gpr_test_util"
    ], 
    "headers": [], 
    "is_filegroup": false, 
    "language": "c", 
    "name": "gpr_thd_test", 
    "src": [
      "test/core/support/thd_test.cc"
    ], 
    "third_party": false, 
    "type": "target"
  }, 
  {
    "deps": [
      "gpr", 
      "gpr_test_util"
    ], 
    "headers": [], 
    "is_filegroup": false, 
    "language": "c", 
    "name": "gpr_time_test", 
    "src": [
      "test/core/support/time_test.cc"
    ], 
    "third_party": false, 
    "type": "target"
  }, 
  {
    "deps": [
      "gpr", 
      "gpr_test_util"
    ], 
    "headers": [], 
    "is_filegroup": false, 
    "language": "c", 
    "name": "gpr_tls_test", 
    "src": [
      "test/core/support/tls_test.cc"
    ], 
    "third_party": false, 
    "type": "target"
  }, 
  {
    "deps": [
      "gpr", 
      "gpr_test_util"
    ], 
    "headers": [], 
    "is_filegroup": false, 
    "language": "c", 
    "name": "gpr_useful_test", 
    "src": [
      "test/core/support/useful_test.cc"
    ], 
    "third_party": false, 
    "type": "target"
  }, 
  {
    "deps": [
      "gpr", 
      "gpr_test_util", 
      "grpc", 
      "grpc_test_util"
    ], 
    "headers": [], 
    "is_filegroup": false, 
    "language": "c", 
    "name": "grpc_auth_context_test", 
    "src": [
      "test/core/security/auth_context_test.cc"
    ], 
    "third_party": false, 
    "type": "target"
  }, 
  {
    "deps": [
      "gpr", 
      "gpr_test_util", 
      "grpc", 
      "grpc_test_util"
    ], 
    "headers": [], 
    "is_filegroup": false, 
    "language": "c", 
    "name": "grpc_b64_test", 
    "src": [
      "test/core/slice/b64_test.cc"
    ], 
    "third_party": false, 
    "type": "target"
  }, 
  {
    "deps": [
      "gpr", 
      "gpr_test_util", 
      "grpc", 
      "grpc_test_util"
    ], 
    "headers": [], 
    "is_filegroup": false, 
    "language": "c", 
    "name": "grpc_byte_buffer_reader_test", 
    "src": [
      "test/core/surface/byte_buffer_reader_test.cc"
    ], 
    "third_party": false, 
    "type": "target"
  }, 
  {
    "deps": [
      "gpr", 
      "gpr_test_util", 
      "grpc", 
      "grpc_test_util"
    ], 
    "headers": [], 
    "is_filegroup": false, 
    "language": "c", 
    "name": "grpc_channel_args_test", 
    "src": [
      "test/core/channel/channel_args_test.cc"
    ], 
    "third_party": false, 
    "type": "target"
  }, 
  {
    "deps": [
      "gpr", 
      "gpr_test_util", 
      "grpc", 
      "grpc_test_util"
    ], 
    "headers": [], 
    "is_filegroup": false, 
    "language": "c", 
    "name": "grpc_channel_stack_builder_test", 
    "src": [
      "test/core/channel/channel_stack_builder_test.cc"
    ], 
    "third_party": false, 
    "type": "target"
  }, 
  {
    "deps": [
      "gpr", 
      "gpr_test_util", 
      "grpc", 
      "grpc_test_util"
    ], 
    "headers": [], 
    "is_filegroup": false, 
    "language": "c", 
    "name": "grpc_channel_stack_test", 
    "src": [
      "test/core/channel/channel_stack_test.cc"
    ], 
    "third_party": false, 
    "type": "target"
  }, 
  {
    "deps": [
      "gpr", 
      "gpr_test_util", 
      "grpc", 
      "grpc_test_util"
    ], 
    "headers": [], 
    "is_filegroup": false, 
    "language": "c", 
    "name": "grpc_completion_queue_test", 
    "src": [
      "test/core/surface/completion_queue_test.cc"
    ], 
    "third_party": false, 
    "type": "target"
  }, 
  {
    "deps": [
      "gpr", 
      "gpr_test_util", 
      "grpc", 
      "grpc_test_util"
    ], 
    "headers": [], 
    "is_filegroup": false, 
    "language": "c", 
    "name": "grpc_completion_queue_threading_test", 
    "src": [
      "test/core/surface/completion_queue_threading_test.cc"
    ], 
    "third_party": false, 
    "type": "target"
  }, 
  {
    "deps": [
      "gpr", 
      "grpc"
    ], 
    "headers": [], 
    "is_filegroup": false, 
    "language": "c", 
    "name": "grpc_create_jwt", 
    "src": [
      "test/core/security/create_jwt.cc"
    ], 
    "third_party": false, 
    "type": "target"
  }, 
  {
    "deps": [
      "gpr", 
      "gpr_test_util", 
      "grpc", 
      "grpc_test_util"
    ], 
    "headers": [], 
    "is_filegroup": false, 
    "language": "c", 
    "name": "grpc_credentials_test", 
    "src": [
      "test/core/security/credentials_test.cc"
    ], 
    "third_party": false, 
    "type": "target"
  }, 
  {
    "deps": [
      "gpr", 
      "gpr_test_util", 
      "grpc", 
      "grpc_test_util"
    ], 
    "headers": [], 
    "is_filegroup": false, 
    "language": "c", 
    "name": "grpc_fetch_oauth2", 
    "src": [
      "test/core/security/fetch_oauth2.cc"
    ], 
    "third_party": false, 
    "type": "target"
  }, 
  {
    "deps": [
      "gpr", 
      "gpr_test_util", 
      "grpc", 
      "grpc_test_util"
    ], 
    "headers": [], 
    "is_filegroup": false, 
    "language": "c", 
    "name": "grpc_invalid_channel_args_test", 
    "src": [
      "test/core/surface/invalid_channel_args_test.cc"
    ], 
    "third_party": false, 
    "type": "target"
  }, 
  {
    "deps": [
      "gpr", 
      "gpr_test_util", 
      "grpc", 
      "grpc_test_util"
    ], 
    "headers": [], 
    "is_filegroup": false, 
    "language": "c", 
    "name": "grpc_json_token_test", 
    "src": [
      "test/core/security/json_token_test.cc"
    ], 
    "third_party": false, 
    "type": "target"
  }, 
  {
    "deps": [
      "gpr", 
      "gpr_test_util", 
      "grpc", 
      "grpc_test_util"
    ], 
    "headers": [], 
    "is_filegroup": false, 
    "language": "c", 
    "name": "grpc_jwt_verifier_test", 
    "src": [
      "test/core/security/jwt_verifier_test.cc"
    ], 
    "third_party": false, 
    "type": "target"
  }, 
  {
    "deps": [
      "gpr", 
      "grpc"
    ], 
    "headers": [], 
    "is_filegroup": false, 
    "language": "c", 
    "name": "grpc_print_google_default_creds_token", 
    "src": [
      "test/core/security/print_google_default_creds_token.cc"
    ], 
    "third_party": false, 
    "type": "target"
  }, 
  {
    "deps": [
      "gpr", 
      "gpr_test_util", 
      "grpc", 
      "grpc_test_util"
    ], 
    "headers": [], 
    "is_filegroup": false, 
    "language": "c", 
    "name": "grpc_security_connector_test", 
    "src": [
      "test/core/security/security_connector_test.cc"
    ], 
    "third_party": false, 
    "type": "target"
  }, 
  {
    "deps": [
      "gpr", 
      "gpr_test_util", 
      "grpc", 
      "grpc_test_util"
    ], 
    "headers": [], 
    "is_filegroup": false, 
    "language": "c", 
    "name": "grpc_ssl_credentials_test", 
    "src": [
      "test/core/security/ssl_credentials_test.cc"
    ], 
    "third_party": false, 
    "type": "target"
  }, 
  {
    "deps": [
      "gpr", 
      "grpc"
    ], 
    "headers": [], 
    "is_filegroup": false, 
    "language": "c", 
    "name": "grpc_verify_jwt", 
    "src": [
      "test/core/security/verify_jwt.cc"
    ], 
    "third_party": false, 
    "type": "target"
  }, 
  {
    "deps": [
      "gpr", 
      "gpr_test_util", 
      "grpc", 
      "grpc_test_util"
    ], 
    "headers": [], 
    "is_filegroup": false, 
    "language": "c", 
    "name": "handshake_client", 
    "src": [
      "test/core/handshake/client_ssl.cc"
    ], 
    "third_party": false, 
    "type": "target"
  }, 
  {
    "deps": [
      "gpr", 
      "gpr_test_util", 
      "grpc", 
      "grpc_test_util"
    ], 
    "headers": [], 
    "is_filegroup": false, 
    "language": "c", 
    "name": "handshake_server", 
    "src": [
<<<<<<< HEAD
      "test/core/handshake/server_ssl.c", 
      "test/core/handshake/server_ssl_common.c"
    ], 
    "third_party": false, 
    "type": "target"
  }, 
  {
    "deps": [
      "gpr", 
      "gpr_test_util", 
      "grpc", 
      "grpc_test_util"
    ], 
    "headers": [], 
    "is_filegroup": false, 
    "language": "c", 
    "name": "handshake_server_with_readahead_handshaker", 
    "src": [
      "test/core/handshake/readahead_handshaker_server_ssl.c", 
      "test/core/handshake/server_ssl_common.c"
=======
      "test/core/handshake/server_ssl.cc"
>>>>>>> e5277245
    ], 
    "third_party": false, 
    "type": "target"
  }, 
  {
    "deps": [
      "gpr", 
      "gpr_test_util", 
      "grpc", 
      "grpc_test_util"
    ], 
    "headers": [], 
    "is_filegroup": false, 
    "language": "c", 
    "name": "hpack_parser_fuzzer_test", 
    "src": [
      "test/core/transport/chttp2/hpack_parser_fuzzer_test.cc"
    ], 
    "third_party": false, 
    "type": "target"
  }, 
  {
    "deps": [
      "gpr", 
      "gpr_test_util", 
      "grpc", 
      "grpc_test_util"
    ], 
    "headers": [], 
    "is_filegroup": false, 
    "language": "c", 
    "name": "hpack_parser_test", 
    "src": [
      "test/core/transport/chttp2/hpack_parser_test.cc"
    ], 
    "third_party": false, 
    "type": "target"
  }, 
  {
    "deps": [
      "gpr", 
      "gpr_test_util", 
      "grpc", 
      "grpc_test_util"
    ], 
    "headers": [], 
    "is_filegroup": false, 
    "language": "c", 
    "name": "hpack_table_test", 
    "src": [
      "test/core/transport/chttp2/hpack_table_test.cc"
    ], 
    "third_party": false, 
    "type": "target"
  }, 
  {
    "deps": [
      "gpr", 
      "gpr_test_util", 
      "grpc", 
      "grpc_test_util"
    ], 
    "headers": [], 
    "is_filegroup": false, 
    "language": "c", 
    "name": "http_parser_test", 
    "src": [
      "test/core/http/parser_test.cc"
    ], 
    "third_party": false, 
    "type": "target"
  }, 
  {
    "deps": [
      "gpr", 
      "gpr_test_util", 
      "grpc", 
      "grpc_test_util"
    ], 
    "headers": [], 
    "is_filegroup": false, 
    "language": "c", 
    "name": "http_request_fuzzer_test", 
    "src": [
      "test/core/http/request_fuzzer.cc"
    ], 
    "third_party": false, 
    "type": "target"
  }, 
  {
    "deps": [
      "gpr", 
      "gpr_test_util", 
      "grpc", 
      "grpc_test_util"
    ], 
    "headers": [], 
    "is_filegroup": false, 
    "language": "c", 
    "name": "http_response_fuzzer_test", 
    "src": [
      "test/core/http/response_fuzzer.cc"
    ], 
    "third_party": false, 
    "type": "target"
  }, 
  {
    "deps": [
      "gpr", 
      "gpr_test_util", 
      "grpc", 
      "grpc_test_util"
    ], 
    "headers": [], 
    "is_filegroup": false, 
    "language": "c", 
    "name": "httpcli_format_request_test", 
    "src": [
      "test/core/http/format_request_test.cc"
    ], 
    "third_party": false, 
    "type": "target"
  }, 
  {
    "deps": [
      "gpr", 
      "gpr_test_util", 
      "grpc", 
      "grpc_test_util"
    ], 
    "headers": [], 
    "is_filegroup": false, 
    "language": "c", 
    "name": "httpcli_test", 
    "src": [
      "test/core/http/httpcli_test.cc"
    ], 
    "third_party": false, 
    "type": "target"
  }, 
  {
    "deps": [
      "gpr", 
      "gpr_test_util", 
      "grpc", 
      "grpc_test_util"
    ], 
    "headers": [], 
    "is_filegroup": false, 
    "language": "c", 
    "name": "httpscli_test", 
    "src": [
      "test/core/http/httpscli_test.cc"
    ], 
    "third_party": false, 
    "type": "target"
  }, 
  {
    "deps": [
      "gpr", 
      "gpr_test_util", 
      "grpc", 
      "grpc_test_util"
    ], 
    "headers": [], 
    "is_filegroup": false, 
    "language": "c", 
    "name": "init_test", 
    "src": [
      "test/core/surface/init_test.cc"
    ], 
    "third_party": false, 
    "type": "target"
  }, 
  {
    "deps": [
      "gpr", 
      "gpr_test_util", 
      "grpc", 
      "grpc_test_util"
    ], 
    "headers": [], 
    "is_filegroup": false, 
    "language": "c", 
    "name": "invalid_call_argument_test", 
    "src": [
      "test/core/end2end/invalid_call_argument_test.cc"
    ], 
    "third_party": false, 
    "type": "target"
  }, 
  {
    "deps": [
      "gpr", 
      "gpr_test_util", 
      "grpc", 
      "grpc_test_util"
    ], 
    "headers": [], 
    "is_filegroup": false, 
    "language": "c", 
    "name": "json_fuzzer_test", 
    "src": [
      "test/core/json/fuzzer.cc"
    ], 
    "third_party": false, 
    "type": "target"
  }, 
  {
    "deps": [
      "gpr", 
      "grpc"
    ], 
    "headers": [], 
    "is_filegroup": false, 
    "language": "c", 
    "name": "json_rewrite", 
    "src": [
      "test/core/json/json_rewrite.cc"
    ], 
    "third_party": false, 
    "type": "target"
  }, 
  {
    "deps": [
      "gpr", 
      "gpr_test_util", 
      "grpc", 
      "grpc_test_util"
    ], 
    "headers": [], 
    "is_filegroup": false, 
    "language": "c", 
    "name": "json_rewrite_test", 
    "src": [
      "test/core/json/json_rewrite_test.cc"
    ], 
    "third_party": false, 
    "type": "target"
  }, 
  {
    "deps": [
      "gpr", 
      "gpr_test_util", 
      "grpc", 
      "grpc_test_util"
    ], 
    "headers": [], 
    "is_filegroup": false, 
    "language": "c", 
    "name": "json_stream_error_test", 
    "src": [
      "test/core/json/json_stream_error_test.cc"
    ], 
    "third_party": false, 
    "type": "target"
  }, 
  {
    "deps": [
      "gpr", 
      "gpr_test_util", 
      "grpc", 
      "grpc_test_util"
    ], 
    "headers": [], 
    "is_filegroup": false, 
    "language": "c", 
    "name": "json_test", 
    "src": [
      "test/core/json/json_test.cc"
    ], 
    "third_party": false, 
    "type": "target"
  }, 
  {
    "deps": [
      "gpr", 
      "gpr_test_util", 
      "grpc", 
      "grpc_test_util"
    ], 
    "headers": [], 
    "is_filegroup": false, 
    "language": "c", 
    "name": "lame_client_test", 
    "src": [
      "test/core/surface/lame_client_test.cc"
    ], 
    "third_party": false, 
    "type": "target"
  }, 
  {
    "deps": [
      "gpr", 
      "gpr_test_util", 
      "grpc", 
      "grpc_test_util"
    ], 
    "headers": [], 
    "is_filegroup": false, 
    "language": "c", 
    "name": "lb_policies_test", 
    "src": [
      "test/core/client_channel/lb_policies_test.cc"
    ], 
    "third_party": false, 
    "type": "target"
  }, 
  {
    "deps": [
      "gpr", 
      "gpr_test_util", 
      "grpc", 
      "grpc_test_util"
    ], 
    "headers": [], 
    "is_filegroup": false, 
    "language": "c", 
    "name": "load_file_test", 
    "src": [
      "test/core/iomgr/load_file_test.cc"
    ], 
    "third_party": false, 
    "type": "target"
  }, 
  {
    "deps": [
      "gpr", 
      "gpr_test_util", 
      "grpc", 
      "grpc_test_util"
    ], 
    "headers": [], 
    "is_filegroup": false, 
    "language": "c", 
    "name": "low_level_ping_pong_benchmark", 
    "src": [
      "test/core/network_benchmarks/low_level_ping_pong.cc"
    ], 
    "third_party": false, 
    "type": "target"
  }, 
  {
    "deps": [
      "gpr", 
      "gpr_test_util", 
      "grpc", 
      "grpc_test_util"
    ], 
    "headers": [], 
    "is_filegroup": false, 
    "language": "c", 
    "name": "memory_profile_client", 
    "src": [
      "test/core/memory_usage/client.cc"
    ], 
    "third_party": false, 
    "type": "target"
  }, 
  {
    "deps": [
      "gpr", 
      "gpr_test_util", 
      "grpc", 
      "grpc_test_util"
    ], 
    "headers": [], 
    "is_filegroup": false, 
    "language": "c", 
    "name": "memory_profile_server", 
    "src": [
      "test/core/memory_usage/server.cc"
    ], 
    "third_party": false, 
    "type": "target"
  }, 
  {
    "deps": [
      "gpr", 
      "gpr_test_util", 
      "grpc", 
      "grpc_test_util"
    ], 
    "headers": [], 
    "is_filegroup": false, 
    "language": "c", 
    "name": "memory_profile_test", 
    "src": [
      "test/core/memory_usage/memory_usage_test.cc"
    ], 
    "third_party": false, 
    "type": "target"
  }, 
  {
    "deps": [
      "gpr", 
      "gpr_test_util", 
      "grpc", 
      "grpc_test_util"
    ], 
    "headers": [], 
    "is_filegroup": false, 
    "language": "c", 
    "name": "message_compress_test", 
    "src": [
      "test/core/compression/message_compress_test.cc"
    ], 
    "third_party": false, 
    "type": "target"
  }, 
  {
    "deps": [
      "gpr", 
      "gpr_test_util", 
      "grpc", 
      "grpc_test_util"
    ], 
    "headers": [], 
    "is_filegroup": false, 
    "language": "c", 
    "name": "minimal_stack_is_minimal_test", 
    "src": [
      "test/core/channel/minimal_stack_is_minimal_test.cc"
    ], 
    "third_party": false, 
    "type": "target"
  }, 
  {
    "deps": [
      "gpr", 
      "gpr_test_util", 
      "grpc", 
      "grpc_test_util"
    ], 
    "headers": [], 
    "is_filegroup": false, 
    "language": "c", 
    "name": "multiple_server_queues_test", 
    "src": [
      "test/core/end2end/multiple_server_queues_test.cc"
    ], 
    "third_party": false, 
    "type": "target"
  }, 
  {
    "deps": [
      "gpr", 
      "gpr_test_util"
    ], 
    "headers": [], 
    "is_filegroup": false, 
    "language": "c", 
    "name": "murmur_hash_test", 
    "src": [
      "test/core/support/murmur_hash_test.cc"
    ], 
    "third_party": false, 
    "type": "target"
  }, 
  {
    "deps": [
      "gpr", 
      "gpr_test_util", 
      "grpc", 
      "grpc_test_util"
    ], 
    "headers": [], 
    "is_filegroup": false, 
    "language": "c", 
    "name": "nanopb_fuzzer_response_test", 
    "src": [
      "test/core/nanopb/fuzzer_response.cc"
    ], 
    "third_party": false, 
    "type": "target"
  }, 
  {
    "deps": [
      "gpr", 
      "gpr_test_util", 
      "grpc", 
      "grpc_test_util"
    ], 
    "headers": [], 
    "is_filegroup": false, 
    "language": "c", 
    "name": "nanopb_fuzzer_serverlist_test", 
    "src": [
      "test/core/nanopb/fuzzer_serverlist.cc"
    ], 
    "third_party": false, 
    "type": "target"
  }, 
  {
    "deps": [
      "gpr", 
      "gpr_test_util", 
      "grpc", 
      "grpc_test_util"
    ], 
    "headers": [], 
    "is_filegroup": false, 
    "language": "c", 
    "name": "no_server_test", 
    "src": [
      "test/core/end2end/no_server_test.cc"
    ], 
    "third_party": false, 
    "type": "target"
  }, 
  {
    "deps": [
      "gpr", 
      "gpr_test_util", 
      "grpc", 
      "grpc_test_util"
    ], 
    "headers": [], 
    "is_filegroup": false, 
    "language": "c", 
    "name": "num_external_connectivity_watchers_test", 
    "src": [
      "test/core/surface/num_external_connectivity_watchers_test.cc"
    ], 
    "third_party": false, 
    "type": "target"
  }, 
  {
    "deps": [
      "gpr", 
      "gpr_test_util", 
      "grpc", 
      "grpc_test_util"
    ], 
    "headers": [], 
    "is_filegroup": false, 
    "language": "c", 
    "name": "parse_address_test", 
    "src": [
      "test/core/client_channel/parse_address_test.cc"
    ], 
    "third_party": false, 
    "type": "target"
  }, 
  {
    "deps": [
      "gpr", 
      "gpr_test_util", 
      "grpc", 
      "grpc_test_util"
    ], 
    "headers": [], 
    "is_filegroup": false, 
    "language": "c", 
    "name": "percent_decode_fuzzer", 
    "src": [
      "test/core/slice/percent_decode_fuzzer.cc"
    ], 
    "third_party": false, 
    "type": "target"
  }, 
  {
    "deps": [
      "gpr", 
      "gpr_test_util", 
      "grpc", 
      "grpc_test_util"
    ], 
    "headers": [], 
    "is_filegroup": false, 
    "language": "c", 
    "name": "percent_encode_fuzzer", 
    "src": [
      "test/core/slice/percent_encode_fuzzer.cc"
    ], 
    "third_party": false, 
    "type": "target"
  }, 
  {
    "deps": [
      "gpr", 
      "gpr_test_util", 
      "grpc", 
      "grpc_test_util"
    ], 
    "headers": [], 
    "is_filegroup": false, 
    "language": "c", 
    "name": "percent_encoding_test", 
    "src": [
      "test/core/slice/percent_encoding_test.cc"
    ], 
    "third_party": false, 
    "type": "target"
  }, 
  {
    "deps": [
      "gpr", 
      "gpr_test_util", 
      "grpc", 
      "grpc_test_util"
    ], 
    "headers": [], 
    "is_filegroup": false, 
    "language": "c", 
    "name": "pollset_set_test", 
    "src": [
      "test/core/iomgr/pollset_set_test.cc"
    ], 
    "third_party": false, 
    "type": "target"
  }, 
  {
    "deps": [
      "gpr", 
      "gpr_test_util", 
      "grpc", 
      "grpc_test_util"
    ], 
    "headers": [], 
    "is_filegroup": false, 
    "language": "c", 
    "name": "resolve_address_posix_test", 
    "src": [
      "test/core/iomgr/resolve_address_posix_test.cc"
    ], 
    "third_party": false, 
    "type": "target"
  }, 
  {
    "deps": [
      "gpr", 
      "gpr_test_util", 
      "grpc", 
      "grpc_test_util"
    ], 
    "headers": [], 
    "is_filegroup": false, 
    "language": "c", 
    "name": "resolve_address_test", 
    "src": [
      "test/core/iomgr/resolve_address_test.cc"
    ], 
    "third_party": false, 
    "type": "target"
  }, 
  {
    "deps": [
      "gpr", 
      "gpr_test_util", 
      "grpc", 
      "grpc_test_util"
    ], 
    "headers": [], 
    "is_filegroup": false, 
    "language": "c", 
    "name": "resource_quota_test", 
    "src": [
      "test/core/iomgr/resource_quota_test.cc"
    ], 
    "third_party": false, 
    "type": "target"
  }, 
  {
    "deps": [
      "gpr", 
      "gpr_test_util", 
      "grpc", 
      "grpc_test_util"
    ], 
    "headers": [], 
    "is_filegroup": false, 
    "language": "c", 
    "name": "secure_channel_create_test", 
    "src": [
      "test/core/surface/secure_channel_create_test.cc"
    ], 
    "third_party": false, 
    "type": "target"
  }, 
  {
    "deps": [
      "gpr", 
      "gpr_test_util", 
      "grpc", 
      "grpc_test_util"
    ], 
    "headers": [], 
    "is_filegroup": false, 
    "language": "c", 
    "name": "secure_endpoint_test", 
    "src": [
      "test/core/security/secure_endpoint_test.cc"
    ], 
    "third_party": false, 
    "type": "target"
  }, 
  {
    "deps": [
      "gpr", 
      "gpr_test_util", 
      "grpc", 
      "grpc_test_util"
    ], 
    "headers": [], 
    "is_filegroup": false, 
    "language": "c", 
    "name": "sequential_connectivity_test", 
    "src": [
      "test/core/surface/sequential_connectivity_test.cc"
    ], 
    "third_party": false, 
    "type": "target"
  }, 
  {
    "deps": [
      "gpr", 
      "gpr_test_util", 
      "grpc", 
      "grpc_test_util"
    ], 
    "headers": [], 
    "is_filegroup": false, 
    "language": "c", 
    "name": "server_chttp2_test", 
    "src": [
      "test/core/surface/server_chttp2_test.cc"
    ], 
    "third_party": false, 
    "type": "target"
  }, 
  {
    "deps": [
      "gpr", 
      "gpr_test_util", 
      "grpc", 
      "grpc_test_util"
    ], 
    "headers": [], 
    "is_filegroup": false, 
    "language": "c", 
    "name": "server_fuzzer", 
    "src": [
      "test/core/end2end/fuzzers/server_fuzzer.cc"
    ], 
    "third_party": false, 
    "type": "target"
  }, 
  {
    "deps": [
      "gpr", 
      "gpr_test_util", 
      "grpc", 
      "grpc_test_util"
    ], 
    "headers": [], 
    "is_filegroup": false, 
    "language": "c", 
    "name": "server_test", 
    "src": [
      "test/core/surface/server_test.cc"
    ], 
    "third_party": false, 
    "type": "target"
  }, 
  {
    "deps": [
      "gpr", 
      "gpr_test_util", 
      "grpc", 
      "grpc_test_util"
    ], 
    "headers": [], 
    "is_filegroup": false, 
    "language": "c", 
    "name": "slice_buffer_test", 
    "src": [
      "test/core/slice/slice_buffer_test.cc"
    ], 
    "third_party": false, 
    "type": "target"
  }, 
  {
    "deps": [
      "gpr", 
      "gpr_test_util", 
      "grpc", 
      "grpc_test_util"
    ], 
    "headers": [], 
    "is_filegroup": false, 
    "language": "c", 
    "name": "slice_hash_table_test", 
    "src": [
      "test/core/slice/slice_hash_table_test.cc"
    ], 
    "third_party": false, 
    "type": "target"
  }, 
  {
    "deps": [
      "gpr", 
      "gpr_test_util", 
      "grpc", 
      "grpc_test_util"
    ], 
    "headers": [], 
    "is_filegroup": false, 
    "language": "c", 
    "name": "slice_string_helpers_test", 
    "src": [
      "test/core/slice/slice_string_helpers_test.cc"
    ], 
    "third_party": false, 
    "type": "target"
  }, 
  {
    "deps": [
      "gpr", 
      "gpr_test_util", 
      "grpc", 
      "grpc_test_util"
    ], 
    "headers": [], 
    "is_filegroup": false, 
    "language": "c", 
    "name": "slice_test", 
    "src": [
      "test/core/slice/slice_test.cc"
    ], 
    "third_party": false, 
    "type": "target"
  }, 
  {
    "deps": [
      "gpr", 
      "gpr_test_util", 
      "grpc", 
      "grpc_test_util"
    ], 
    "headers": [], 
    "is_filegroup": false, 
    "language": "c", 
    "name": "sockaddr_resolver_test", 
    "src": [
      "test/core/client_channel/resolvers/sockaddr_resolver_test.cc"
    ], 
    "third_party": false, 
    "type": "target"
  }, 
  {
    "deps": [
      "gpr", 
      "gpr_test_util", 
      "grpc", 
      "grpc_test_util"
    ], 
    "headers": [], 
    "is_filegroup": false, 
    "language": "c", 
    "name": "sockaddr_utils_test", 
    "src": [
      "test/core/iomgr/sockaddr_utils_test.cc"
    ], 
    "third_party": false, 
    "type": "target"
  }, 
  {
    "deps": [
      "gpr", 
      "gpr_test_util", 
      "grpc", 
      "grpc_test_util"
    ], 
    "headers": [], 
    "is_filegroup": false, 
    "language": "c", 
    "name": "socket_utils_test", 
    "src": [
      "test/core/iomgr/socket_utils_test.cc"
    ], 
    "third_party": false, 
    "type": "target"
  }, 
  {
    "deps": [
      "gpr", 
      "gpr_test_util", 
      "grpc", 
      "grpc_test_util"
    ], 
    "headers": [], 
    "is_filegroup": false, 
    "language": "c", 
    "name": "ssl_server_fuzzer", 
    "src": [
      "test/core/security/ssl_server_fuzzer.cc"
    ], 
    "third_party": false, 
    "type": "target"
  }, 
  {
    "deps": [
      "gpr", 
      "gpr_test_util", 
      "grpc", 
      "transport_security_test_lib"
    ], 
    "headers": [], 
    "is_filegroup": false, 
    "language": "c", 
    "name": "ssl_transport_security_test", 
    "src": [
      "test/core/tsi/ssl_transport_security_test.cc"
    ], 
    "third_party": false, 
    "type": "target"
  }, 
  {
    "deps": [
      "gpr", 
      "gpr_test_util", 
      "grpc", 
      "grpc_test_util"
    ], 
    "headers": [], 
    "is_filegroup": false, 
    "language": "c", 
    "name": "status_conversion_test", 
    "src": [
      "test/core/transport/status_conversion_test.cc"
    ], 
    "third_party": false, 
    "type": "target"
  }, 
  {
    "deps": [
      "gpr", 
      "gpr_test_util", 
      "grpc", 
      "grpc_test_util"
    ], 
    "headers": [], 
    "is_filegroup": false, 
    "language": "c", 
    "name": "stream_compression_test", 
    "src": [
      "test/core/compression/stream_compression_test.cc"
    ], 
    "third_party": false, 
    "type": "target"
  }, 
  {
    "deps": [
      "gpr", 
      "gpr_test_util", 
      "grpc", 
      "grpc_test_util"
    ], 
    "headers": [], 
    "is_filegroup": false, 
    "language": "c", 
    "name": "stream_owned_slice_test", 
    "src": [
      "test/core/transport/stream_owned_slice_test.cc"
    ], 
    "third_party": false, 
    "type": "target"
  }, 
  {
    "deps": [
      "gpr", 
      "gpr_test_util", 
      "grpc", 
      "grpc_test_util"
    ], 
    "headers": [], 
    "is_filegroup": false, 
    "language": "c", 
    "name": "tcp_client_posix_test", 
    "src": [
      "test/core/iomgr/tcp_client_posix_test.cc"
    ], 
    "third_party": false, 
    "type": "target"
  }, 
  {
    "deps": [
      "gpr", 
      "gpr_test_util", 
      "grpc", 
      "grpc_test_util"
    ], 
    "headers": [], 
    "is_filegroup": false, 
    "language": "c", 
    "name": "tcp_client_uv_test", 
    "src": [
      "test/core/iomgr/tcp_client_uv_test.cc"
    ], 
    "third_party": false, 
    "type": "target"
  }, 
  {
    "deps": [
      "gpr", 
      "gpr_test_util", 
      "grpc", 
      "grpc_test_util"
    ], 
    "headers": [], 
    "is_filegroup": false, 
    "language": "c", 
    "name": "tcp_posix_test", 
    "src": [
      "test/core/iomgr/tcp_posix_test.cc"
    ], 
    "third_party": false, 
    "type": "target"
  }, 
  {
    "deps": [
      "gpr", 
      "gpr_test_util", 
      "grpc", 
      "grpc_test_util"
    ], 
    "headers": [], 
    "is_filegroup": false, 
    "language": "c", 
    "name": "tcp_server_posix_test", 
    "src": [
      "test/core/iomgr/tcp_server_posix_test.cc"
    ], 
    "third_party": false, 
    "type": "target"
  }, 
  {
    "deps": [
      "gpr", 
      "gpr_test_util", 
      "grpc", 
      "grpc_test_util"
    ], 
    "headers": [], 
    "is_filegroup": false, 
    "language": "c", 
    "name": "tcp_server_uv_test", 
    "src": [
      "test/core/iomgr/tcp_server_uv_test.cc"
    ], 
    "third_party": false, 
    "type": "target"
  }, 
  {
    "deps": [
      "gpr", 
      "gpr_test_util", 
      "grpc", 
      "grpc_test_util"
    ], 
    "headers": [], 
    "is_filegroup": false, 
    "language": "c", 
    "name": "time_averaged_stats_test", 
    "src": [
      "test/core/iomgr/time_averaged_stats_test.cc"
    ], 
    "third_party": false, 
    "type": "target"
  }, 
  {
    "deps": [
      "gpr", 
      "gpr_test_util", 
      "grpc", 
      "grpc_test_util"
    ], 
    "headers": [], 
    "is_filegroup": false, 
    "language": "c", 
    "name": "timeout_encoding_test", 
    "src": [
      "test/core/transport/timeout_encoding_test.cc"
    ], 
    "third_party": false, 
    "type": "target"
  }, 
  {
    "deps": [
      "gpr", 
      "gpr_test_util", 
      "grpc", 
      "grpc_test_util"
    ], 
    "headers": [], 
    "is_filegroup": false, 
    "language": "c", 
    "name": "timer_heap_test", 
    "src": [
      "test/core/iomgr/timer_heap_test.cc"
    ], 
    "third_party": false, 
    "type": "target"
  }, 
  {
    "deps": [
      "gpr", 
      "gpr_test_util", 
      "grpc", 
      "grpc_test_util"
    ], 
    "headers": [], 
    "is_filegroup": false, 
    "language": "c", 
    "name": "timer_list_test", 
    "src": [
      "test/core/iomgr/timer_list_test.cc"
    ], 
    "third_party": false, 
    "type": "target"
  }, 
  {
    "deps": [
      "gpr", 
      "gpr_test_util", 
      "grpc", 
      "grpc_test_util"
    ], 
    "headers": [], 
    "is_filegroup": false, 
    "language": "c", 
    "name": "transport_connectivity_state_test", 
    "src": [
      "test/core/transport/connectivity_state_test.cc"
    ], 
    "third_party": false, 
    "type": "target"
  }, 
  {
    "deps": [
      "gpr", 
      "gpr_test_util", 
      "grpc", 
      "grpc_test_util"
    ], 
    "headers": [], 
    "is_filegroup": false, 
    "language": "c", 
    "name": "transport_metadata_test", 
    "src": [
      "test/core/transport/metadata_test.cc"
    ], 
    "third_party": false, 
    "type": "target"
  }, 
  {
    "deps": [
      "gpr", 
      "gpr_test_util", 
      "grpc", 
      "grpc_test_util"
    ], 
    "headers": [], 
    "is_filegroup": false, 
    "language": "c", 
    "name": "transport_security_test", 
    "src": [
      "test/core/tsi/transport_security_test.cc"
    ], 
    "third_party": false, 
    "type": "target"
  }, 
  {
    "deps": [
      "gpr", 
      "gpr_test_util", 
      "grpc", 
      "grpc_test_util"
    ], 
    "headers": [], 
    "is_filegroup": false, 
    "language": "c", 
    "name": "udp_server_test", 
    "src": [
      "test/core/iomgr/udp_server_test.cc"
    ], 
    "third_party": false, 
    "type": "target"
  }, 
  {
    "deps": [
      "gpr", 
      "gpr_test_util", 
      "grpc", 
      "grpc_test_util"
    ], 
    "headers": [], 
    "is_filegroup": false, 
    "language": "c", 
    "name": "uri_fuzzer_test", 
    "src": [
      "test/core/client_channel/uri_fuzzer_test.cc"
    ], 
    "third_party": false, 
    "type": "target"
  }, 
  {
    "deps": [
      "gpr", 
      "gpr_test_util", 
      "grpc", 
      "grpc_test_util"
    ], 
    "headers": [], 
    "is_filegroup": false, 
    "language": "c", 
    "name": "uri_parser_test", 
    "src": [
      "test/core/client_channel/uri_parser_test.cc"
    ], 
    "third_party": false, 
    "type": "target"
  }, 
  {
    "deps": [
      "gpr", 
      "gpr_test_util", 
      "grpc", 
      "grpc_test_util"
    ], 
    "headers": [], 
    "is_filegroup": false, 
    "language": "c", 
    "name": "wakeup_fd_cv_test", 
    "src": [
      "test/core/iomgr/wakeup_fd_cv_test.cc"
    ], 
    "third_party": false, 
    "type": "target"
  }, 
  {
    "deps": [
      "gpr", 
      "gpr_test_util", 
      "grpc++_test_util_unsecure", 
      "grpc++_unsecure", 
      "grpc_test_util_unsecure", 
      "grpc_unsecure"
    ], 
    "headers": [], 
    "is_filegroup": false, 
    "language": "c++", 
    "name": "alarm_cpp_test", 
    "src": [
      "test/cpp/common/alarm_cpp_test.cc"
    ], 
    "third_party": false, 
    "type": "target"
  }, 
  {
    "deps": [
      "gpr", 
      "gpr_test_util", 
      "grpc", 
      "grpc++", 
      "grpc++_test_util", 
      "grpc_test_util"
    ], 
    "headers": [], 
    "is_filegroup": false, 
    "language": "c++", 
    "name": "async_end2end_test", 
    "src": [
      "test/cpp/end2end/async_end2end_test.cc"
    ], 
    "third_party": false, 
    "type": "target"
  }, 
  {
    "deps": [
      "gpr", 
      "gpr_test_util", 
      "grpc", 
      "grpc++", 
      "grpc++_test_util", 
      "grpc_test_util"
    ], 
    "headers": [], 
    "is_filegroup": false, 
    "language": "c++", 
    "name": "auth_property_iterator_test", 
    "src": [
      "test/cpp/common/auth_property_iterator_test.cc"
    ], 
    "third_party": false, 
    "type": "target"
  }, 
  {
    "deps": [
      "gpr", 
      "gpr_test_util", 
      "grpc", 
      "grpc++", 
      "grpc++_test_util", 
      "grpc_test_util"
    ], 
    "headers": [], 
    "is_filegroup": false, 
    "language": "c++", 
    "name": "bdp_estimator_test", 
    "src": [
      "test/core/transport/bdp_estimator_test.cc"
    ], 
    "third_party": false, 
    "type": "target"
  }, 
  {
    "deps": [
      "benchmark", 
      "gpr", 
      "gpr_test_util", 
      "grpc++_test_util_unsecure", 
      "grpc++_unsecure", 
      "grpc_benchmark", 
      "grpc_test_util_unsecure", 
      "grpc_unsecure"
    ], 
    "headers": [], 
    "is_filegroup": false, 
    "language": "c++", 
    "name": "bm_arena", 
    "src": [
      "test/cpp/microbenchmarks/bm_arena.cc"
    ], 
    "third_party": false, 
    "type": "target"
  }, 
  {
    "deps": [
      "benchmark", 
      "gpr", 
      "gpr_test_util", 
      "grpc++_test_util_unsecure", 
      "grpc++_unsecure", 
      "grpc_benchmark", 
      "grpc_test_util_unsecure", 
      "grpc_unsecure"
    ], 
    "headers": [], 
    "is_filegroup": false, 
    "language": "c++", 
    "name": "bm_call_create", 
    "src": [
      "test/cpp/microbenchmarks/bm_call_create.cc"
    ], 
    "third_party": false, 
    "type": "target"
  }, 
  {
    "deps": [
      "benchmark", 
      "gpr", 
      "gpr_test_util", 
      "grpc++_test_util_unsecure", 
      "grpc++_unsecure", 
      "grpc_benchmark", 
      "grpc_test_util_unsecure", 
      "grpc_unsecure"
    ], 
    "headers": [], 
    "is_filegroup": false, 
    "language": "c++", 
    "name": "bm_chttp2_hpack", 
    "src": [
      "test/cpp/microbenchmarks/bm_chttp2_hpack.cc"
    ], 
    "third_party": false, 
    "type": "target"
  }, 
  {
    "deps": [
      "benchmark", 
      "gpr", 
      "gpr_test_util", 
      "grpc++_test_util_unsecure", 
      "grpc++_unsecure", 
      "grpc_benchmark", 
      "grpc_test_util_unsecure", 
      "grpc_unsecure"
    ], 
    "headers": [], 
    "is_filegroup": false, 
    "language": "c++", 
    "name": "bm_chttp2_transport", 
    "src": [
      "test/cpp/microbenchmarks/bm_chttp2_transport.cc"
    ], 
    "third_party": false, 
    "type": "target"
  }, 
  {
    "deps": [
      "benchmark", 
      "gpr", 
      "gpr_test_util", 
      "grpc++_test_util_unsecure", 
      "grpc++_unsecure", 
      "grpc_benchmark", 
      "grpc_test_util_unsecure", 
      "grpc_unsecure"
    ], 
    "headers": [], 
    "is_filegroup": false, 
    "language": "c++", 
    "name": "bm_closure", 
    "src": [
      "test/cpp/microbenchmarks/bm_closure.cc"
    ], 
    "third_party": false, 
    "type": "target"
  }, 
  {
    "deps": [
      "benchmark", 
      "gpr", 
      "gpr_test_util", 
      "grpc++_test_util_unsecure", 
      "grpc++_unsecure", 
      "grpc_benchmark", 
      "grpc_test_util_unsecure", 
      "grpc_unsecure"
    ], 
    "headers": [], 
    "is_filegroup": false, 
    "language": "c++", 
    "name": "bm_cq", 
    "src": [
      "test/cpp/microbenchmarks/bm_cq.cc"
    ], 
    "third_party": false, 
    "type": "target"
  }, 
  {
    "deps": [
      "benchmark", 
      "gpr", 
      "gpr_test_util", 
      "grpc++_test_util_unsecure", 
      "grpc++_unsecure", 
      "grpc_benchmark", 
      "grpc_test_util_unsecure", 
      "grpc_unsecure"
    ], 
    "headers": [], 
    "is_filegroup": false, 
    "language": "c++", 
    "name": "bm_cq_multiple_threads", 
    "src": [
      "test/cpp/microbenchmarks/bm_cq_multiple_threads.cc"
    ], 
    "third_party": false, 
    "type": "target"
  }, 
  {
    "deps": [
      "benchmark", 
      "gpr", 
      "gpr_test_util", 
      "grpc++_test_util_unsecure", 
      "grpc++_unsecure", 
      "grpc_benchmark", 
      "grpc_test_util_unsecure", 
      "grpc_unsecure"
    ], 
    "headers": [], 
    "is_filegroup": false, 
    "language": "c++", 
    "name": "bm_error", 
    "src": [
      "test/cpp/microbenchmarks/bm_error.cc"
    ], 
    "third_party": false, 
    "type": "target"
  }, 
  {
    "deps": [
      "benchmark", 
      "gpr", 
      "gpr_test_util", 
      "grpc++_test_util_unsecure", 
      "grpc++_unsecure", 
      "grpc_benchmark", 
      "grpc_test_util_unsecure", 
      "grpc_unsecure"
    ], 
    "headers": [
      "test/cpp/microbenchmarks/fullstack_streaming_ping_pong.h"
    ], 
    "is_filegroup": false, 
    "language": "c++", 
    "name": "bm_fullstack_streaming_ping_pong", 
    "src": [
      "test/cpp/microbenchmarks/bm_fullstack_streaming_ping_pong.cc", 
      "test/cpp/microbenchmarks/fullstack_streaming_ping_pong.h"
    ], 
    "third_party": false, 
    "type": "target"
  }, 
  {
    "deps": [
      "benchmark", 
      "gpr", 
      "gpr_test_util", 
      "grpc++_test_util_unsecure", 
      "grpc++_unsecure", 
      "grpc_benchmark", 
      "grpc_test_util_unsecure", 
      "grpc_unsecure"
    ], 
    "headers": [
      "test/cpp/microbenchmarks/fullstack_streaming_pump.h"
    ], 
    "is_filegroup": false, 
    "language": "c++", 
    "name": "bm_fullstack_streaming_pump", 
    "src": [
      "test/cpp/microbenchmarks/bm_fullstack_streaming_pump.cc", 
      "test/cpp/microbenchmarks/fullstack_streaming_pump.h"
    ], 
    "third_party": false, 
    "type": "target"
  }, 
  {
    "deps": [
      "benchmark", 
      "gpr", 
      "gpr_test_util", 
      "grpc++_test_config", 
      "grpc++_test_util_unsecure", 
      "grpc++_unsecure", 
      "grpc_benchmark", 
      "grpc_test_util_unsecure", 
      "grpc_unsecure"
    ], 
    "headers": [], 
    "is_filegroup": false, 
    "language": "c++", 
    "name": "bm_fullstack_trickle", 
    "src": [
      "test/cpp/microbenchmarks/bm_fullstack_trickle.cc"
    ], 
    "third_party": false, 
    "type": "target"
  }, 
  {
    "deps": [
      "benchmark", 
      "gpr", 
      "gpr_test_util", 
      "grpc++_test_util_unsecure", 
      "grpc++_unsecure", 
      "grpc_benchmark", 
      "grpc_test_util_unsecure", 
      "grpc_unsecure"
    ], 
    "headers": [
      "test/cpp/microbenchmarks/fullstack_unary_ping_pong.h"
    ], 
    "is_filegroup": false, 
    "language": "c++", 
    "name": "bm_fullstack_unary_ping_pong", 
    "src": [
      "test/cpp/microbenchmarks/bm_fullstack_unary_ping_pong.cc", 
      "test/cpp/microbenchmarks/fullstack_unary_ping_pong.h"
    ], 
    "third_party": false, 
    "type": "target"
  }, 
  {
    "deps": [
      "benchmark", 
      "gpr", 
      "gpr_test_util", 
      "grpc++_test_util_unsecure", 
      "grpc++_unsecure", 
      "grpc_benchmark", 
      "grpc_test_util_unsecure", 
      "grpc_unsecure"
    ], 
    "headers": [], 
    "is_filegroup": false, 
    "language": "c++", 
    "name": "bm_metadata", 
    "src": [
      "test/cpp/microbenchmarks/bm_metadata.cc"
    ], 
    "third_party": false, 
    "type": "target"
  }, 
  {
    "deps": [
      "benchmark", 
      "gpr", 
      "gpr_test_util", 
      "grpc++_test_util_unsecure", 
      "grpc++_unsecure", 
      "grpc_benchmark", 
      "grpc_test_util_unsecure", 
      "grpc_unsecure"
    ], 
    "headers": [], 
    "is_filegroup": false, 
    "language": "c++", 
    "name": "bm_pollset", 
    "src": [
      "test/cpp/microbenchmarks/bm_pollset.cc"
    ], 
    "third_party": false, 
    "type": "target"
  }, 
  {
    "deps": [
      "gpr", 
      "grpc", 
      "grpc++"
    ], 
    "headers": [], 
    "is_filegroup": false, 
    "language": "c++", 
    "name": "channel_arguments_test", 
    "src": [
      "test/cpp/common/channel_arguments_test.cc"
    ], 
    "third_party": false, 
    "type": "target"
  }, 
  {
    "deps": [
      "gpr", 
      "grpc", 
      "grpc++"
    ], 
    "headers": [], 
    "is_filegroup": false, 
    "language": "c++", 
    "name": "channel_filter_test", 
    "src": [
      "test/cpp/common/channel_filter_test.cc"
    ], 
    "third_party": false, 
    "type": "target"
  }, 
  {
    "deps": [
      "gpr", 
      "gpr_test_util", 
      "grpc", 
      "grpc++", 
      "grpc++_test_util", 
      "grpc_cli_libs", 
      "grpc_test_util"
    ], 
    "headers": [], 
    "is_filegroup": false, 
    "language": "c++", 
    "name": "cli_call_test", 
    "src": [
      "test/cpp/util/cli_call_test.cc"
    ], 
    "third_party": false, 
    "type": "target"
  }, 
  {
    "deps": [
      "gpr", 
      "gpr_test_util", 
      "grpc", 
      "grpc++", 
      "grpc++_test_util", 
      "grpc_test_util"
    ], 
    "headers": [], 
    "is_filegroup": false, 
    "language": "c++", 
    "name": "client_crash_test", 
    "src": [
      "test/cpp/end2end/client_crash_test.cc"
    ], 
    "third_party": false, 
    "type": "target"
  }, 
  {
    "deps": [
      "gpr", 
      "gpr_test_util", 
      "grpc", 
      "grpc++", 
      "grpc++_test_util", 
      "grpc_test_util"
    ], 
    "headers": [], 
    "is_filegroup": false, 
    "language": "c++", 
    "name": "client_crash_test_server", 
    "src": [
      "test/cpp/end2end/client_crash_test_server.cc"
    ], 
    "third_party": false, 
    "type": "target"
  }, 
  {
    "deps": [
      "gpr", 
      "gpr_test_util", 
      "grpc", 
      "grpc++", 
      "grpc++_test_util", 
      "grpc_test_util"
    ], 
    "headers": [], 
    "is_filegroup": false, 
    "language": "c++", 
    "name": "client_lb_end2end_test", 
    "src": [
      "test/cpp/end2end/client_lb_end2end_test.cc"
    ], 
    "third_party": false, 
    "type": "target"
  }, 
  {
    "deps": [
      "gpr", 
      "grpc", 
      "grpc++", 
      "grpc++_codegen_base", 
      "grpc++_core_stats"
    ], 
    "headers": [
      "src/proto/grpc/testing/control.grpc.pb.h", 
      "src/proto/grpc/testing/control.pb.h", 
      "src/proto/grpc/testing/control_mock.grpc.pb.h", 
      "src/proto/grpc/testing/messages.grpc.pb.h", 
      "src/proto/grpc/testing/messages.pb.h", 
      "src/proto/grpc/testing/messages_mock.grpc.pb.h", 
      "src/proto/grpc/testing/payloads.grpc.pb.h", 
      "src/proto/grpc/testing/payloads.pb.h", 
      "src/proto/grpc/testing/payloads_mock.grpc.pb.h", 
      "src/proto/grpc/testing/services.grpc.pb.h", 
      "src/proto/grpc/testing/services.pb.h", 
      "src/proto/grpc/testing/services_mock.grpc.pb.h", 
      "src/proto/grpc/testing/stats.grpc.pb.h", 
      "src/proto/grpc/testing/stats.pb.h", 
      "src/proto/grpc/testing/stats_mock.grpc.pb.h"
    ], 
    "is_filegroup": false, 
    "language": "c++", 
    "name": "codegen_test_full", 
    "src": [
      "test/cpp/codegen/codegen_test_full.cc"
    ], 
    "third_party": false, 
    "type": "target"
  }, 
  {
    "deps": [
      "gpr", 
      "grpc", 
      "grpc++_codegen_base", 
      "grpc++_codegen_base_src", 
      "grpc++_core_stats"
    ], 
    "headers": [
      "src/proto/grpc/testing/control.grpc.pb.h", 
      "src/proto/grpc/testing/control.pb.h", 
      "src/proto/grpc/testing/control_mock.grpc.pb.h", 
      "src/proto/grpc/testing/messages.grpc.pb.h", 
      "src/proto/grpc/testing/messages.pb.h", 
      "src/proto/grpc/testing/messages_mock.grpc.pb.h", 
      "src/proto/grpc/testing/payloads.grpc.pb.h", 
      "src/proto/grpc/testing/payloads.pb.h", 
      "src/proto/grpc/testing/payloads_mock.grpc.pb.h", 
      "src/proto/grpc/testing/services.grpc.pb.h", 
      "src/proto/grpc/testing/services.pb.h", 
      "src/proto/grpc/testing/services_mock.grpc.pb.h", 
      "src/proto/grpc/testing/stats.grpc.pb.h", 
      "src/proto/grpc/testing/stats.pb.h", 
      "src/proto/grpc/testing/stats_mock.grpc.pb.h"
    ], 
    "is_filegroup": false, 
    "language": "c++", 
    "name": "codegen_test_minimal", 
    "src": [
      "test/cpp/codegen/codegen_test_minimal.cc"
    ], 
    "third_party": false, 
    "type": "target"
  }, 
  {
    "deps": [
      "gpr", 
      "grpc", 
      "grpc++"
    ], 
    "headers": [], 
    "is_filegroup": false, 
    "language": "c++", 
    "name": "credentials_test", 
    "src": [
      "test/cpp/client/credentials_test.cc"
    ], 
    "third_party": false, 
    "type": "target"
  }, 
  {
    "deps": [
      "gpr", 
      "gpr_test_util", 
      "grpc", 
      "grpc++", 
      "grpc_test_util"
    ], 
    "headers": [], 
    "is_filegroup": false, 
    "language": "c++", 
    "name": "cxx_byte_buffer_test", 
    "src": [
      "test/cpp/util/byte_buffer_test.cc"
    ], 
    "third_party": false, 
    "type": "target"
  }, 
  {
    "deps": [
      "gpr", 
      "gpr_test_util", 
      "grpc", 
      "grpc++", 
      "grpc_test_util"
    ], 
    "headers": [], 
    "is_filegroup": false, 
    "language": "c++", 
    "name": "cxx_slice_test", 
    "src": [
      "test/cpp/util/slice_test.cc"
    ], 
    "third_party": false, 
    "type": "target"
  }, 
  {
    "deps": [
      "grpc", 
      "grpc++"
    ], 
    "headers": [], 
    "is_filegroup": false, 
    "language": "c++", 
    "name": "cxx_string_ref_test", 
    "src": [
      "test/cpp/util/string_ref_test.cc"
    ], 
    "third_party": false, 
    "type": "target"
  }, 
  {
    "deps": [
      "gpr", 
      "gpr_test_util", 
      "grpc", 
      "grpc++", 
      "grpc_test_util"
    ], 
    "headers": [], 
    "is_filegroup": false, 
    "language": "c++", 
    "name": "cxx_time_test", 
    "src": [
      "test/cpp/util/time_test.cc"
    ], 
    "third_party": false, 
    "type": "target"
  }, 
  {
    "deps": [
      "gpr", 
      "gpr_test_util", 
      "grpc", 
      "grpc++", 
      "grpc++_test_util", 
      "grpc_test_util"
    ], 
    "headers": [], 
    "is_filegroup": false, 
    "language": "c++", 
    "name": "end2end_test", 
    "src": [
      "test/cpp/end2end/end2end_test.cc"
    ], 
    "third_party": false, 
    "type": "target"
  }, 
  {
    "deps": [
      "grpc++", 
      "grpc++_error_details"
    ], 
    "headers": [
      "src/proto/grpc/testing/echo_messages.grpc.pb.h", 
      "src/proto/grpc/testing/echo_messages.pb.h", 
      "src/proto/grpc/testing/echo_messages_mock.grpc.pb.h"
    ], 
    "is_filegroup": false, 
    "language": "c++", 
    "name": "error_details_test", 
    "src": [
      "test/cpp/util/error_details_test.cc"
    ], 
    "third_party": false, 
    "type": "target"
  }, 
  {
    "deps": [
      "gpr", 
      "gpr_test_util", 
      "grpc", 
      "grpc++", 
      "grpc++_test_util", 
      "grpc_test_util"
    ], 
    "headers": [], 
    "is_filegroup": false, 
    "language": "c++", 
    "name": "filter_end2end_test", 
    "src": [
      "test/cpp/end2end/filter_end2end_test.cc"
    ], 
    "third_party": false, 
    "type": "target"
  }, 
  {
    "deps": [
      "gpr", 
      "gpr_test_util", 
      "grpc", 
      "grpc++", 
      "grpc++_test_util", 
      "grpc_test_util"
    ], 
    "headers": [], 
    "is_filegroup": false, 
    "language": "c++", 
    "name": "generic_end2end_test", 
    "src": [
      "test/cpp/end2end/generic_end2end_test.cc"
    ], 
    "third_party": false, 
    "type": "target"
  }, 
  {
    "deps": [
      "gpr", 
      "grpc", 
      "grpc++"
    ], 
    "headers": [
      "src/proto/grpc/testing/compiler_test.grpc.pb.h", 
      "src/proto/grpc/testing/compiler_test.pb.h", 
      "src/proto/grpc/testing/compiler_test_mock.grpc.pb.h"
    ], 
    "is_filegroup": false, 
    "language": "c++", 
    "name": "golden_file_test", 
    "src": [
      "test/cpp/codegen/golden_file_test.cc"
    ], 
    "third_party": false, 
    "type": "target"
  }, 
  {
    "deps": [
      "gpr", 
      "grpc", 
      "grpc++", 
      "grpc++_proto_reflection_desc_db", 
      "grpc++_test_config", 
      "grpc_cli_libs"
    ], 
    "headers": [], 
    "is_filegroup": false, 
    "language": "c++", 
    "name": "grpc_cli", 
    "src": [
      "test/cpp/util/grpc_cli.cc"
    ], 
    "third_party": false, 
    "type": "target"
  }, 
  {
    "deps": [
      "grpc_plugin_support"
    ], 
    "headers": [], 
    "is_filegroup": false, 
    "language": "c++", 
    "name": "grpc_cpp_plugin", 
    "src": [
      "src/compiler/cpp_plugin.cc"
    ], 
    "third_party": false, 
    "type": "target"
  }, 
  {
    "deps": [
      "grpc_plugin_support"
    ], 
    "headers": [], 
    "is_filegroup": false, 
    "language": "c++", 
    "name": "grpc_csharp_plugin", 
    "src": [
      "src/compiler/csharp_plugin.cc"
    ], 
    "third_party": false, 
    "type": "target"
  }, 
  {
    "deps": [
      "grpc_plugin_support"
    ], 
    "headers": [], 
    "is_filegroup": false, 
    "language": "c++", 
    "name": "grpc_node_plugin", 
    "src": [
      "src/compiler/node_plugin.cc"
    ], 
    "third_party": false, 
    "type": "target"
  }, 
  {
    "deps": [
      "grpc_plugin_support"
    ], 
    "headers": [], 
    "is_filegroup": false, 
    "language": "c++", 
    "name": "grpc_objective_c_plugin", 
    "src": [
      "src/compiler/objective_c_plugin.cc"
    ], 
    "third_party": false, 
    "type": "target"
  }, 
  {
    "deps": [
      "grpc_plugin_support"
    ], 
    "headers": [], 
    "is_filegroup": false, 
    "language": "c++", 
    "name": "grpc_php_plugin", 
    "src": [
      "src/compiler/php_plugin.cc"
    ], 
    "third_party": false, 
    "type": "target"
  }, 
  {
    "deps": [
      "grpc_plugin_support"
    ], 
    "headers": [], 
    "is_filegroup": false, 
    "language": "c++", 
    "name": "grpc_python_plugin", 
    "src": [
      "src/compiler/python_plugin.cc"
    ], 
    "third_party": false, 
    "type": "target"
  }, 
  {
    "deps": [
      "grpc_plugin_support"
    ], 
    "headers": [], 
    "is_filegroup": false, 
    "language": "c++", 
    "name": "grpc_ruby_plugin", 
    "src": [
      "src/compiler/ruby_plugin.cc"
    ], 
    "third_party": false, 
    "type": "target"
  }, 
  {
    "deps": [
      "gpr", 
      "gpr_test_util", 
      "grpc", 
      "grpc++", 
      "grpc++_codegen_proto", 
      "grpc++_proto_reflection_desc_db", 
      "grpc++_reflection", 
      "grpc++_test_util", 
      "grpc_cli_libs", 
      "grpc_test_util"
    ], 
    "headers": [
      "src/proto/grpc/testing/echo.grpc.pb.h", 
      "src/proto/grpc/testing/echo.pb.h", 
      "src/proto/grpc/testing/echo_messages.grpc.pb.h", 
      "src/proto/grpc/testing/echo_messages.pb.h", 
      "src/proto/grpc/testing/echo_messages_mock.grpc.pb.h", 
      "src/proto/grpc/testing/echo_mock.grpc.pb.h"
    ], 
    "is_filegroup": false, 
    "language": "c++", 
    "name": "grpc_tool_test", 
    "src": [
      "test/cpp/util/grpc_tool_test.cc"
    ], 
    "third_party": false, 
    "type": "target"
  }, 
  {
    "deps": [
      "grpc", 
      "grpc++", 
      "grpc++_test_util", 
      "grpc_test_util"
    ], 
    "headers": [
      "src/proto/grpc/lb/v1/load_balancer.grpc.pb.h", 
      "src/proto/grpc/lb/v1/load_balancer.pb.h", 
      "src/proto/grpc/lb/v1/load_balancer_mock.grpc.pb.h"
    ], 
    "is_filegroup": false, 
    "language": "c++", 
    "name": "grpclb_api_test", 
    "src": [
      "test/cpp/grpclb/grpclb_api_test.cc"
    ], 
    "third_party": false, 
    "type": "target"
  }, 
  {
    "deps": [
      "gpr", 
      "gpr_test_util", 
      "grpc", 
      "grpc++", 
      "grpc++_test_util", 
      "grpc_test_util"
    ], 
    "headers": [
      "src/proto/grpc/lb/v1/load_balancer.grpc.pb.h", 
      "src/proto/grpc/lb/v1/load_balancer.pb.h", 
      "src/proto/grpc/lb/v1/load_balancer_mock.grpc.pb.h"
    ], 
    "is_filegroup": false, 
    "language": "c++", 
    "name": "grpclb_end2end_test", 
    "src": [
      "test/cpp/end2end/grpclb_end2end_test.cc"
    ], 
    "third_party": false, 
    "type": "target"
  }, 
  {
    "deps": [
      "gpr", 
      "gpr_test_util", 
      "grpc", 
      "grpc++", 
      "grpc++_test_util", 
      "grpc_test_util"
    ], 
    "headers": [
      "src/proto/grpc/lb/v1/load_balancer.grpc.pb.h", 
      "src/proto/grpc/lb/v1/load_balancer.pb.h", 
      "src/proto/grpc/lb/v1/load_balancer_mock.grpc.pb.h"
    ], 
    "is_filegroup": false, 
    "language": "c++", 
    "name": "grpclb_test", 
    "src": [
      "test/cpp/grpclb/grpclb_test.cc"
    ], 
    "third_party": false, 
    "type": "target"
  }, 
  {
    "deps": [
      "gpr", 
      "gpr_test_util", 
      "grpc", 
      "grpc++", 
      "grpc++_test", 
      "grpc_test_util"
    ], 
    "headers": [
      "test/core/end2end/end2end_tests.h"
    ], 
    "is_filegroup": false, 
    "language": "c++", 
    "name": "h2_ssl_cert_test", 
    "src": [
      "test/core/end2end/end2end_tests.h", 
      "test/core/end2end/h2_ssl_cert_test.cc"
    ], 
    "third_party": false, 
    "type": "target"
  }, 
  {
    "deps": [
      "gpr", 
      "gpr_test_util", 
      "grpc", 
      "grpc++", 
      "grpc++_test_util", 
      "grpc_test_util"
    ], 
    "headers": [], 
    "is_filegroup": false, 
    "language": "c++", 
    "name": "health_service_end2end_test", 
    "src": [
      "test/cpp/end2end/health_service_end2end_test.cc"
    ], 
    "third_party": false, 
    "type": "target"
  }, 
  {
    "deps": [
      "grpc", 
      "grpc++", 
      "grpc++_test_config", 
      "grpc++_test_util", 
      "grpc_test_util", 
      "http2_client_main"
    ], 
    "headers": [], 
    "is_filegroup": false, 
    "language": "c++", 
    "name": "http2_client", 
    "src": [], 
    "third_party": false, 
    "type": "target"
  }, 
  {
    "deps": [
      "gpr", 
      "gpr_test_util", 
      "grpc", 
      "grpc++", 
      "grpc++_test_util", 
      "grpc_test_util"
    ], 
    "headers": [], 
    "is_filegroup": false, 
    "language": "c++", 
    "name": "hybrid_end2end_test", 
    "src": [
      "test/cpp/end2end/hybrid_end2end_test.cc"
    ], 
    "third_party": false, 
    "type": "target"
  }, 
  {
    "deps": [
      "gpr", 
      "gpr_test_util", 
      "grpc", 
      "grpc++", 
      "grpc++_core_stats", 
      "grpc++_test_config", 
      "grpc++_test_util", 
      "grpc_test_util", 
      "qps"
    ], 
    "headers": [], 
    "is_filegroup": false, 
    "language": "c++", 
    "name": "inproc_sync_unary_ping_pong_test", 
    "src": [
      "test/cpp/qps/inproc_sync_unary_ping_pong_test.cc"
    ], 
    "third_party": false, 
    "type": "target"
  }, 
  {
    "deps": [
      "gpr", 
      "gpr_test_util", 
      "grpc", 
      "grpc++", 
      "grpc++_test_config", 
      "grpc++_test_util", 
      "grpc_test_util", 
      "interop_client_helper", 
      "interop_client_main"
    ], 
    "headers": [], 
    "is_filegroup": false, 
    "language": "c++", 
    "name": "interop_client", 
    "src": [], 
    "third_party": false, 
    "type": "target"
  }, 
  {
    "deps": [
      "gpr", 
      "gpr_test_util", 
      "grpc", 
      "grpc++", 
      "grpc++_test_config", 
      "grpc++_test_util", 
      "grpc_test_util", 
      "interop_server_helper", 
      "interop_server_lib", 
      "interop_server_main"
    ], 
    "headers": [], 
    "is_filegroup": false, 
    "language": "c++", 
    "name": "interop_server", 
    "src": [], 
    "third_party": false, 
    "type": "target"
  }, 
  {
    "deps": [
      "gpr", 
      "gpr_test_util", 
      "grpc", 
      "grpc++_test_config", 
      "grpc_test_util"
    ], 
    "headers": [], 
    "is_filegroup": false, 
    "language": "c++", 
    "name": "interop_test", 
    "src": [
      "test/cpp/interop/interop_test.cc"
    ], 
    "third_party": false, 
    "type": "target"
  }, 
  {
    "deps": [
      "gpr", 
      "gpr_test_util", 
      "grpc", 
      "grpc++", 
      "grpc++_test_config", 
      "grpc++_test_util", 
      "grpc_test_util"
    ], 
    "headers": [], 
    "is_filegroup": false, 
    "language": "c++", 
    "name": "json_run_localhost", 
    "src": [
      "test/cpp/qps/json_run_localhost.cc"
    ], 
    "third_party": false, 
    "type": "target"
  }, 
  {
    "deps": [
      "gpr", 
      "gpr_test_util", 
      "grpc", 
      "grpc++", 
      "grpc++_test", 
      "grpc_test_util"
    ], 
    "headers": [], 
    "is_filegroup": false, 
    "language": "c++", 
    "name": "memory_test", 
    "src": [
      "test/core/support/memory_test.cc"
    ], 
    "third_party": false, 
    "type": "target"
  }, 
  {
    "deps": [
      "gpr", 
      "grpc", 
      "grpc++", 
      "grpc++_test_config"
    ], 
    "headers": [
      "src/proto/grpc/testing/metrics.grpc.pb.h", 
      "src/proto/grpc/testing/metrics.pb.h", 
      "src/proto/grpc/testing/metrics_mock.grpc.pb.h", 
      "test/cpp/util/metrics_server.h"
    ], 
    "is_filegroup": false, 
    "language": "c++", 
    "name": "metrics_client", 
    "src": [
      "test/cpp/interop/metrics_client.cc", 
      "test/cpp/util/metrics_server.h"
    ], 
    "third_party": false, 
    "type": "target"
  }, 
  {
    "deps": [
      "gpr", 
      "gpr_test_util", 
      "grpc", 
      "grpc++", 
      "grpc++_test_util", 
      "grpc_test_util"
    ], 
    "headers": [
      "include/grpc++/test/mock_stream.h"
    ], 
    "is_filegroup": false, 
    "language": "c++", 
    "name": "mock_test", 
    "src": [
      "include/grpc++/test/mock_stream.h", 
      "test/cpp/end2end/mock_test.cc"
    ], 
    "third_party": false, 
    "type": "target"
  }, 
  {
    "deps": [
      "benchmark"
    ], 
    "headers": [], 
    "is_filegroup": false, 
    "language": "c++", 
    "name": "noop-benchmark", 
    "src": [
      "test/cpp/microbenchmarks/noop-benchmark.cc"
    ], 
    "third_party": false, 
    "type": "target"
  }, 
  {
    "deps": [
      "gpr", 
      "gpr_test_util", 
      "grpc", 
      "grpc++", 
      "grpc++_proto_reflection_desc_db", 
      "grpc++_reflection", 
      "grpc++_test_util", 
      "grpc_test_util"
    ], 
    "headers": [], 
    "is_filegroup": false, 
    "language": "c++", 
    "name": "proto_server_reflection_test", 
    "src": [
      "test/cpp/end2end/proto_server_reflection_test.cc"
    ], 
    "third_party": false, 
    "type": "target"
  }, 
  {
    "deps": [
      "grpc", 
      "grpc++", 
      "grpc++_codegen_base", 
      "grpc++_codegen_proto"
    ], 
    "headers": [], 
    "is_filegroup": false, 
    "language": "c++", 
    "name": "proto_utils_test", 
    "src": [
      "test/cpp/codegen/proto_utils_test.cc"
    ], 
    "third_party": false, 
    "type": "target"
  }, 
  {
    "deps": [
      "gpr", 
      "gpr_test_util", 
      "grpc", 
      "grpc++", 
      "grpc++_test_config", 
      "grpc++_test_util", 
      "grpc_test_util", 
      "qps"
    ], 
    "headers": [], 
    "is_filegroup": false, 
    "language": "c++", 
    "name": "qps_interarrival_test", 
    "src": [
      "test/cpp/qps/qps_interarrival_test.cc"
    ], 
    "third_party": false, 
    "type": "target"
  }, 
  {
    "deps": [
      "gpr", 
      "gpr_test_util", 
      "grpc", 
      "grpc++", 
      "grpc++_core_stats", 
      "grpc++_test_config", 
      "grpc++_test_util", 
      "grpc_test_util", 
      "qps"
    ], 
    "headers": [], 
    "is_filegroup": false, 
    "language": "c++", 
    "name": "qps_json_driver", 
    "src": [
      "test/cpp/qps/qps_json_driver.cc"
    ], 
    "third_party": false, 
    "type": "target"
  }, 
  {
    "deps": [
      "gpr", 
      "gpr_test_util", 
      "grpc", 
      "grpc++", 
      "grpc++_core_stats", 
      "grpc++_test_config", 
      "grpc++_test_util", 
      "grpc_test_util", 
      "qps"
    ], 
    "headers": [], 
    "is_filegroup": false, 
    "language": "c++", 
    "name": "qps_openloop_test", 
    "src": [
      "test/cpp/qps/qps_openloop_test.cc"
    ], 
    "third_party": false, 
    "type": "target"
  }, 
  {
    "deps": [
      "gpr", 
      "gpr_test_util", 
      "grpc", 
      "grpc++", 
      "grpc++_core_stats", 
      "grpc++_test_config", 
      "grpc++_test_util", 
      "grpc_test_util", 
      "qps"
    ], 
    "headers": [
      "test/cpp/qps/client.h", 
      "test/cpp/qps/server.h"
    ], 
    "is_filegroup": false, 
    "language": "c++", 
    "name": "qps_worker", 
    "src": [
      "test/cpp/qps/client.h", 
      "test/cpp/qps/server.h", 
      "test/cpp/qps/worker.cc"
    ], 
    "third_party": false, 
    "type": "target"
  }, 
  {
    "deps": [
      "gpr", 
      "gpr_test_util", 
      "grpc", 
      "grpc++", 
      "grpc++_test_config", 
      "grpc++_test_util", 
      "grpc_test_util"
    ], 
    "headers": [
      "src/proto/grpc/testing/empty.grpc.pb.h", 
      "src/proto/grpc/testing/empty.pb.h", 
      "src/proto/grpc/testing/empty_mock.grpc.pb.h", 
      "src/proto/grpc/testing/messages.grpc.pb.h", 
      "src/proto/grpc/testing/messages.pb.h", 
      "src/proto/grpc/testing/messages_mock.grpc.pb.h", 
      "src/proto/grpc/testing/test.grpc.pb.h", 
      "src/proto/grpc/testing/test.pb.h", 
      "src/proto/grpc/testing/test_mock.grpc.pb.h"
    ], 
    "is_filegroup": false, 
    "language": "c++", 
    "name": "reconnect_interop_client", 
    "src": [
      "test/cpp/interop/reconnect_interop_client.cc"
    ], 
    "third_party": false, 
    "type": "target"
  }, 
  {
    "deps": [
      "gpr", 
      "gpr_test_util", 
      "grpc", 
      "grpc++", 
      "grpc++_test_config", 
      "grpc++_test_util", 
      "grpc_test_util", 
      "reconnect_server", 
      "test_tcp_server"
    ], 
    "headers": [
      "src/proto/grpc/testing/empty.grpc.pb.h", 
      "src/proto/grpc/testing/empty.pb.h", 
      "src/proto/grpc/testing/empty_mock.grpc.pb.h", 
      "src/proto/grpc/testing/messages.grpc.pb.h", 
      "src/proto/grpc/testing/messages.pb.h", 
      "src/proto/grpc/testing/messages_mock.grpc.pb.h", 
      "src/proto/grpc/testing/test.grpc.pb.h", 
      "src/proto/grpc/testing/test.pb.h", 
      "src/proto/grpc/testing/test_mock.grpc.pb.h"
    ], 
    "is_filegroup": false, 
    "language": "c++", 
    "name": "reconnect_interop_server", 
    "src": [
      "test/cpp/interop/reconnect_interop_server.cc"
    ], 
    "third_party": false, 
    "type": "target"
  }, 
  {
    "deps": [
      "gpr", 
      "gpr_test_util", 
      "grpc", 
      "grpc++", 
      "grpc++_test_util", 
      "grpc_test_util"
    ], 
    "headers": [], 
    "is_filegroup": false, 
    "language": "c++", 
    "name": "secure_auth_context_test", 
    "src": [
      "test/cpp/common/secure_auth_context_test.cc"
    ], 
    "third_party": false, 
    "type": "target"
  }, 
  {
    "deps": [
      "gpr", 
      "gpr_test_util", 
      "grpc", 
      "grpc++", 
      "grpc++_core_stats", 
      "grpc++_test_config", 
      "grpc++_test_util", 
      "grpc_test_util", 
      "qps"
    ], 
    "headers": [], 
    "is_filegroup": false, 
    "language": "c++", 
    "name": "secure_sync_unary_ping_pong_test", 
    "src": [
      "test/cpp/qps/secure_sync_unary_ping_pong_test.cc"
    ], 
    "third_party": false, 
    "type": "target"
  }, 
  {
    "deps": [
      "gpr", 
      "gpr_test_util", 
      "grpc", 
      "grpc++", 
      "grpc++_test_util", 
      "grpc_test_util"
    ], 
    "headers": [], 
    "is_filegroup": false, 
    "language": "c++", 
    "name": "server_builder_plugin_test", 
    "src": [
      "test/cpp/end2end/server_builder_plugin_test.cc"
    ], 
    "third_party": false, 
    "type": "target"
  }, 
  {
    "deps": [
      "gpr", 
      "gpr_test_util", 
      "grpc++_test_util_unsecure", 
      "grpc++_unsecure", 
      "grpc_test_util_unsecure", 
      "grpc_unsecure"
    ], 
    "headers": [
      "src/proto/grpc/testing/echo.grpc.pb.h", 
      "src/proto/grpc/testing/echo.pb.h", 
      "src/proto/grpc/testing/echo_messages.grpc.pb.h", 
      "src/proto/grpc/testing/echo_messages.pb.h", 
      "src/proto/grpc/testing/echo_messages_mock.grpc.pb.h", 
      "src/proto/grpc/testing/echo_mock.grpc.pb.h"
    ], 
    "is_filegroup": false, 
    "language": "c++", 
    "name": "server_builder_test", 
    "src": [
      "test/cpp/server/server_builder_test.cc"
    ], 
    "third_party": false, 
    "type": "target"
  }, 
  {
    "deps": [
      "gpr", 
      "gpr_test_util", 
      "grpc", 
      "grpc++", 
      "grpc++_test", 
      "grpc_test_util"
    ], 
    "headers": [], 
    "is_filegroup": false, 
    "language": "c++", 
    "name": "server_context_test_spouse_test", 
    "src": [
      "test/cpp/test/server_context_test_spouse_test.cc"
    ], 
    "third_party": false, 
    "type": "target"
  }, 
  {
    "deps": [
      "gpr", 
      "gpr_test_util", 
      "grpc", 
      "grpc++", 
      "grpc++_test_util", 
      "grpc_test_util"
    ], 
    "headers": [], 
    "is_filegroup": false, 
    "language": "c++", 
    "name": "server_crash_test", 
    "src": [
      "test/cpp/end2end/server_crash_test.cc"
    ], 
    "third_party": false, 
    "type": "target"
  }, 
  {
    "deps": [
      "gpr", 
      "gpr_test_util", 
      "grpc", 
      "grpc++", 
      "grpc++_test_util", 
      "grpc_test_util"
    ], 
    "headers": [], 
    "is_filegroup": false, 
    "language": "c++", 
    "name": "server_crash_test_client", 
    "src": [
      "test/cpp/end2end/server_crash_test_client.cc"
    ], 
    "third_party": false, 
    "type": "target"
  }, 
  {
    "deps": [
      "gpr", 
      "gpr_test_util", 
      "grpc++_test_util_unsecure", 
      "grpc++_unsecure", 
      "grpc_test_util_unsecure", 
      "grpc_unsecure"
    ], 
    "headers": [
      "src/proto/grpc/testing/echo.grpc.pb.h", 
      "src/proto/grpc/testing/echo.pb.h", 
      "src/proto/grpc/testing/echo_messages.grpc.pb.h", 
      "src/proto/grpc/testing/echo_messages.pb.h", 
      "src/proto/grpc/testing/echo_messages_mock.grpc.pb.h", 
      "src/proto/grpc/testing/echo_mock.grpc.pb.h"
    ], 
    "is_filegroup": false, 
    "language": "c++", 
    "name": "server_request_call_test", 
    "src": [
      "test/cpp/server/server_request_call_test.cc"
    ], 
    "third_party": false, 
    "type": "target"
  }, 
  {
    "deps": [
      "gpr", 
      "gpr_test_util", 
      "grpc", 
      "grpc++", 
      "grpc++_test_util", 
      "grpc_test_util"
    ], 
    "headers": [], 
    "is_filegroup": false, 
    "language": "c++", 
    "name": "shutdown_test", 
    "src": [
      "test/cpp/end2end/shutdown_test.cc"
    ], 
    "third_party": false, 
    "type": "target"
  }, 
  {
    "deps": [
      "gpr", 
      "gpr_test_util", 
      "grpc", 
      "grpc++_test_util", 
      "grpc_test_util"
    ], 
    "headers": [], 
    "is_filegroup": false, 
    "language": "c++", 
    "name": "stats_test", 
    "src": [
      "test/core/debug/stats_test.cc"
    ], 
    "third_party": false, 
    "type": "target"
  }, 
  {
    "deps": [
      "gpr", 
      "gpr_test_util", 
      "grpc", 
      "grpc++", 
      "grpc_test_util"
    ], 
    "headers": [], 
    "is_filegroup": false, 
    "language": "c++", 
    "name": "status_test", 
    "src": [
      "test/cpp/util/status_test.cc"
    ], 
    "third_party": false, 
    "type": "target"
  }, 
  {
    "deps": [
      "gpr", 
      "gpr_test_util", 
      "grpc", 
      "grpc++", 
      "grpc++_test_util", 
      "grpc_test_util"
    ], 
    "headers": [], 
    "is_filegroup": false, 
    "language": "c++", 
    "name": "streaming_throughput_test", 
    "src": [
      "test/cpp/end2end/streaming_throughput_test.cc"
    ], 
    "third_party": false, 
    "type": "target"
  }, 
  {
    "deps": [
      "gpr", 
      "gpr_test_util", 
      "grpc", 
      "grpc++", 
      "grpc++_test_config", 
      "grpc++_test_util", 
      "grpc_test_util"
    ], 
    "headers": [
      "src/proto/grpc/testing/empty.grpc.pb.h", 
      "src/proto/grpc/testing/empty.pb.h", 
      "src/proto/grpc/testing/empty_mock.grpc.pb.h", 
      "src/proto/grpc/testing/messages.grpc.pb.h", 
      "src/proto/grpc/testing/messages.pb.h", 
      "src/proto/grpc/testing/messages_mock.grpc.pb.h", 
      "src/proto/grpc/testing/metrics.grpc.pb.h", 
      "src/proto/grpc/testing/metrics.pb.h", 
      "src/proto/grpc/testing/metrics_mock.grpc.pb.h", 
      "src/proto/grpc/testing/test.grpc.pb.h", 
      "src/proto/grpc/testing/test.pb.h", 
      "src/proto/grpc/testing/test_mock.grpc.pb.h", 
      "test/cpp/interop/client_helper.h", 
      "test/cpp/interop/interop_client.h", 
      "test/cpp/interop/stress_interop_client.h", 
      "test/cpp/util/create_test_channel.h", 
      "test/cpp/util/metrics_server.h"
    ], 
    "is_filegroup": false, 
    "language": "c++", 
    "name": "stress_test", 
    "src": [
      "test/cpp/interop/client_helper.h", 
      "test/cpp/interop/interop_client.cc", 
      "test/cpp/interop/interop_client.h", 
      "test/cpp/interop/stress_interop_client.cc", 
      "test/cpp/interop/stress_interop_client.h", 
      "test/cpp/interop/stress_test.cc", 
      "test/cpp/util/create_test_channel.h", 
      "test/cpp/util/metrics_server.cc", 
      "test/cpp/util/metrics_server.h"
    ], 
    "third_party": false, 
    "type": "target"
  }, 
  {
    "deps": [
      "gpr", 
      "grpc++_test_config", 
      "grpc++_unsecure", 
      "grpc_unsecure"
    ], 
    "headers": [], 
    "is_filegroup": false, 
    "language": "c++", 
    "name": "thread_manager_test", 
    "src": [
      "test/cpp/thread_manager/thread_manager_test.cc"
    ], 
    "third_party": false, 
    "type": "target"
  }, 
  {
    "deps": [
      "gpr", 
      "gpr_test_util", 
      "grpc++_test_util_unsecure", 
      "grpc++_unsecure", 
      "grpc_test_util_unsecure", 
      "grpc_unsecure"
    ], 
    "headers": [], 
    "is_filegroup": false, 
    "language": "c++", 
    "name": "thread_stress_test", 
    "src": [
      "test/cpp/end2end/thread_stress_test.cc"
    ], 
    "third_party": false, 
    "type": "target"
  }, 
  {
    "deps": [
      "gpr", 
      "gpr_test_util", 
      "grpc", 
      "grpc++", 
      "grpc++_test_util", 
      "grpc_test_util"
    ], 
    "headers": [], 
    "is_filegroup": false, 
    "language": "c++", 
    "name": "transport_pid_controller_test", 
    "src": [
      "test/core/transport/pid_controller_test.cc"
    ], 
    "third_party": false, 
    "type": "target"
  }, 
  {
    "deps": [
      "gpr", 
      "gpr_test_util", 
      "grpc", 
      "grpc++", 
      "grpc++_test", 
      "grpc_test_util"
    ], 
    "headers": [], 
    "is_filegroup": false, 
    "language": "c++", 
    "name": "vector_test", 
    "src": [
      "test/core/support/vector_test.cc"
    ], 
    "third_party": false, 
    "type": "target"
  }, 
  {
    "deps": [
      "gpr", 
      "gpr_test_util", 
      "grpc", 
      "grpc++", 
      "grpc++_test_util", 
      "grpc_test_util"
    ], 
    "headers": [], 
    "is_filegroup": false, 
    "language": "c++", 
    "name": "writes_per_rpc_test", 
    "src": [
      "test/cpp/performance/writes_per_rpc_test.cc"
    ], 
    "third_party": false, 
    "type": "target"
  }, 
  {
    "deps": [
      "gpr", 
      "grpc"
    ], 
    "headers": [], 
    "is_filegroup": false, 
    "language": "c89", 
    "name": "public_headers_must_be_c89", 
    "src": [
      "test/core/surface/public_headers_must_be_c89.c"
    ], 
    "third_party": false, 
    "type": "target"
  }, 
  {
    "deps": [
      "boringssl", 
      "boringssl_aes_test_lib", 
      "boringssl_test_util"
    ], 
    "headers": [], 
    "is_filegroup": false, 
    "language": "c++", 
    "name": "boringssl_aes_test", 
    "src": [], 
    "third_party": true, 
    "type": "target"
  }, 
  {
    "deps": [
      "boringssl", 
      "boringssl_asn1_test_lib", 
      "boringssl_test_util"
    ], 
    "headers": [], 
    "is_filegroup": false, 
    "language": "c++", 
    "name": "boringssl_asn1_test", 
    "src": [], 
    "third_party": true, 
    "type": "target"
  }, 
  {
    "deps": [
      "boringssl", 
      "boringssl_base64_test_lib", 
      "boringssl_test_util"
    ], 
    "headers": [], 
    "is_filegroup": false, 
    "language": "c++", 
    "name": "boringssl_base64_test", 
    "src": [], 
    "third_party": true, 
    "type": "target"
  }, 
  {
    "deps": [
      "boringssl", 
      "boringssl_bio_test_lib", 
      "boringssl_test_util"
    ], 
    "headers": [], 
    "is_filegroup": false, 
    "language": "c++", 
    "name": "boringssl_bio_test", 
    "src": [], 
    "third_party": true, 
    "type": "target"
  }, 
  {
    "deps": [
      "boringssl", 
      "boringssl_bn_test_lib", 
      "boringssl_test_util"
    ], 
    "headers": [], 
    "is_filegroup": false, 
    "language": "c++", 
    "name": "boringssl_bn_test", 
    "src": [], 
    "third_party": true, 
    "type": "target"
  }, 
  {
    "deps": [
      "boringssl", 
      "boringssl_bytestring_test_lib", 
      "boringssl_test_util"
    ], 
    "headers": [], 
    "is_filegroup": false, 
    "language": "c++", 
    "name": "boringssl_bytestring_test", 
    "src": [], 
    "third_party": true, 
    "type": "target"
  }, 
  {
    "deps": [
      "boringssl", 
      "boringssl_aead_test_lib", 
      "boringssl_test_util"
    ], 
    "headers": [], 
    "is_filegroup": false, 
    "language": "c++", 
    "name": "boringssl_aead_test", 
    "src": [], 
    "third_party": true, 
    "type": "target"
  }, 
  {
    "deps": [
      "boringssl", 
      "boringssl_cipher_test_lib", 
      "boringssl_test_util"
    ], 
    "headers": [], 
    "is_filegroup": false, 
    "language": "c++", 
    "name": "boringssl_cipher_test", 
    "src": [], 
    "third_party": true, 
    "type": "target"
  }, 
  {
    "deps": [
      "boringssl", 
      "boringssl_cmac_test_lib", 
      "boringssl_test_util"
    ], 
    "headers": [], 
    "is_filegroup": false, 
    "language": "c++", 
    "name": "boringssl_cmac_test", 
    "src": [], 
    "third_party": true, 
    "type": "target"
  }, 
  {
    "deps": [
      "boringssl", 
      "boringssl_constant_time_test_lib", 
      "boringssl_test_util"
    ], 
    "headers": [], 
    "is_filegroup": false, 
    "language": "c++", 
    "name": "boringssl_constant_time_test", 
    "src": [], 
    "third_party": true, 
    "type": "target"
  }, 
  {
    "deps": [
      "boringssl", 
      "boringssl_ed25519_test_lib", 
      "boringssl_test_util"
    ], 
    "headers": [], 
    "is_filegroup": false, 
    "language": "c++", 
    "name": "boringssl_ed25519_test", 
    "src": [], 
    "third_party": true, 
    "type": "target"
  }, 
  {
    "deps": [
      "boringssl", 
      "boringssl_spake25519_test_lib", 
      "boringssl_test_util"
    ], 
    "headers": [], 
    "is_filegroup": false, 
    "language": "c++", 
    "name": "boringssl_spake25519_test", 
    "src": [], 
    "third_party": true, 
    "type": "target"
  }, 
  {
    "deps": [
      "boringssl", 
      "boringssl_test_util", 
      "boringssl_x25519_test_lib"
    ], 
    "headers": [], 
    "is_filegroup": false, 
    "language": "c++", 
    "name": "boringssl_x25519_test", 
    "src": [], 
    "third_party": true, 
    "type": "target"
  }, 
  {
    "deps": [
      "boringssl", 
      "boringssl_digest_test_lib", 
      "boringssl_test_util"
    ], 
    "headers": [], 
    "is_filegroup": false, 
    "language": "c++", 
    "name": "boringssl_digest_test", 
    "src": [], 
    "third_party": true, 
    "type": "target"
  }, 
  {
    "deps": [
      "boringssl", 
      "boringssl_example_mul_lib", 
      "boringssl_test_util"
    ], 
    "headers": [], 
    "is_filegroup": false, 
    "language": "c++", 
    "name": "boringssl_example_mul", 
    "src": [], 
    "third_party": true, 
    "type": "target"
  }, 
  {
    "deps": [
      "boringssl", 
      "boringssl_p256-x86_64_test_lib", 
      "boringssl_test_util"
    ], 
    "headers": [], 
    "is_filegroup": false, 
    "language": "c++", 
    "name": "boringssl_p256-x86_64_test", 
    "src": [], 
    "third_party": true, 
    "type": "target"
  }, 
  {
    "deps": [
      "boringssl", 
      "boringssl_ecdh_test_lib", 
      "boringssl_test_util"
    ], 
    "headers": [], 
    "is_filegroup": false, 
    "language": "c++", 
    "name": "boringssl_ecdh_test", 
    "src": [], 
    "third_party": true, 
    "type": "target"
  }, 
  {
    "deps": [
      "boringssl", 
      "boringssl_ecdsa_sign_test_lib", 
      "boringssl_test_util"
    ], 
    "headers": [], 
    "is_filegroup": false, 
    "language": "c++", 
    "name": "boringssl_ecdsa_sign_test", 
    "src": [], 
    "third_party": true, 
    "type": "target"
  }, 
  {
    "deps": [
      "boringssl", 
      "boringssl_ecdsa_test_lib", 
      "boringssl_test_util"
    ], 
    "headers": [], 
    "is_filegroup": false, 
    "language": "c++", 
    "name": "boringssl_ecdsa_test", 
    "src": [], 
    "third_party": true, 
    "type": "target"
  }, 
  {
    "deps": [
      "boringssl", 
      "boringssl_ecdsa_verify_test_lib", 
      "boringssl_test_util"
    ], 
    "headers": [], 
    "is_filegroup": false, 
    "language": "c++", 
    "name": "boringssl_ecdsa_verify_test", 
    "src": [], 
    "third_party": true, 
    "type": "target"
  }, 
  {
    "deps": [
      "boringssl", 
      "boringssl_evp_extra_test_lib", 
      "boringssl_test_util"
    ], 
    "headers": [], 
    "is_filegroup": false, 
    "language": "c++", 
    "name": "boringssl_evp_extra_test", 
    "src": [], 
    "third_party": true, 
    "type": "target"
  }, 
  {
    "deps": [
      "boringssl", 
      "boringssl_evp_test_lib", 
      "boringssl_test_util"
    ], 
    "headers": [], 
    "is_filegroup": false, 
    "language": "c++", 
    "name": "boringssl_evp_test", 
    "src": [], 
    "third_party": true, 
    "type": "target"
  }, 
  {
    "deps": [
      "boringssl", 
      "boringssl_pbkdf_test_lib", 
      "boringssl_test_util"
    ], 
    "headers": [], 
    "is_filegroup": false, 
    "language": "c++", 
    "name": "boringssl_pbkdf_test", 
    "src": [], 
    "third_party": true, 
    "type": "target"
  }, 
  {
    "deps": [
      "boringssl", 
      "boringssl_hkdf_test_lib", 
      "boringssl_test_util"
    ], 
    "headers": [], 
    "is_filegroup": false, 
    "language": "c++", 
    "name": "boringssl_hkdf_test", 
    "src": [], 
    "third_party": true, 
    "type": "target"
  }, 
  {
    "deps": [
      "boringssl", 
      "boringssl_hmac_test_lib", 
      "boringssl_test_util"
    ], 
    "headers": [], 
    "is_filegroup": false, 
    "language": "c++", 
    "name": "boringssl_hmac_test", 
    "src": [], 
    "third_party": true, 
    "type": "target"
  }, 
  {
    "deps": [
      "boringssl", 
      "boringssl_lhash_test_lib", 
      "boringssl_test_util"
    ], 
    "headers": [], 
    "is_filegroup": false, 
    "language": "c++", 
    "name": "boringssl_lhash_test", 
    "src": [], 
    "third_party": true, 
    "type": "target"
  }, 
  {
    "deps": [
      "boringssl", 
      "boringssl_gcm_test_lib", 
      "boringssl_test_util"
    ], 
    "headers": [], 
    "is_filegroup": false, 
    "language": "c++", 
    "name": "boringssl_gcm_test", 
    "src": [], 
    "third_party": true, 
    "type": "target"
  }, 
  {
    "deps": [
      "boringssl", 
      "boringssl_obj_test_lib", 
      "boringssl_test_util"
    ], 
    "headers": [], 
    "is_filegroup": false, 
    "language": "c++", 
    "name": "boringssl_obj_test", 
    "src": [], 
    "third_party": true, 
    "type": "target"
  }, 
  {
    "deps": [
      "boringssl", 
      "boringssl_pkcs12_test_lib", 
      "boringssl_test_util"
    ], 
    "headers": [], 
    "is_filegroup": false, 
    "language": "c++", 
    "name": "boringssl_pkcs12_test", 
    "src": [], 
    "third_party": true, 
    "type": "target"
  }, 
  {
    "deps": [
      "boringssl", 
      "boringssl_pkcs8_test_lib", 
      "boringssl_test_util"
    ], 
    "headers": [], 
    "is_filegroup": false, 
    "language": "c++", 
    "name": "boringssl_pkcs8_test", 
    "src": [], 
    "third_party": true, 
    "type": "target"
  }, 
  {
    "deps": [
      "boringssl", 
      "boringssl_poly1305_test_lib", 
      "boringssl_test_util"
    ], 
    "headers": [], 
    "is_filegroup": false, 
    "language": "c++", 
    "name": "boringssl_poly1305_test", 
    "src": [], 
    "third_party": true, 
    "type": "target"
  }, 
  {
    "deps": [
      "boringssl", 
      "boringssl_pool_test_lib", 
      "boringssl_test_util"
    ], 
    "headers": [], 
    "is_filegroup": false, 
    "language": "c++", 
    "name": "boringssl_pool_test", 
    "src": [], 
    "third_party": true, 
    "type": "target"
  }, 
  {
    "deps": [
      "boringssl", 
      "boringssl_refcount_test_lib", 
      "boringssl_test_util"
    ], 
    "headers": [], 
    "is_filegroup": false, 
    "language": "c++", 
    "name": "boringssl_refcount_test", 
    "src": [], 
    "third_party": true, 
    "type": "target"
  }, 
  {
    "deps": [
      "boringssl", 
      "boringssl_test_util", 
      "boringssl_thread_test_lib"
    ], 
    "headers": [], 
    "is_filegroup": false, 
    "language": "c++", 
    "name": "boringssl_thread_test", 
    "src": [], 
    "third_party": true, 
    "type": "target"
  }, 
  {
    "deps": [
      "boringssl", 
      "boringssl_pkcs7_test_lib", 
      "boringssl_test_util"
    ], 
    "headers": [], 
    "is_filegroup": false, 
    "language": "c++", 
    "name": "boringssl_pkcs7_test", 
    "src": [], 
    "third_party": true, 
    "type": "target"
  }, 
  {
    "deps": [
      "boringssl", 
      "boringssl_test_util", 
      "boringssl_x509_test_lib"
    ], 
    "headers": [], 
    "is_filegroup": false, 
    "language": "c++", 
    "name": "boringssl_x509_test", 
    "src": [], 
    "third_party": true, 
    "type": "target"
  }, 
  {
    "deps": [
      "boringssl", 
      "boringssl_tab_test_lib", 
      "boringssl_test_util"
    ], 
    "headers": [], 
    "is_filegroup": false, 
    "language": "c++", 
    "name": "boringssl_tab_test", 
    "src": [], 
    "third_party": true, 
    "type": "target"
  }, 
  {
    "deps": [
      "boringssl", 
      "boringssl_test_util", 
      "boringssl_v3name_test_lib"
    ], 
    "headers": [], 
    "is_filegroup": false, 
    "language": "c++", 
    "name": "boringssl_v3name_test", 
    "src": [], 
    "third_party": true, 
    "type": "target"
  }, 
  {
    "deps": [
      "bad_client_test", 
      "gpr", 
      "gpr_test_util", 
      "grpc_test_util_unsecure", 
      "grpc_unsecure"
    ], 
    "headers": [], 
    "is_filegroup": false, 
    "language": "c", 
    "name": "badreq_bad_client_test", 
    "src": [
      "test/core/bad_client/tests/badreq.cc"
    ], 
    "third_party": false, 
    "type": "target"
  }, 
  {
    "deps": [
      "bad_client_test", 
      "gpr", 
      "gpr_test_util", 
      "grpc_test_util_unsecure", 
      "grpc_unsecure"
    ], 
    "headers": [], 
    "is_filegroup": false, 
    "language": "c", 
    "name": "connection_prefix_bad_client_test", 
    "src": [
      "test/core/bad_client/tests/connection_prefix.cc"
    ], 
    "third_party": false, 
    "type": "target"
  }, 
  {
    "deps": [
      "bad_client_test", 
      "gpr", 
      "gpr_test_util", 
      "grpc_test_util_unsecure", 
      "grpc_unsecure"
    ], 
    "headers": [], 
    "is_filegroup": false, 
    "language": "c", 
    "name": "head_of_line_blocking_bad_client_test", 
    "src": [
      "test/core/bad_client/tests/head_of_line_blocking.cc"
    ], 
    "third_party": false, 
    "type": "target"
  }, 
  {
    "deps": [
      "bad_client_test", 
      "gpr", 
      "gpr_test_util", 
      "grpc_test_util_unsecure", 
      "grpc_unsecure"
    ], 
    "headers": [], 
    "is_filegroup": false, 
    "language": "c", 
    "name": "headers_bad_client_test", 
    "src": [
      "test/core/bad_client/tests/headers.cc"
    ], 
    "third_party": false, 
    "type": "target"
  }, 
  {
    "deps": [
      "bad_client_test", 
      "gpr", 
      "gpr_test_util", 
      "grpc_test_util_unsecure", 
      "grpc_unsecure"
    ], 
    "headers": [], 
    "is_filegroup": false, 
    "language": "c", 
    "name": "initial_settings_frame_bad_client_test", 
    "src": [
      "test/core/bad_client/tests/initial_settings_frame.cc"
    ], 
    "third_party": false, 
    "type": "target"
  }, 
  {
    "deps": [
      "bad_client_test", 
      "gpr", 
      "gpr_test_util", 
      "grpc_test_util_unsecure", 
      "grpc_unsecure"
    ], 
    "headers": [], 
    "is_filegroup": false, 
    "language": "c", 
    "name": "server_registered_method_bad_client_test", 
    "src": [
      "test/core/bad_client/tests/server_registered_method.cc"
    ], 
    "third_party": false, 
    "type": "target"
  }, 
  {
    "deps": [
      "bad_client_test", 
      "gpr", 
      "gpr_test_util", 
      "grpc_test_util_unsecure", 
      "grpc_unsecure"
    ], 
    "headers": [], 
    "is_filegroup": false, 
    "language": "c", 
    "name": "simple_request_bad_client_test", 
    "src": [
      "test/core/bad_client/tests/simple_request.cc"
    ], 
    "third_party": false, 
    "type": "target"
  }, 
  {
    "deps": [
      "bad_client_test", 
      "gpr", 
      "gpr_test_util", 
      "grpc_test_util_unsecure", 
      "grpc_unsecure"
    ], 
    "headers": [], 
    "is_filegroup": false, 
    "language": "c", 
    "name": "unknown_frame_bad_client_test", 
    "src": [
      "test/core/bad_client/tests/unknown_frame.cc"
    ], 
    "third_party": false, 
    "type": "target"
  }, 
  {
    "deps": [
      "bad_client_test", 
      "gpr", 
      "gpr_test_util", 
      "grpc_test_util_unsecure", 
      "grpc_unsecure"
    ], 
    "headers": [], 
    "is_filegroup": false, 
    "language": "c", 
    "name": "window_overflow_bad_client_test", 
    "src": [
      "test/core/bad_client/tests/window_overflow.cc"
    ], 
    "third_party": false, 
    "type": "target"
  }, 
  {
    "deps": [
      "bad_ssl_test_server", 
      "gpr", 
      "gpr_test_util", 
      "grpc", 
      "grpc_test_util"
    ], 
    "headers": [], 
    "is_filegroup": false, 
    "language": "c", 
    "name": "bad_ssl_cert_server", 
    "src": [
      "test/core/bad_ssl/servers/cert.cc"
    ], 
    "third_party": false, 
    "type": "target"
  }, 
  {
    "deps": [
      "gpr", 
      "gpr_test_util", 
      "grpc", 
      "grpc_test_util"
    ], 
    "headers": [], 
    "is_filegroup": false, 
    "language": "c", 
    "name": "bad_ssl_cert_test", 
    "src": [
      "test/core/bad_ssl/bad_ssl_test.cc"
    ], 
    "third_party": false, 
    "type": "target"
  }, 
  {
    "deps": [
      "end2end_tests", 
      "gpr", 
      "gpr_test_util", 
      "grpc", 
      "grpc_test_util"
    ], 
    "headers": [], 
    "is_filegroup": false, 
    "language": "c", 
    "name": "h2_census_test", 
    "src": [
      "test/core/end2end/fixtures/h2_census.cc"
    ], 
    "third_party": false, 
    "type": "target"
  }, 
  {
    "deps": [
      "end2end_tests", 
      "gpr", 
      "gpr_test_util", 
      "grpc", 
      "grpc_test_util"
    ], 
    "headers": [], 
    "is_filegroup": false, 
    "language": "c", 
    "name": "h2_compress_test", 
    "src": [
      "test/core/end2end/fixtures/h2_compress.cc"
    ], 
    "third_party": false, 
    "type": "target"
  }, 
  {
    "deps": [
      "end2end_tests", 
      "gpr", 
      "gpr_test_util", 
      "grpc", 
      "grpc_test_util"
    ], 
    "headers": [], 
    "is_filegroup": false, 
    "language": "c", 
    "name": "h2_fakesec_test", 
    "src": [
      "test/core/end2end/fixtures/h2_fakesec.cc"
    ], 
    "third_party": false, 
    "type": "target"
  }, 
  {
    "deps": [
      "end2end_tests", 
      "gpr", 
      "gpr_test_util", 
      "grpc", 
      "grpc_test_util"
    ], 
    "headers": [], 
    "is_filegroup": false, 
    "language": "c", 
    "name": "h2_fd_test", 
    "src": [
      "test/core/end2end/fixtures/h2_fd.cc"
    ], 
    "third_party": false, 
    "type": "target"
  }, 
  {
    "deps": [
      "end2end_tests", 
      "gpr", 
      "gpr_test_util", 
      "grpc", 
      "grpc_test_util"
    ], 
    "headers": [], 
    "is_filegroup": false, 
    "language": "c", 
    "name": "h2_full_test", 
    "src": [
      "test/core/end2end/fixtures/h2_full.cc"
    ], 
    "third_party": false, 
    "type": "target"
  }, 
  {
    "deps": [
      "end2end_tests", 
      "gpr", 
      "gpr_test_util", 
      "grpc", 
      "grpc_test_util"
    ], 
    "headers": [], 
    "is_filegroup": false, 
    "language": "c", 
    "name": "h2_full+pipe_test", 
    "src": [
      "test/core/end2end/fixtures/h2_full+pipe.cc"
    ], 
    "third_party": false, 
    "type": "target"
  }, 
  {
    "deps": [
      "end2end_tests", 
      "gpr", 
      "gpr_test_util", 
      "grpc", 
      "grpc_test_util"
    ], 
    "headers": [], 
    "is_filegroup": false, 
    "language": "c", 
    "name": "h2_full+trace_test", 
    "src": [
      "test/core/end2end/fixtures/h2_full+trace.cc"
    ], 
    "third_party": false, 
    "type": "target"
  }, 
  {
    "deps": [
      "end2end_tests", 
      "gpr", 
      "gpr_test_util", 
      "grpc", 
      "grpc_test_util"
    ], 
    "headers": [], 
    "is_filegroup": false, 
    "language": "c", 
    "name": "h2_full+workarounds_test", 
    "src": [
      "test/core/end2end/fixtures/h2_full+workarounds.cc"
    ], 
    "third_party": false, 
    "type": "target"
  }, 
  {
    "deps": [
      "end2end_tests", 
      "gpr", 
      "gpr_test_util", 
      "grpc", 
      "grpc_test_util"
    ], 
    "headers": [], 
    "is_filegroup": false, 
    "language": "c", 
    "name": "h2_http_proxy_test", 
    "src": [
      "test/core/end2end/fixtures/h2_http_proxy.cc"
    ], 
    "third_party": false, 
    "type": "target"
  }, 
  {
    "deps": [
      "end2end_tests", 
      "gpr", 
      "gpr_test_util", 
      "grpc", 
      "grpc_test_util"
    ], 
    "headers": [], 
    "is_filegroup": false, 
    "language": "c", 
    "name": "h2_load_reporting_test", 
    "src": [
      "test/core/end2end/fixtures/h2_load_reporting.cc"
    ], 
    "third_party": false, 
    "type": "target"
  }, 
  {
    "deps": [
      "end2end_tests", 
      "gpr", 
      "gpr_test_util", 
      "grpc", 
      "grpc_test_util"
    ], 
    "headers": [], 
    "is_filegroup": false, 
    "language": "c", 
    "name": "h2_oauth2_test", 
    "src": [
      "test/core/end2end/fixtures/h2_oauth2.cc"
    ], 
    "third_party": false, 
    "type": "target"
  }, 
  {
    "deps": [
      "end2end_tests", 
      "gpr", 
      "gpr_test_util", 
      "grpc", 
      "grpc_test_util"
    ], 
    "headers": [], 
    "is_filegroup": false, 
    "language": "c", 
    "name": "h2_proxy_test", 
    "src": [
      "test/core/end2end/fixtures/h2_proxy.cc"
    ], 
    "third_party": false, 
    "type": "target"
  }, 
  {
    "deps": [
      "end2end_tests", 
      "gpr", 
      "gpr_test_util", 
      "grpc", 
      "grpc_test_util"
    ], 
    "headers": [], 
    "is_filegroup": false, 
    "language": "c", 
    "name": "h2_sockpair_test", 
    "src": [
      "test/core/end2end/fixtures/h2_sockpair.cc"
    ], 
    "third_party": false, 
    "type": "target"
  }, 
  {
    "deps": [
      "end2end_tests", 
      "gpr", 
      "gpr_test_util", 
      "grpc", 
      "grpc_test_util"
    ], 
    "headers": [], 
    "is_filegroup": false, 
    "language": "c", 
    "name": "h2_sockpair+trace_test", 
    "src": [
      "test/core/end2end/fixtures/h2_sockpair+trace.cc"
    ], 
    "third_party": false, 
    "type": "target"
  }, 
  {
    "deps": [
      "end2end_tests", 
      "gpr", 
      "gpr_test_util", 
      "grpc", 
      "grpc_test_util"
    ], 
    "headers": [], 
    "is_filegroup": false, 
    "language": "c", 
    "name": "h2_sockpair_1byte_test", 
    "src": [
      "test/core/end2end/fixtures/h2_sockpair_1byte.cc"
    ], 
    "third_party": false, 
    "type": "target"
  }, 
  {
    "deps": [
      "end2end_tests", 
      "gpr", 
      "gpr_test_util", 
      "grpc", 
      "grpc_test_util"
    ], 
    "headers": [], 
    "is_filegroup": false, 
    "language": "c", 
    "name": "h2_ssl_test", 
    "src": [
      "test/core/end2end/fixtures/h2_ssl.cc"
    ], 
    "third_party": false, 
    "type": "target"
  }, 
  {
    "deps": [
      "end2end_tests", 
      "gpr", 
      "gpr_test_util", 
      "grpc", 
      "grpc_test_util"
    ], 
    "headers": [], 
    "is_filegroup": false, 
    "language": "c", 
    "name": "h2_ssl_proxy_test", 
    "src": [
      "test/core/end2end/fixtures/h2_ssl_proxy.cc"
    ], 
    "third_party": false, 
    "type": "target"
  }, 
  {
    "deps": [
      "end2end_tests", 
      "gpr", 
      "gpr_test_util", 
      "grpc", 
      "grpc_test_util"
    ], 
    "headers": [], 
    "is_filegroup": false, 
    "language": "c", 
    "name": "h2_uds_test", 
    "src": [
      "test/core/end2end/fixtures/h2_uds.cc"
    ], 
    "third_party": false, 
    "type": "target"
  }, 
  {
    "deps": [
      "end2end_tests", 
      "gpr", 
      "gpr_test_util", 
      "grpc", 
      "grpc_test_util"
    ], 
    "headers": [], 
    "is_filegroup": false, 
    "language": "c", 
    "name": "inproc_test", 
    "src": [
      "test/core/end2end/fixtures/inproc.cc"
    ], 
    "third_party": false, 
    "type": "target"
  }, 
  {
    "deps": [
      "end2end_nosec_tests", 
      "gpr", 
      "gpr_test_util", 
      "grpc_test_util_unsecure", 
      "grpc_unsecure"
    ], 
    "headers": [], 
    "is_filegroup": false, 
    "language": "c", 
    "name": "h2_census_nosec_test", 
    "src": [
      "test/core/end2end/fixtures/h2_census.cc"
    ], 
    "third_party": false, 
    "type": "target"
  }, 
  {
    "deps": [
      "end2end_nosec_tests", 
      "gpr", 
      "gpr_test_util", 
      "grpc_test_util_unsecure", 
      "grpc_unsecure"
    ], 
    "headers": [], 
    "is_filegroup": false, 
    "language": "c", 
    "name": "h2_compress_nosec_test", 
    "src": [
      "test/core/end2end/fixtures/h2_compress.cc"
    ], 
    "third_party": false, 
    "type": "target"
  }, 
  {
    "deps": [
      "end2end_nosec_tests", 
      "gpr", 
      "gpr_test_util", 
      "grpc_test_util_unsecure", 
      "grpc_unsecure"
    ], 
    "headers": [], 
    "is_filegroup": false, 
    "language": "c", 
    "name": "h2_fd_nosec_test", 
    "src": [
      "test/core/end2end/fixtures/h2_fd.cc"
    ], 
    "third_party": false, 
    "type": "target"
  }, 
  {
    "deps": [
      "end2end_nosec_tests", 
      "gpr", 
      "gpr_test_util", 
      "grpc_test_util_unsecure", 
      "grpc_unsecure"
    ], 
    "headers": [], 
    "is_filegroup": false, 
    "language": "c", 
    "name": "h2_full_nosec_test", 
    "src": [
      "test/core/end2end/fixtures/h2_full.cc"
    ], 
    "third_party": false, 
    "type": "target"
  }, 
  {
    "deps": [
      "end2end_nosec_tests", 
      "gpr", 
      "gpr_test_util", 
      "grpc_test_util_unsecure", 
      "grpc_unsecure"
    ], 
    "headers": [], 
    "is_filegroup": false, 
    "language": "c", 
    "name": "h2_full+pipe_nosec_test", 
    "src": [
      "test/core/end2end/fixtures/h2_full+pipe.cc"
    ], 
    "third_party": false, 
    "type": "target"
  }, 
  {
    "deps": [
      "end2end_nosec_tests", 
      "gpr", 
      "gpr_test_util", 
      "grpc_test_util_unsecure", 
      "grpc_unsecure"
    ], 
    "headers": [], 
    "is_filegroup": false, 
    "language": "c", 
    "name": "h2_full+trace_nosec_test", 
    "src": [
      "test/core/end2end/fixtures/h2_full+trace.cc"
    ], 
    "third_party": false, 
    "type": "target"
  }, 
  {
    "deps": [
      "end2end_nosec_tests", 
      "gpr", 
      "gpr_test_util", 
      "grpc_test_util_unsecure", 
      "grpc_unsecure"
    ], 
    "headers": [], 
    "is_filegroup": false, 
    "language": "c", 
    "name": "h2_full+workarounds_nosec_test", 
    "src": [
      "test/core/end2end/fixtures/h2_full+workarounds.cc"
    ], 
    "third_party": false, 
    "type": "target"
  }, 
  {
    "deps": [
      "end2end_nosec_tests", 
      "gpr", 
      "gpr_test_util", 
      "grpc_test_util_unsecure", 
      "grpc_unsecure"
    ], 
    "headers": [], 
    "is_filegroup": false, 
    "language": "c", 
    "name": "h2_http_proxy_nosec_test", 
    "src": [
      "test/core/end2end/fixtures/h2_http_proxy.cc"
    ], 
    "third_party": false, 
    "type": "target"
  }, 
  {
    "deps": [
      "end2end_nosec_tests", 
      "gpr", 
      "gpr_test_util", 
      "grpc_test_util_unsecure", 
      "grpc_unsecure"
    ], 
    "headers": [], 
    "is_filegroup": false, 
    "language": "c", 
    "name": "h2_load_reporting_nosec_test", 
    "src": [
      "test/core/end2end/fixtures/h2_load_reporting.cc"
    ], 
    "third_party": false, 
    "type": "target"
  }, 
  {
    "deps": [
      "end2end_nosec_tests", 
      "gpr", 
      "gpr_test_util", 
      "grpc_test_util_unsecure", 
      "grpc_unsecure"
    ], 
    "headers": [], 
    "is_filegroup": false, 
    "language": "c", 
    "name": "h2_proxy_nosec_test", 
    "src": [
      "test/core/end2end/fixtures/h2_proxy.cc"
    ], 
    "third_party": false, 
    "type": "target"
  }, 
  {
    "deps": [
      "end2end_nosec_tests", 
      "gpr", 
      "gpr_test_util", 
      "grpc_test_util_unsecure", 
      "grpc_unsecure"
    ], 
    "headers": [], 
    "is_filegroup": false, 
    "language": "c", 
    "name": "h2_sockpair_nosec_test", 
    "src": [
      "test/core/end2end/fixtures/h2_sockpair.cc"
    ], 
    "third_party": false, 
    "type": "target"
  }, 
  {
    "deps": [
      "end2end_nosec_tests", 
      "gpr", 
      "gpr_test_util", 
      "grpc_test_util_unsecure", 
      "grpc_unsecure"
    ], 
    "headers": [], 
    "is_filegroup": false, 
    "language": "c", 
    "name": "h2_sockpair+trace_nosec_test", 
    "src": [
      "test/core/end2end/fixtures/h2_sockpair+trace.cc"
    ], 
    "third_party": false, 
    "type": "target"
  }, 
  {
    "deps": [
      "end2end_nosec_tests", 
      "gpr", 
      "gpr_test_util", 
      "grpc_test_util_unsecure", 
      "grpc_unsecure"
    ], 
    "headers": [], 
    "is_filegroup": false, 
    "language": "c", 
    "name": "h2_sockpair_1byte_nosec_test", 
    "src": [
      "test/core/end2end/fixtures/h2_sockpair_1byte.cc"
    ], 
    "third_party": false, 
    "type": "target"
  }, 
  {
    "deps": [
      "end2end_nosec_tests", 
      "gpr", 
      "gpr_test_util", 
      "grpc_test_util_unsecure", 
      "grpc_unsecure"
    ], 
    "headers": [], 
    "is_filegroup": false, 
    "language": "c", 
    "name": "h2_uds_nosec_test", 
    "src": [
      "test/core/end2end/fixtures/h2_uds.cc"
    ], 
    "third_party": false, 
    "type": "target"
  }, 
  {
    "deps": [
      "end2end_nosec_tests", 
      "gpr", 
      "gpr_test_util", 
      "grpc_test_util_unsecure", 
      "grpc_unsecure"
    ], 
    "headers": [], 
    "is_filegroup": false, 
    "language": "c", 
    "name": "inproc_nosec_test", 
    "src": [
      "test/core/end2end/fixtures/inproc.cc"
    ], 
    "third_party": false, 
    "type": "target"
  }, 
  {
    "deps": [
      "gpr", 
      "gpr_test_util", 
      "grpc++_test_config", 
      "grpc++_test_util_unsecure", 
      "grpc++_unsecure", 
      "grpc_test_util_unsecure", 
      "grpc_unsecure"
    ], 
    "headers": [], 
    "is_filegroup": false, 
    "language": "c++", 
    "name": "resolver_component_test_unsecure", 
    "src": [
      "test/cpp/naming/resolver_component_test.cc"
    ], 
    "third_party": false, 
    "type": "target"
  }, 
  {
    "deps": [
      "gpr", 
      "gpr_test_util", 
      "grpc", 
      "grpc++", 
      "grpc++_test_config", 
      "grpc++_test_util", 
      "grpc_test_util"
    ], 
    "headers": [], 
    "is_filegroup": false, 
    "language": "c++", 
    "name": "resolver_component_test", 
    "src": [
      "test/cpp/naming/resolver_component_test.cc"
    ], 
    "third_party": false, 
    "type": "target"
  }, 
  {
    "deps": [
      "gpr", 
      "gpr_test_util", 
      "grpc", 
      "grpc++", 
      "grpc++_test_config", 
      "grpc++_test_util", 
      "grpc_test_util"
    ], 
    "headers": [], 
    "is_filegroup": false, 
    "language": "c++", 
    "name": "resolver_component_tests_runner_invoker_unsecure", 
    "src": [
      "test/cpp/naming/resolver_component_tests_runner_invoker.cc"
    ], 
    "third_party": false, 
    "type": "target"
  }, 
  {
    "deps": [
      "gpr", 
      "gpr_test_util", 
      "grpc", 
      "grpc++", 
      "grpc++_test_config", 
      "grpc++_test_util", 
      "grpc_test_util"
    ], 
    "headers": [], 
    "is_filegroup": false, 
    "language": "c++", 
    "name": "resolver_component_tests_runner_invoker", 
    "src": [
      "test/cpp/naming/resolver_component_tests_runner_invoker.cc"
    ], 
    "third_party": false, 
    "type": "target"
  }, 
  {
    "deps": [
      "gpr", 
      "gpr_test_util", 
      "grpc", 
      "grpc_test_util"
    ], 
    "headers": [], 
    "is_filegroup": false, 
    "language": "c", 
    "name": "api_fuzzer_one_entry", 
    "src": [
      "test/core/end2end/fuzzers/api_fuzzer.cc", 
      "test/core/util/one_corpus_entry_fuzzer.cc"
    ], 
    "third_party": false, 
    "type": "target"
  }, 
  {
    "deps": [
      "gpr", 
      "gpr_test_util", 
      "grpc", 
      "grpc_test_util"
    ], 
    "headers": [], 
    "is_filegroup": false, 
    "language": "c", 
    "name": "client_fuzzer_one_entry", 
    "src": [
      "test/core/end2end/fuzzers/client_fuzzer.cc", 
      "test/core/util/one_corpus_entry_fuzzer.cc"
    ], 
    "third_party": false, 
    "type": "target"
  }, 
  {
    "deps": [
      "gpr", 
      "gpr_test_util", 
      "grpc", 
      "grpc_test_util"
    ], 
    "headers": [], 
    "is_filegroup": false, 
    "language": "c", 
    "name": "hpack_parser_fuzzer_test_one_entry", 
    "src": [
      "test/core/transport/chttp2/hpack_parser_fuzzer_test.cc", 
      "test/core/util/one_corpus_entry_fuzzer.cc"
    ], 
    "third_party": false, 
    "type": "target"
  }, 
  {
    "deps": [
      "gpr", 
      "gpr_test_util", 
      "grpc", 
      "grpc_test_util"
    ], 
    "headers": [], 
    "is_filegroup": false, 
    "language": "c", 
    "name": "http_request_fuzzer_test_one_entry", 
    "src": [
      "test/core/http/request_fuzzer.cc", 
      "test/core/util/one_corpus_entry_fuzzer.cc"
    ], 
    "third_party": false, 
    "type": "target"
  }, 
  {
    "deps": [
      "gpr", 
      "gpr_test_util", 
      "grpc", 
      "grpc_test_util"
    ], 
    "headers": [], 
    "is_filegroup": false, 
    "language": "c", 
    "name": "http_response_fuzzer_test_one_entry", 
    "src": [
      "test/core/http/response_fuzzer.cc", 
      "test/core/util/one_corpus_entry_fuzzer.cc"
    ], 
    "third_party": false, 
    "type": "target"
  }, 
  {
    "deps": [
      "gpr", 
      "gpr_test_util", 
      "grpc", 
      "grpc_test_util"
    ], 
    "headers": [], 
    "is_filegroup": false, 
    "language": "c", 
    "name": "json_fuzzer_test_one_entry", 
    "src": [
      "test/core/json/fuzzer.cc", 
      "test/core/util/one_corpus_entry_fuzzer.cc"
    ], 
    "third_party": false, 
    "type": "target"
  }, 
  {
    "deps": [
      "gpr", 
      "gpr_test_util", 
      "grpc", 
      "grpc_test_util"
    ], 
    "headers": [], 
    "is_filegroup": false, 
    "language": "c", 
    "name": "nanopb_fuzzer_response_test_one_entry", 
    "src": [
      "test/core/nanopb/fuzzer_response.cc", 
      "test/core/util/one_corpus_entry_fuzzer.cc"
    ], 
    "third_party": false, 
    "type": "target"
  }, 
  {
    "deps": [
      "gpr", 
      "gpr_test_util", 
      "grpc", 
      "grpc_test_util"
    ], 
    "headers": [], 
    "is_filegroup": false, 
    "language": "c", 
    "name": "nanopb_fuzzer_serverlist_test_one_entry", 
    "src": [
      "test/core/nanopb/fuzzer_serverlist.cc", 
      "test/core/util/one_corpus_entry_fuzzer.cc"
    ], 
    "third_party": false, 
    "type": "target"
  }, 
  {
    "deps": [
      "gpr", 
      "gpr_test_util", 
      "grpc", 
      "grpc_test_util"
    ], 
    "headers": [], 
    "is_filegroup": false, 
    "language": "c", 
    "name": "percent_decode_fuzzer_one_entry", 
    "src": [
      "test/core/slice/percent_decode_fuzzer.cc", 
      "test/core/util/one_corpus_entry_fuzzer.cc"
    ], 
    "third_party": false, 
    "type": "target"
  }, 
  {
    "deps": [
      "gpr", 
      "gpr_test_util", 
      "grpc", 
      "grpc_test_util"
    ], 
    "headers": [], 
    "is_filegroup": false, 
    "language": "c", 
    "name": "percent_encode_fuzzer_one_entry", 
    "src": [
      "test/core/slice/percent_encode_fuzzer.cc", 
      "test/core/util/one_corpus_entry_fuzzer.cc"
    ], 
    "third_party": false, 
    "type": "target"
  }, 
  {
    "deps": [
      "gpr", 
      "gpr_test_util", 
      "grpc", 
      "grpc_test_util"
    ], 
    "headers": [], 
    "is_filegroup": false, 
    "language": "c", 
    "name": "server_fuzzer_one_entry", 
    "src": [
      "test/core/end2end/fuzzers/server_fuzzer.cc", 
      "test/core/util/one_corpus_entry_fuzzer.cc"
    ], 
    "third_party": false, 
    "type": "target"
  }, 
  {
    "deps": [
      "gpr", 
      "gpr_test_util", 
      "grpc", 
      "grpc_test_util"
    ], 
    "headers": [], 
    "is_filegroup": false, 
    "language": "c", 
    "name": "ssl_server_fuzzer_one_entry", 
    "src": [
      "test/core/security/ssl_server_fuzzer.cc", 
      "test/core/util/one_corpus_entry_fuzzer.cc"
    ], 
    "third_party": false, 
    "type": "target"
  }, 
  {
    "deps": [
      "gpr", 
      "gpr_test_util", 
      "grpc", 
      "grpc_test_util"
    ], 
    "headers": [], 
    "is_filegroup": false, 
    "language": "c", 
    "name": "uri_fuzzer_test_one_entry", 
    "src": [
      "test/core/client_channel/uri_fuzzer_test.cc", 
      "test/core/util/one_corpus_entry_fuzzer.cc"
    ], 
    "third_party": false, 
    "type": "target"
  }, 
  {
    "deps": [
      "gpr_base"
    ], 
    "headers": [], 
    "is_filegroup": false, 
    "language": "c", 
    "name": "gpr", 
    "src": [], 
    "third_party": false, 
    "type": "lib"
  }, 
  {
    "deps": [
      "gpr"
    ], 
    "headers": [
      "test/core/util/test_config.h"
    ], 
    "is_filegroup": false, 
    "language": "c", 
    "name": "gpr_test_util", 
    "src": [
      "test/core/util/test_config.cc", 
      "test/core/util/test_config.h"
    ], 
    "third_party": false, 
    "type": "lib"
  }, 
  {
    "deps": [
      "census", 
      "gpr", 
      "grpc_base", 
      "grpc_deadline_filter", 
      "grpc_lb_policy_grpclb_secure", 
      "grpc_lb_policy_pick_first", 
      "grpc_lb_policy_round_robin", 
      "grpc_max_age_filter", 
      "grpc_message_size_filter", 
      "grpc_resolver_dns_ares", 
      "grpc_resolver_dns_native", 
      "grpc_resolver_fake", 
      "grpc_resolver_sockaddr", 
      "grpc_secure", 
      "grpc_server_backward_compatibility", 
      "grpc_server_load_reporting", 
      "grpc_transport_chttp2_client_insecure", 
      "grpc_transport_chttp2_client_secure", 
      "grpc_transport_chttp2_server_insecure", 
      "grpc_transport_chttp2_server_secure", 
      "grpc_transport_inproc", 
      "grpc_workaround_cronet_compression_filter"
    ], 
    "headers": [], 
    "is_filegroup": false, 
    "language": "c", 
    "name": "grpc", 
    "src": [
      "src/core/lib/surface/init.cc"
    ], 
    "third_party": false, 
    "type": "lib"
  }, 
  {
    "deps": [
      "gpr", 
      "grpc_base", 
      "grpc_server_load_reporting", 
      "grpc_transport_chttp2_client_secure", 
      "grpc_transport_cronet_client_secure"
    ], 
    "headers": [], 
    "is_filegroup": false, 
    "language": "c", 
    "name": "grpc_cronet", 
    "src": [
      "src/core/lib/surface/init.cc"
    ], 
    "third_party": false, 
    "type": "lib"
  }, 
  {
    "deps": [
      "gpr", 
      "grpc"
    ], 
    "headers": [], 
    "is_filegroup": false, 
    "language": "c", 
    "name": "grpc_dll", 
    "src": [], 
    "third_party": false, 
    "type": "lib"
  }, 
  {
    "deps": [
      "gpr", 
      "gpr_test_util", 
      "grpc", 
      "grpc_test_util_base"
    ], 
    "headers": [
      "test/core/end2end/data/ssl_test_data.h", 
      "test/core/security/oauth2_utils.h"
    ], 
    "is_filegroup": false, 
    "language": "c", 
    "name": "grpc_test_util", 
    "src": [
      "test/core/end2end/data/client_certs.cc", 
      "test/core/end2end/data/server1_cert.cc", 
      "test/core/end2end/data/server1_key.cc", 
      "test/core/end2end/data/ssl_test_data.h", 
      "test/core/end2end/data/test_root_cert.cc", 
      "test/core/security/oauth2_utils.cc", 
      "test/core/security/oauth2_utils.h"
    ], 
    "third_party": false, 
    "type": "lib"
  }, 
  {
    "deps": [
      "gpr", 
      "gpr_test_util", 
      "grpc_test_util_base", 
      "grpc_unsecure"
    ], 
    "headers": [], 
    "is_filegroup": false, 
    "language": "c", 
    "name": "grpc_test_util_unsecure", 
    "src": [], 
    "third_party": false, 
    "type": "lib"
  }, 
  {
    "deps": [
      "census", 
      "gpr", 
      "grpc_base", 
      "grpc_deadline_filter", 
      "grpc_lb_policy_grpclb", 
      "grpc_lb_policy_pick_first", 
      "grpc_lb_policy_round_robin", 
      "grpc_max_age_filter", 
      "grpc_message_size_filter", 
      "grpc_resolver_dns_ares", 
      "grpc_resolver_dns_native", 
      "grpc_resolver_fake", 
      "grpc_resolver_sockaddr", 
      "grpc_server_backward_compatibility", 
      "grpc_server_load_reporting", 
      "grpc_transport_chttp2_client_insecure", 
      "grpc_transport_chttp2_server_insecure", 
      "grpc_transport_inproc", 
      "grpc_workaround_cronet_compression_filter"
    ], 
    "headers": [], 
    "is_filegroup": false, 
    "language": "c", 
    "name": "grpc_unsecure", 
    "src": [
      "src/core/lib/surface/init.cc", 
      "src/core/lib/surface/init_unsecure.cc"
    ], 
    "third_party": false, 
    "type": "lib"
  }, 
  {
    "deps": [
      "gpr", 
      "gpr_test_util", 
      "grpc", 
      "grpc_test_util", 
      "test_tcp_server"
    ], 
    "headers": [
      "test/core/util/reconnect_server.h"
    ], 
    "is_filegroup": false, 
    "language": "c", 
    "name": "reconnect_server", 
    "src": [
      "test/core/util/reconnect_server.cc", 
      "test/core/util/reconnect_server.h"
    ], 
    "third_party": false, 
    "type": "lib"
  }, 
  {
    "deps": [
      "gpr", 
      "gpr_test_util", 
      "grpc", 
      "grpc_test_util"
    ], 
    "headers": [
      "test/core/util/test_tcp_server.h"
    ], 
    "is_filegroup": false, 
    "language": "c", 
    "name": "test_tcp_server", 
    "src": [
      "test/core/util/test_tcp_server.cc", 
      "test/core/util/test_tcp_server.h"
    ], 
    "third_party": false, 
    "type": "lib"
  }, 
  {
    "deps": [
      "gpr", 
      "grpc", 
      "grpc++_base", 
      "grpc++_codegen_base", 
      "grpc++_codegen_base_src", 
      "grpc++_codegen_proto"
    ], 
    "headers": [
      "include/grpc++/impl/codegen/core_codegen.h", 
      "src/cpp/client/secure_credentials.h", 
      "src/cpp/common/secure_auth_context.h", 
      "src/cpp/server/secure_server_credentials.h"
    ], 
    "is_filegroup": false, 
    "language": "c++", 
    "name": "grpc++", 
    "src": [
      "include/grpc++/impl/codegen/core_codegen.h", 
      "src/cpp/client/insecure_credentials.cc", 
      "src/cpp/client/secure_credentials.cc", 
      "src/cpp/client/secure_credentials.h", 
      "src/cpp/common/auth_property_iterator.cc", 
      "src/cpp/common/secure_auth_context.cc", 
      "src/cpp/common/secure_auth_context.h", 
      "src/cpp/common/secure_channel_arguments.cc", 
      "src/cpp/common/secure_create_auth_context.cc", 
      "src/cpp/server/insecure_server_credentials.cc", 
      "src/cpp/server/secure_server_credentials.cc", 
      "src/cpp/server/secure_server_credentials.h"
    ], 
    "third_party": false, 
    "type": "lib"
  }, 
  {
    "deps": [
      "grpc++"
    ], 
    "headers": [
      "src/cpp/util/core_stats.h", 
      "src/proto/grpc/core/stats.grpc.pb.h", 
      "src/proto/grpc/core/stats.pb.h", 
      "src/proto/grpc/core/stats_mock.grpc.pb.h"
    ], 
    "is_filegroup": false, 
    "language": "c++", 
    "name": "grpc++_core_stats", 
    "src": [
      "src/cpp/util/core_stats.cc", 
      "src/cpp/util/core_stats.h"
    ], 
    "third_party": false, 
    "type": "lib"
  }, 
  {
    "deps": [
      "census", 
      "gpr", 
      "grpc", 
      "grpc++_base", 
      "grpc++_codegen_base", 
      "grpc++_codegen_base_src", 
      "grpc_cronet", 
      "grpc_transport_chttp2_client_insecure", 
      "grpc_transport_chttp2_server_insecure"
    ], 
    "headers": [], 
    "is_filegroup": false, 
    "language": "c++", 
    "name": "grpc++_cronet", 
    "src": [
      "src/cpp/client/cronet_credentials.cc", 
      "src/cpp/client/insecure_credentials.cc", 
      "src/cpp/common/insecure_create_auth_context.cc", 
      "src/cpp/server/insecure_server_credentials.cc"
    ], 
    "third_party": false, 
    "type": "lib"
  }, 
  {
    "deps": [
      "grpc++"
    ], 
    "headers": [
      "include/grpc++/support/error_details.h", 
      "src/proto/grpc/status/status.grpc.pb.h", 
      "src/proto/grpc/status/status.pb.h", 
      "src/proto/grpc/status/status_mock.grpc.pb.h"
    ], 
    "is_filegroup": false, 
    "language": "c++", 
    "name": "grpc++_error_details", 
    "src": [
      "include/grpc++/support/error_details.h", 
      "src/cpp/util/error_details.cc"
    ], 
    "third_party": false, 
    "type": "lib"
  }, 
  {
    "deps": [
      "grpc", 
      "grpc++", 
      "grpc++_config_proto", 
      "grpc++_reflection_proto"
    ], 
    "headers": [
      "test/cpp/util/proto_reflection_descriptor_database.h"
    ], 
    "is_filegroup": false, 
    "language": "c++", 
    "name": "grpc++_proto_reflection_desc_db", 
    "src": [
      "test/cpp/util/proto_reflection_descriptor_database.cc", 
      "test/cpp/util/proto_reflection_descriptor_database.h"
    ], 
    "third_party": false, 
    "type": "lib"
  }, 
  {
    "deps": [
      "grpc", 
      "grpc++", 
      "grpc++_reflection_proto"
    ], 
    "headers": [
      "include/grpc++/ext/proto_server_reflection_plugin.h", 
      "src/cpp/ext/proto_server_reflection.h"
    ], 
    "is_filegroup": false, 
    "language": "c++", 
    "name": "grpc++_reflection", 
    "src": [
      "include/grpc++/ext/proto_server_reflection_plugin.h", 
      "src/cpp/ext/proto_server_reflection.cc", 
      "src/cpp/ext/proto_server_reflection.h", 
      "src/cpp/ext/proto_server_reflection_plugin.cc"
    ], 
    "third_party": false, 
    "type": "lib"
  }, 
  {
    "deps": [], 
    "headers": [
      "test/cpp/util/test_config.h"
    ], 
    "is_filegroup": false, 
    "language": "c++", 
    "name": "grpc++_test_config", 
    "src": [
      "test/cpp/util/test_config.h", 
      "test/cpp/util/test_config_cc.cc"
    ], 
    "third_party": false, 
    "type": "lib"
  }, 
  {
    "deps": [
      "grpc", 
      "grpc++", 
      "grpc++_codegen_base", 
      "grpc++_codegen_base_src", 
      "grpc++_codegen_proto", 
      "grpc++_config_proto", 
      "grpc_test_util"
    ], 
    "headers": [
      "src/proto/grpc/health/v1/health.grpc.pb.h", 
      "src/proto/grpc/health/v1/health.pb.h", 
      "src/proto/grpc/health/v1/health_mock.grpc.pb.h", 
      "src/proto/grpc/testing/duplicate/echo_duplicate.grpc.pb.h", 
      "src/proto/grpc/testing/duplicate/echo_duplicate.pb.h", 
      "src/proto/grpc/testing/duplicate/echo_duplicate_mock.grpc.pb.h", 
      "src/proto/grpc/testing/echo.grpc.pb.h", 
      "src/proto/grpc/testing/echo.pb.h", 
      "src/proto/grpc/testing/echo_messages.grpc.pb.h", 
      "src/proto/grpc/testing/echo_messages.pb.h", 
      "src/proto/grpc/testing/echo_messages_mock.grpc.pb.h", 
      "src/proto/grpc/testing/echo_mock.grpc.pb.h", 
      "test/cpp/end2end/test_service_impl.h", 
      "test/cpp/util/byte_buffer_proto_helper.h", 
      "test/cpp/util/create_test_channel.h", 
      "test/cpp/util/string_ref_helper.h", 
      "test/cpp/util/subprocess.h", 
      "test/cpp/util/test_credentials_provider.h"
    ], 
    "is_filegroup": false, 
    "language": "c++", 
    "name": "grpc++_test_util", 
    "src": [
      "test/cpp/end2end/test_service_impl.cc", 
      "test/cpp/end2end/test_service_impl.h", 
      "test/cpp/util/byte_buffer_proto_helper.cc", 
      "test/cpp/util/byte_buffer_proto_helper.h", 
      "test/cpp/util/create_test_channel.cc", 
      "test/cpp/util/create_test_channel.h", 
      "test/cpp/util/string_ref_helper.cc", 
      "test/cpp/util/string_ref_helper.h", 
      "test/cpp/util/subprocess.cc", 
      "test/cpp/util/subprocess.h", 
      "test/cpp/util/test_credentials_provider.cc", 
      "test/cpp/util/test_credentials_provider.h"
    ], 
    "third_party": false, 
    "type": "lib"
  }, 
  {
    "deps": [
      "grpc++_codegen_base", 
      "grpc++_codegen_base_src", 
      "grpc++_codegen_proto", 
      "grpc++_config_proto", 
      "grpc++_unsecure", 
      "grpc_test_util_unsecure", 
      "grpc_unsecure"
    ], 
    "headers": [
      "src/proto/grpc/health/v1/health.grpc.pb.h", 
      "src/proto/grpc/health/v1/health.pb.h", 
      "src/proto/grpc/health/v1/health_mock.grpc.pb.h", 
      "src/proto/grpc/testing/duplicate/echo_duplicate.grpc.pb.h", 
      "src/proto/grpc/testing/duplicate/echo_duplicate.pb.h", 
      "src/proto/grpc/testing/duplicate/echo_duplicate_mock.grpc.pb.h", 
      "src/proto/grpc/testing/echo.grpc.pb.h", 
      "src/proto/grpc/testing/echo.pb.h", 
      "src/proto/grpc/testing/echo_messages.grpc.pb.h", 
      "src/proto/grpc/testing/echo_messages.pb.h", 
      "src/proto/grpc/testing/echo_messages_mock.grpc.pb.h", 
      "src/proto/grpc/testing/echo_mock.grpc.pb.h", 
      "test/cpp/end2end/test_service_impl.h", 
      "test/cpp/util/byte_buffer_proto_helper.h", 
      "test/cpp/util/string_ref_helper.h", 
      "test/cpp/util/subprocess.h"
    ], 
    "is_filegroup": false, 
    "language": "c++", 
    "name": "grpc++_test_util_unsecure", 
    "src": [
      "test/cpp/end2end/test_service_impl.cc", 
      "test/cpp/end2end/test_service_impl.h", 
      "test/cpp/util/byte_buffer_proto_helper.cc", 
      "test/cpp/util/byte_buffer_proto_helper.h", 
      "test/cpp/util/string_ref_helper.cc", 
      "test/cpp/util/string_ref_helper.h", 
      "test/cpp/util/subprocess.cc", 
      "test/cpp/util/subprocess.h"
    ], 
    "third_party": false, 
    "type": "lib"
  }, 
  {
    "deps": [
      "gpr", 
      "grpc++_base_unsecure", 
      "grpc++_codegen_base", 
      "grpc++_codegen_base_src", 
      "grpc_unsecure"
    ], 
    "headers": [], 
    "is_filegroup": false, 
    "language": "c++", 
    "name": "grpc++_unsecure", 
    "src": [
      "src/cpp/client/insecure_credentials.cc", 
      "src/cpp/common/insecure_create_auth_context.cc", 
      "src/cpp/server/insecure_server_credentials.cc"
    ], 
    "third_party": false, 
    "type": "lib"
  }, 
  {
    "deps": [
      "benchmark", 
      "grpc++_unsecure", 
      "grpc_test_util_unsecure", 
      "grpc_unsecure"
    ], 
    "headers": [
      "test/cpp/microbenchmarks/fullstack_context_mutators.h", 
      "test/cpp/microbenchmarks/fullstack_fixtures.h", 
      "test/cpp/microbenchmarks/helpers.h"
    ], 
    "is_filegroup": false, 
    "language": "c++", 
    "name": "grpc_benchmark", 
    "src": [
      "test/cpp/microbenchmarks/fullstack_context_mutators.h", 
      "test/cpp/microbenchmarks/fullstack_fixtures.h", 
      "test/cpp/microbenchmarks/helpers.cc", 
      "test/cpp/microbenchmarks/helpers.h"
    ], 
    "third_party": false, 
    "type": "lib"
  }, 
  {
    "deps": [
      "grpc", 
      "grpc++", 
      "grpc++_config_proto", 
      "grpc++_proto_reflection_desc_db", 
      "grpc++_reflection_proto"
    ], 
    "headers": [
      "test/cpp/util/cli_call.h", 
      "test/cpp/util/cli_credentials.h", 
      "test/cpp/util/config_grpc_cli.h", 
      "test/cpp/util/grpc_tool.h", 
      "test/cpp/util/proto_file_parser.h", 
      "test/cpp/util/service_describer.h"
    ], 
    "is_filegroup": false, 
    "language": "c++", 
    "name": "grpc_cli_libs", 
    "src": [
      "test/cpp/util/cli_call.cc", 
      "test/cpp/util/cli_call.h", 
      "test/cpp/util/cli_credentials.cc", 
      "test/cpp/util/cli_credentials.h", 
      "test/cpp/util/config_grpc_cli.h", 
      "test/cpp/util/grpc_tool.cc", 
      "test/cpp/util/grpc_tool.h", 
      "test/cpp/util/proto_file_parser.cc", 
      "test/cpp/util/proto_file_parser.h", 
      "test/cpp/util/service_describer.cc", 
      "test/cpp/util/service_describer.h"
    ], 
    "third_party": false, 
    "type": "lib"
  }, 
  {
    "deps": [
      "grpc++_config_proto"
    ], 
    "headers": [
      "src/compiler/config.h", 
      "src/compiler/cpp_generator.h", 
      "src/compiler/cpp_generator_helpers.h", 
      "src/compiler/csharp_generator.h", 
      "src/compiler/csharp_generator_helpers.h", 
      "src/compiler/generator_helpers.h", 
      "src/compiler/node_generator.h", 
      "src/compiler/node_generator_helpers.h", 
      "src/compiler/objective_c_generator.h", 
      "src/compiler/objective_c_generator_helpers.h", 
      "src/compiler/php_generator.h", 
      "src/compiler/php_generator_helpers.h", 
      "src/compiler/protobuf_plugin.h", 
      "src/compiler/python_generator.h", 
      "src/compiler/python_generator_helpers.h", 
      "src/compiler/python_private_generator.h", 
      "src/compiler/ruby_generator.h", 
      "src/compiler/ruby_generator_helpers-inl.h", 
      "src/compiler/ruby_generator_map-inl.h", 
      "src/compiler/ruby_generator_string-inl.h", 
      "src/compiler/schema_interface.h"
    ], 
    "is_filegroup": false, 
    "language": "c++", 
    "name": "grpc_plugin_support", 
    "src": [
      "src/compiler/config.h", 
      "src/compiler/cpp_generator.cc", 
      "src/compiler/cpp_generator.h", 
      "src/compiler/cpp_generator_helpers.h", 
      "src/compiler/csharp_generator.cc", 
      "src/compiler/csharp_generator.h", 
      "src/compiler/csharp_generator_helpers.h", 
      "src/compiler/generator_helpers.h", 
      "src/compiler/node_generator.cc", 
      "src/compiler/node_generator.h", 
      "src/compiler/node_generator_helpers.h", 
      "src/compiler/objective_c_generator.cc", 
      "src/compiler/objective_c_generator.h", 
      "src/compiler/objective_c_generator_helpers.h", 
      "src/compiler/php_generator.cc", 
      "src/compiler/php_generator.h", 
      "src/compiler/php_generator_helpers.h", 
      "src/compiler/protobuf_plugin.h", 
      "src/compiler/python_generator.cc", 
      "src/compiler/python_generator.h", 
      "src/compiler/python_generator_helpers.h", 
      "src/compiler/python_private_generator.h", 
      "src/compiler/ruby_generator.cc", 
      "src/compiler/ruby_generator.h", 
      "src/compiler/ruby_generator_helpers-inl.h", 
      "src/compiler/ruby_generator_map-inl.h", 
      "src/compiler/ruby_generator_string-inl.h", 
      "src/compiler/schema_interface.h"
    ], 
    "third_party": false, 
    "type": "lib"
  }, 
  {
    "deps": [
      "grpc", 
      "grpc++", 
      "grpc++_test_config", 
      "grpc++_test_util", 
      "grpc_test_util"
    ], 
    "headers": [
      "src/proto/grpc/testing/empty.grpc.pb.h", 
      "src/proto/grpc/testing/empty.pb.h", 
      "src/proto/grpc/testing/empty_mock.grpc.pb.h", 
      "src/proto/grpc/testing/messages.grpc.pb.h", 
      "src/proto/grpc/testing/messages.pb.h", 
      "src/proto/grpc/testing/messages_mock.grpc.pb.h", 
      "src/proto/grpc/testing/test.grpc.pb.h", 
      "src/proto/grpc/testing/test.pb.h", 
      "src/proto/grpc/testing/test_mock.grpc.pb.h", 
      "test/cpp/interop/http2_client.h"
    ], 
    "is_filegroup": false, 
    "language": "c++", 
    "name": "http2_client_main", 
    "src": [
      "test/cpp/interop/http2_client.cc", 
      "test/cpp/interop/http2_client.h"
    ], 
    "third_party": false, 
    "type": "lib"
  }, 
  {
    "deps": [
      "gpr", 
      "grpc", 
      "grpc++", 
      "grpc++_test_util", 
      "grpc_test_util"
    ], 
    "headers": [
      "src/proto/grpc/testing/messages.grpc.pb.h", 
      "src/proto/grpc/testing/messages.pb.h", 
      "src/proto/grpc/testing/messages_mock.grpc.pb.h", 
      "test/cpp/interop/client_helper.h"
    ], 
    "is_filegroup": false, 
    "language": "c++", 
    "name": "interop_client_helper", 
    "src": [
      "test/cpp/interop/client_helper.cc", 
      "test/cpp/interop/client_helper.h"
    ], 
    "third_party": false, 
    "type": "lib"
  }, 
  {
    "deps": [
      "gpr", 
      "gpr_test_util", 
      "grpc", 
      "grpc++", 
      "grpc++_test_config", 
      "grpc++_test_util", 
      "grpc_test_util", 
      "interop_client_helper"
    ], 
    "headers": [
      "src/proto/grpc/testing/empty.grpc.pb.h", 
      "src/proto/grpc/testing/empty.pb.h", 
      "src/proto/grpc/testing/empty_mock.grpc.pb.h", 
      "src/proto/grpc/testing/messages.grpc.pb.h", 
      "src/proto/grpc/testing/messages.pb.h", 
      "src/proto/grpc/testing/messages_mock.grpc.pb.h", 
      "src/proto/grpc/testing/test.grpc.pb.h", 
      "src/proto/grpc/testing/test.pb.h", 
      "src/proto/grpc/testing/test_mock.grpc.pb.h", 
      "test/cpp/interop/interop_client.h"
    ], 
    "is_filegroup": false, 
    "language": "c++", 
    "name": "interop_client_main", 
    "src": [
      "test/cpp/interop/client.cc", 
      "test/cpp/interop/interop_client.cc", 
      "test/cpp/interop/interop_client.h"
    ], 
    "third_party": false, 
    "type": "lib"
  }, 
  {
    "deps": [
      "gpr", 
      "grpc", 
      "grpc++", 
      "grpc++_test_util", 
      "grpc_test_util"
    ], 
    "headers": [
      "test/cpp/interop/server_helper.h"
    ], 
    "is_filegroup": false, 
    "language": "c++", 
    "name": "interop_server_helper", 
    "src": [
      "test/cpp/interop/server_helper.cc", 
      "test/cpp/interop/server_helper.h"
    ], 
    "third_party": false, 
    "type": "lib"
  }, 
  {
    "deps": [
      "gpr", 
      "gpr_test_util", 
      "grpc", 
      "grpc++", 
      "grpc++_test_config", 
      "grpc++_test_util", 
      "grpc_test_util", 
      "interop_server_helper"
    ], 
    "headers": [
      "src/proto/grpc/testing/empty.grpc.pb.h", 
      "src/proto/grpc/testing/empty.pb.h", 
      "src/proto/grpc/testing/empty_mock.grpc.pb.h", 
      "src/proto/grpc/testing/messages.grpc.pb.h", 
      "src/proto/grpc/testing/messages.pb.h", 
      "src/proto/grpc/testing/messages_mock.grpc.pb.h", 
      "src/proto/grpc/testing/test.grpc.pb.h", 
      "src/proto/grpc/testing/test.pb.h", 
      "src/proto/grpc/testing/test_mock.grpc.pb.h"
    ], 
    "is_filegroup": false, 
    "language": "c++", 
    "name": "interop_server_lib", 
    "src": [
      "test/cpp/interop/interop_server.cc"
    ], 
    "third_party": false, 
    "type": "lib"
  }, 
  {
    "deps": [
      "interop_server_lib"
    ], 
    "headers": [], 
    "is_filegroup": false, 
    "language": "c++", 
    "name": "interop_server_main", 
    "src": [
      "test/cpp/interop/interop_server_bootstrap.cc"
    ], 
    "third_party": false, 
    "type": "lib"
  }, 
  {
    "deps": [
      "grpc", 
      "grpc++", 
      "grpc++_core_stats", 
      "grpc++_test_util", 
      "grpc_test_util"
    ], 
    "headers": [
      "src/proto/grpc/testing/control.grpc.pb.h", 
      "src/proto/grpc/testing/control.pb.h", 
      "src/proto/grpc/testing/control_mock.grpc.pb.h", 
      "src/proto/grpc/testing/messages.grpc.pb.h", 
      "src/proto/grpc/testing/messages.pb.h", 
      "src/proto/grpc/testing/messages_mock.grpc.pb.h", 
      "src/proto/grpc/testing/payloads.grpc.pb.h", 
      "src/proto/grpc/testing/payloads.pb.h", 
      "src/proto/grpc/testing/payloads_mock.grpc.pb.h", 
      "src/proto/grpc/testing/services.grpc.pb.h", 
      "src/proto/grpc/testing/services.pb.h", 
      "src/proto/grpc/testing/services_mock.grpc.pb.h", 
      "src/proto/grpc/testing/stats.grpc.pb.h", 
      "src/proto/grpc/testing/stats.pb.h", 
      "src/proto/grpc/testing/stats_mock.grpc.pb.h", 
      "test/cpp/qps/benchmark_config.h", 
      "test/cpp/qps/client.h", 
      "test/cpp/qps/driver.h", 
      "test/cpp/qps/histogram.h", 
      "test/cpp/qps/interarrival.h", 
      "test/cpp/qps/parse_json.h", 
      "test/cpp/qps/qps_worker.h", 
      "test/cpp/qps/report.h", 
      "test/cpp/qps/server.h", 
      "test/cpp/qps/stats.h", 
      "test/cpp/qps/usage_timer.h"
    ], 
    "is_filegroup": false, 
    "language": "c++", 
    "name": "qps", 
    "src": [
      "test/cpp/qps/benchmark_config.cc", 
      "test/cpp/qps/benchmark_config.h", 
      "test/cpp/qps/client.h", 
      "test/cpp/qps/client_async.cc", 
      "test/cpp/qps/client_sync.cc", 
      "test/cpp/qps/driver.cc", 
      "test/cpp/qps/driver.h", 
      "test/cpp/qps/histogram.h", 
      "test/cpp/qps/interarrival.h", 
      "test/cpp/qps/parse_json.cc", 
      "test/cpp/qps/parse_json.h", 
      "test/cpp/qps/qps_worker.cc", 
      "test/cpp/qps/qps_worker.h", 
      "test/cpp/qps/report.cc", 
      "test/cpp/qps/report.h", 
      "test/cpp/qps/server.h", 
      "test/cpp/qps/server_async.cc", 
      "test/cpp/qps/server_sync.cc", 
      "test/cpp/qps/stats.h", 
      "test/cpp/qps/usage_timer.cc", 
      "test/cpp/qps/usage_timer.h"
    ], 
    "third_party": false, 
    "type": "lib"
  }, 
  {
    "deps": [
      "gpr", 
      "grpc"
    ], 
    "headers": [], 
    "is_filegroup": false, 
    "language": "csharp", 
    "name": "grpc_csharp_ext", 
    "src": [
      "src/csharp/ext/grpc_csharp_ext.c"
    ], 
    "third_party": false, 
    "type": "lib"
  }, 
  {
    "deps": [], 
    "headers": [
      "third_party/boringssl/crypto/aes/internal.h", 
      "third_party/boringssl/crypto/asn1/asn1_locl.h", 
      "third_party/boringssl/crypto/bio/internal.h", 
      "third_party/boringssl/crypto/bn/internal.h", 
      "third_party/boringssl/crypto/bn/rsaz_exp.h", 
      "third_party/boringssl/crypto/bytestring/internal.h", 
      "third_party/boringssl/crypto/cipher/internal.h", 
      "third_party/boringssl/crypto/conf/conf_def.h", 
      "third_party/boringssl/crypto/conf/internal.h", 
      "third_party/boringssl/crypto/curve25519/internal.h", 
      "third_party/boringssl/crypto/des/internal.h", 
      "third_party/boringssl/crypto/digest/internal.h", 
      "third_party/boringssl/crypto/digest/md32_common.h", 
      "third_party/boringssl/crypto/ec/internal.h", 
      "third_party/boringssl/crypto/ec/p256-x86_64-table.h", 
      "third_party/boringssl/crypto/ec/p256-x86_64.h", 
      "third_party/boringssl/crypto/evp/internal.h", 
      "third_party/boringssl/crypto/internal.h", 
      "third_party/boringssl/crypto/modes/internal.h", 
      "third_party/boringssl/crypto/obj/obj_dat.h", 
      "third_party/boringssl/crypto/pkcs8/internal.h", 
      "third_party/boringssl/crypto/poly1305/internal.h", 
      "third_party/boringssl/crypto/pool/internal.h", 
      "third_party/boringssl/crypto/rand/internal.h", 
      "third_party/boringssl/crypto/rsa/internal.h", 
      "third_party/boringssl/crypto/x509/charmap.h", 
      "third_party/boringssl/crypto/x509/internal.h", 
      "third_party/boringssl/crypto/x509/vpm_int.h", 
      "third_party/boringssl/crypto/x509v3/ext_dat.h", 
      "third_party/boringssl/crypto/x509v3/pcy_int.h", 
      "third_party/boringssl/include/openssl/aead.h", 
      "third_party/boringssl/include/openssl/aes.h", 
      "third_party/boringssl/include/openssl/arm_arch.h", 
      "third_party/boringssl/include/openssl/asn1.h", 
      "third_party/boringssl/include/openssl/asn1_mac.h", 
      "third_party/boringssl/include/openssl/asn1t.h", 
      "third_party/boringssl/include/openssl/base.h", 
      "third_party/boringssl/include/openssl/base64.h", 
      "third_party/boringssl/include/openssl/bio.h", 
      "third_party/boringssl/include/openssl/blowfish.h", 
      "third_party/boringssl/include/openssl/bn.h", 
      "third_party/boringssl/include/openssl/buf.h", 
      "third_party/boringssl/include/openssl/buffer.h", 
      "third_party/boringssl/include/openssl/bytestring.h", 
      "third_party/boringssl/include/openssl/cast.h", 
      "third_party/boringssl/include/openssl/chacha.h", 
      "third_party/boringssl/include/openssl/cipher.h", 
      "third_party/boringssl/include/openssl/cmac.h", 
      "third_party/boringssl/include/openssl/conf.h", 
      "third_party/boringssl/include/openssl/cpu.h", 
      "third_party/boringssl/include/openssl/crypto.h", 
      "third_party/boringssl/include/openssl/curve25519.h", 
      "third_party/boringssl/include/openssl/des.h", 
      "third_party/boringssl/include/openssl/dh.h", 
      "third_party/boringssl/include/openssl/digest.h", 
      "third_party/boringssl/include/openssl/dsa.h", 
      "third_party/boringssl/include/openssl/dtls1.h", 
      "third_party/boringssl/include/openssl/ec.h", 
      "third_party/boringssl/include/openssl/ec_key.h", 
      "third_party/boringssl/include/openssl/ecdh.h", 
      "third_party/boringssl/include/openssl/ecdsa.h", 
      "third_party/boringssl/include/openssl/engine.h", 
      "third_party/boringssl/include/openssl/err.h", 
      "third_party/boringssl/include/openssl/evp.h", 
      "third_party/boringssl/include/openssl/ex_data.h", 
      "third_party/boringssl/include/openssl/hkdf.h", 
      "third_party/boringssl/include/openssl/hmac.h", 
      "third_party/boringssl/include/openssl/lhash.h", 
      "third_party/boringssl/include/openssl/lhash_macros.h", 
      "third_party/boringssl/include/openssl/md4.h", 
      "third_party/boringssl/include/openssl/md5.h", 
      "third_party/boringssl/include/openssl/mem.h", 
      "third_party/boringssl/include/openssl/nid.h", 
      "third_party/boringssl/include/openssl/obj.h", 
      "third_party/boringssl/include/openssl/obj_mac.h", 
      "third_party/boringssl/include/openssl/objects.h", 
      "third_party/boringssl/include/openssl/opensslconf.h", 
      "third_party/boringssl/include/openssl/opensslv.h", 
      "third_party/boringssl/include/openssl/ossl_typ.h", 
      "third_party/boringssl/include/openssl/pem.h", 
      "third_party/boringssl/include/openssl/pkcs12.h", 
      "third_party/boringssl/include/openssl/pkcs7.h", 
      "third_party/boringssl/include/openssl/pkcs8.h", 
      "third_party/boringssl/include/openssl/poly1305.h", 
      "third_party/boringssl/include/openssl/pool.h", 
      "third_party/boringssl/include/openssl/rand.h", 
      "third_party/boringssl/include/openssl/rc4.h", 
      "third_party/boringssl/include/openssl/ripemd.h", 
      "third_party/boringssl/include/openssl/rsa.h", 
      "third_party/boringssl/include/openssl/safestack.h", 
      "third_party/boringssl/include/openssl/sha.h", 
      "third_party/boringssl/include/openssl/srtp.h", 
      "third_party/boringssl/include/openssl/ssl.h", 
      "third_party/boringssl/include/openssl/ssl3.h", 
      "third_party/boringssl/include/openssl/stack.h", 
      "third_party/boringssl/include/openssl/stack_macros.h", 
      "third_party/boringssl/include/openssl/thread.h", 
      "third_party/boringssl/include/openssl/tls1.h", 
      "third_party/boringssl/include/openssl/type_check.h", 
      "third_party/boringssl/include/openssl/x509.h", 
      "third_party/boringssl/include/openssl/x509_vfy.h", 
      "third_party/boringssl/include/openssl/x509v3.h", 
      "third_party/boringssl/ssl/internal.h"
    ], 
    "is_filegroup": false, 
    "language": "c", 
    "name": "boringssl", 
    "src": [
      "src/boringssl/err_data.c"
    ], 
    "third_party": true, 
    "type": "lib"
  }, 
  {
    "deps": [], 
    "headers": [], 
    "is_filegroup": false, 
    "language": "c++", 
    "name": "boringssl_test_util", 
    "src": [], 
    "third_party": true, 
    "type": "lib"
  }, 
  {
    "deps": [
      "boringssl", 
      "boringssl_test_util"
    ], 
    "headers": [], 
    "is_filegroup": false, 
    "language": "c++", 
    "name": "boringssl_aes_test_lib", 
    "src": [], 
    "third_party": true, 
    "type": "lib"
  }, 
  {
    "deps": [
      "boringssl", 
      "boringssl_test_util"
    ], 
    "headers": [], 
    "is_filegroup": false, 
    "language": "c++", 
    "name": "boringssl_asn1_test_lib", 
    "src": [], 
    "third_party": true, 
    "type": "lib"
  }, 
  {
    "deps": [
      "boringssl", 
      "boringssl_test_util"
    ], 
    "headers": [], 
    "is_filegroup": false, 
    "language": "c++", 
    "name": "boringssl_base64_test_lib", 
    "src": [], 
    "third_party": true, 
    "type": "lib"
  }, 
  {
    "deps": [
      "boringssl", 
      "boringssl_test_util"
    ], 
    "headers": [], 
    "is_filegroup": false, 
    "language": "c++", 
    "name": "boringssl_bio_test_lib", 
    "src": [], 
    "third_party": true, 
    "type": "lib"
  }, 
  {
    "deps": [
      "boringssl", 
      "boringssl_test_util"
    ], 
    "headers": [], 
    "is_filegroup": false, 
    "language": "c++", 
    "name": "boringssl_bn_test_lib", 
    "src": [], 
    "third_party": true, 
    "type": "lib"
  }, 
  {
    "deps": [
      "boringssl", 
      "boringssl_test_util"
    ], 
    "headers": [], 
    "is_filegroup": false, 
    "language": "c++", 
    "name": "boringssl_bytestring_test_lib", 
    "src": [], 
    "third_party": true, 
    "type": "lib"
  }, 
  {
    "deps": [
      "boringssl", 
      "boringssl_test_util"
    ], 
    "headers": [], 
    "is_filegroup": false, 
    "language": "c++", 
    "name": "boringssl_aead_test_lib", 
    "src": [], 
    "third_party": true, 
    "type": "lib"
  }, 
  {
    "deps": [
      "boringssl", 
      "boringssl_test_util"
    ], 
    "headers": [], 
    "is_filegroup": false, 
    "language": "c++", 
    "name": "boringssl_cipher_test_lib", 
    "src": [], 
    "third_party": true, 
    "type": "lib"
  }, 
  {
    "deps": [
      "boringssl", 
      "boringssl_test_util"
    ], 
    "headers": [], 
    "is_filegroup": false, 
    "language": "c++", 
    "name": "boringssl_cmac_test_lib", 
    "src": [], 
    "third_party": true, 
    "type": "lib"
  }, 
  {
    "deps": [
      "boringssl", 
      "boringssl_test_util"
    ], 
    "headers": [], 
    "is_filegroup": false, 
    "language": "c++", 
    "name": "boringssl_constant_time_test_lib", 
    "src": [], 
    "third_party": true, 
    "type": "lib"
  }, 
  {
    "deps": [
      "boringssl", 
      "boringssl_test_util"
    ], 
    "headers": [], 
    "is_filegroup": false, 
    "language": "c++", 
    "name": "boringssl_ed25519_test_lib", 
    "src": [], 
    "third_party": true, 
    "type": "lib"
  }, 
  {
    "deps": [
      "boringssl", 
      "boringssl_test_util"
    ], 
    "headers": [], 
    "is_filegroup": false, 
    "language": "c++", 
    "name": "boringssl_spake25519_test_lib", 
    "src": [], 
    "third_party": true, 
    "type": "lib"
  }, 
  {
    "deps": [
      "boringssl", 
      "boringssl_test_util"
    ], 
    "headers": [], 
    "is_filegroup": false, 
    "language": "c++", 
    "name": "boringssl_x25519_test_lib", 
    "src": [], 
    "third_party": true, 
    "type": "lib"
  }, 
  {
    "deps": [
      "boringssl", 
      "boringssl_test_util"
    ], 
    "headers": [], 
    "is_filegroup": false, 
    "language": "c++", 
    "name": "boringssl_digest_test_lib", 
    "src": [], 
    "third_party": true, 
    "type": "lib"
  }, 
  {
    "deps": [
      "boringssl", 
      "boringssl_test_util"
    ], 
    "headers": [], 
    "is_filegroup": false, 
    "language": "c", 
    "name": "boringssl_example_mul_lib", 
    "src": [], 
    "third_party": true, 
    "type": "lib"
  }, 
  {
    "deps": [
      "boringssl", 
      "boringssl_test_util"
    ], 
    "headers": [], 
    "is_filegroup": false, 
    "language": "c++", 
    "name": "boringssl_p256-x86_64_test_lib", 
    "src": [], 
    "third_party": true, 
    "type": "lib"
  }, 
  {
    "deps": [
      "boringssl", 
      "boringssl_test_util"
    ], 
    "headers": [], 
    "is_filegroup": false, 
    "language": "c++", 
    "name": "boringssl_ecdh_test_lib", 
    "src": [], 
    "third_party": true, 
    "type": "lib"
  }, 
  {
    "deps": [
      "boringssl", 
      "boringssl_test_util"
    ], 
    "headers": [], 
    "is_filegroup": false, 
    "language": "c++", 
    "name": "boringssl_ecdsa_sign_test_lib", 
    "src": [], 
    "third_party": true, 
    "type": "lib"
  }, 
  {
    "deps": [
      "boringssl", 
      "boringssl_test_util"
    ], 
    "headers": [], 
    "is_filegroup": false, 
    "language": "c++", 
    "name": "boringssl_ecdsa_test_lib", 
    "src": [], 
    "third_party": true, 
    "type": "lib"
  }, 
  {
    "deps": [
      "boringssl", 
      "boringssl_test_util"
    ], 
    "headers": [], 
    "is_filegroup": false, 
    "language": "c++", 
    "name": "boringssl_ecdsa_verify_test_lib", 
    "src": [], 
    "third_party": true, 
    "type": "lib"
  }, 
  {
    "deps": [
      "boringssl", 
      "boringssl_test_util"
    ], 
    "headers": [], 
    "is_filegroup": false, 
    "language": "c++", 
    "name": "boringssl_evp_extra_test_lib", 
    "src": [], 
    "third_party": true, 
    "type": "lib"
  }, 
  {
    "deps": [
      "boringssl", 
      "boringssl_test_util"
    ], 
    "headers": [], 
    "is_filegroup": false, 
    "language": "c++", 
    "name": "boringssl_evp_test_lib", 
    "src": [], 
    "third_party": true, 
    "type": "lib"
  }, 
  {
    "deps": [
      "boringssl", 
      "boringssl_test_util"
    ], 
    "headers": [], 
    "is_filegroup": false, 
    "language": "c++", 
    "name": "boringssl_pbkdf_test_lib", 
    "src": [], 
    "third_party": true, 
    "type": "lib"
  }, 
  {
    "deps": [
      "boringssl", 
      "boringssl_test_util"
    ], 
    "headers": [], 
    "is_filegroup": false, 
    "language": "c++", 
    "name": "boringssl_hkdf_test_lib", 
    "src": [], 
    "third_party": true, 
    "type": "lib"
  }, 
  {
    "deps": [
      "boringssl", 
      "boringssl_test_util"
    ], 
    "headers": [], 
    "is_filegroup": false, 
    "language": "c++", 
    "name": "boringssl_hmac_test_lib", 
    "src": [], 
    "third_party": true, 
    "type": "lib"
  }, 
  {
    "deps": [
      "boringssl", 
      "boringssl_test_util"
    ], 
    "headers": [], 
    "is_filegroup": false, 
    "language": "c++", 
    "name": "boringssl_lhash_test_lib", 
    "src": [], 
    "third_party": true, 
    "type": "lib"
  }, 
  {
    "deps": [
      "boringssl", 
      "boringssl_test_util"
    ], 
    "headers": [], 
    "is_filegroup": false, 
    "language": "c++", 
    "name": "boringssl_gcm_test_lib", 
    "src": [], 
    "third_party": true, 
    "type": "lib"
  }, 
  {
    "deps": [
      "boringssl", 
      "boringssl_test_util"
    ], 
    "headers": [], 
    "is_filegroup": false, 
    "language": "c++", 
    "name": "boringssl_obj_test_lib", 
    "src": [], 
    "third_party": true, 
    "type": "lib"
  }, 
  {
    "deps": [
      "boringssl", 
      "boringssl_test_util"
    ], 
    "headers": [], 
    "is_filegroup": false, 
    "language": "c++", 
    "name": "boringssl_pkcs12_test_lib", 
    "src": [], 
    "third_party": true, 
    "type": "lib"
  }, 
  {
    "deps": [
      "boringssl", 
      "boringssl_test_util"
    ], 
    "headers": [], 
    "is_filegroup": false, 
    "language": "c++", 
    "name": "boringssl_pkcs8_test_lib", 
    "src": [], 
    "third_party": true, 
    "type": "lib"
  }, 
  {
    "deps": [
      "boringssl", 
      "boringssl_test_util"
    ], 
    "headers": [], 
    "is_filegroup": false, 
    "language": "c++", 
    "name": "boringssl_poly1305_test_lib", 
    "src": [], 
    "third_party": true, 
    "type": "lib"
  }, 
  {
    "deps": [
      "boringssl", 
      "boringssl_test_util"
    ], 
    "headers": [], 
    "is_filegroup": false, 
    "language": "c++", 
    "name": "boringssl_pool_test_lib", 
    "src": [], 
    "third_party": true, 
    "type": "lib"
  }, 
  {
    "deps": [
      "boringssl", 
      "boringssl_test_util"
    ], 
    "headers": [], 
    "is_filegroup": false, 
    "language": "c++", 
    "name": "boringssl_refcount_test_lib", 
    "src": [], 
    "third_party": true, 
    "type": "lib"
  }, 
  {
    "deps": [
      "boringssl", 
      "boringssl_test_util"
    ], 
    "headers": [], 
    "is_filegroup": false, 
    "language": "c", 
    "name": "boringssl_thread_test_lib", 
    "src": [], 
    "third_party": true, 
    "type": "lib"
  }, 
  {
    "deps": [
      "boringssl", 
      "boringssl_test_util"
    ], 
    "headers": [], 
    "is_filegroup": false, 
    "language": "c", 
    "name": "boringssl_pkcs7_test_lib", 
    "src": [], 
    "third_party": true, 
    "type": "lib"
  }, 
  {
    "deps": [
      "boringssl", 
      "boringssl_test_util"
    ], 
    "headers": [], 
    "is_filegroup": false, 
    "language": "c++", 
    "name": "boringssl_x509_test_lib", 
    "src": [], 
    "third_party": true, 
    "type": "lib"
  }, 
  {
    "deps": [
      "boringssl", 
      "boringssl_test_util"
    ], 
    "headers": [], 
    "is_filegroup": false, 
    "language": "c", 
    "name": "boringssl_tab_test_lib", 
    "src": [], 
    "third_party": true, 
    "type": "lib"
  }, 
  {
    "deps": [
      "boringssl", 
      "boringssl_test_util"
    ], 
    "headers": [], 
    "is_filegroup": false, 
    "language": "c", 
    "name": "boringssl_v3name_test_lib", 
    "src": [], 
    "third_party": true, 
    "type": "lib"
  }, 
  {
    "deps": [], 
    "headers": [
      "third_party/benchmark/include/benchmark/benchmark.h", 
      "third_party/benchmark/include/benchmark/benchmark_api.h", 
      "third_party/benchmark/include/benchmark/reporter.h", 
      "third_party/benchmark/src/arraysize.h", 
      "third_party/benchmark/src/benchmark_api_internal.h", 
      "third_party/benchmark/src/check.h", 
      "third_party/benchmark/src/colorprint.h", 
      "third_party/benchmark/src/commandlineflags.h", 
      "third_party/benchmark/src/complexity.h", 
      "third_party/benchmark/src/counter.h", 
      "third_party/benchmark/src/cycleclock.h", 
      "third_party/benchmark/src/internal_macros.h", 
      "third_party/benchmark/src/log.h", 
      "third_party/benchmark/src/mutex.h", 
      "third_party/benchmark/src/re.h", 
      "third_party/benchmark/src/sleep.h", 
      "third_party/benchmark/src/stat.h", 
      "third_party/benchmark/src/string_util.h", 
      "third_party/benchmark/src/sysinfo.h", 
      "third_party/benchmark/src/timers.h"
    ], 
    "is_filegroup": false, 
    "language": "c++", 
    "name": "benchmark", 
    "src": [], 
    "third_party": false, 
    "type": "lib"
  }, 
  {
    "deps": [], 
    "headers": [
      "third_party/zlib/crc32.h", 
      "third_party/zlib/deflate.h", 
      "third_party/zlib/gzguts.h", 
      "third_party/zlib/inffast.h", 
      "third_party/zlib/inffixed.h", 
      "third_party/zlib/inflate.h", 
      "third_party/zlib/inftrees.h", 
      "third_party/zlib/trees.h", 
      "third_party/zlib/zconf.h", 
      "third_party/zlib/zlib.h", 
      "third_party/zlib/zutil.h"
    ], 
    "is_filegroup": false, 
    "language": "c", 
    "name": "z", 
    "src": [], 
    "third_party": true, 
    "type": "lib"
  }, 
  {
    "deps": [], 
    "headers": [
      "third_party/cares/ares_build.h", 
      "third_party/cares/cares/ares.h", 
      "third_party/cares/cares/ares_data.h", 
      "third_party/cares/cares/ares_dns.h", 
      "third_party/cares/cares/ares_getenv.h", 
      "third_party/cares/cares/ares_getopt.h", 
      "third_party/cares/cares/ares_inet_net_pton.h", 
      "third_party/cares/cares/ares_iphlpapi.h", 
      "third_party/cares/cares/ares_ipv6.h", 
      "third_party/cares/cares/ares_library_init.h", 
      "third_party/cares/cares/ares_llist.h", 
      "third_party/cares/cares/ares_nowarn.h", 
      "third_party/cares/cares/ares_platform.h", 
      "third_party/cares/cares/ares_private.h", 
      "third_party/cares/cares/ares_rules.h", 
      "third_party/cares/cares/ares_setup.h", 
      "third_party/cares/cares/ares_strcasecmp.h", 
      "third_party/cares/cares/ares_strdup.h", 
      "third_party/cares/cares/ares_version.h", 
      "third_party/cares/cares/bitncmp.h", 
      "third_party/cares/cares/config-win32.h", 
      "third_party/cares/cares/setup_once.h", 
      "third_party/cares/config_darwin/ares_config.h", 
      "third_party/cares/config_freebsd/ares_config.h", 
      "third_party/cares/config_linux/ares_config.h", 
      "third_party/cares/config_openbsd/ares_config.h"
    ], 
    "is_filegroup": false, 
    "language": "c", 
    "name": "ares", 
    "src": [], 
    "third_party": false, 
    "type": "lib"
  }, 
  {
    "deps": [
      "gpr", 
      "gpr_test_util", 
      "grpc_test_util_unsecure", 
      "grpc_unsecure"
    ], 
    "headers": [
      "test/core/bad_client/bad_client.h"
    ], 
    "is_filegroup": false, 
    "language": "c", 
    "name": "bad_client_test", 
    "src": [
      "test/core/bad_client/bad_client.cc", 
      "test/core/bad_client/bad_client.h"
    ], 
    "third_party": false, 
    "type": "lib"
  }, 
  {
    "deps": [
      "gpr", 
      "gpr_test_util", 
      "grpc", 
      "grpc_test_util"
    ], 
    "headers": [
      "test/core/bad_ssl/server_common.h"
    ], 
    "is_filegroup": false, 
    "language": "c", 
    "name": "bad_ssl_test_server", 
    "src": [
      "test/core/bad_ssl/server_common.cc", 
      "test/core/bad_ssl/server_common.h"
    ], 
    "third_party": false, 
    "type": "lib"
  }, 
  {
    "deps": [
      "gpr", 
      "gpr_test_util", 
      "grpc", 
      "grpc_test_util"
    ], 
    "headers": [
      "test/core/end2end/end2end_tests.h", 
      "test/core/end2end/tests/cancel_test_helpers.h"
    ], 
    "is_filegroup": false, 
    "language": "c", 
    "name": "end2end_tests", 
    "src": [
      "test/core/end2end/end2end_test_utils.cc", 
      "test/core/end2end/end2end_tests.cc", 
      "test/core/end2end/end2end_tests.h", 
      "test/core/end2end/tests/authority_not_supported.cc", 
      "test/core/end2end/tests/bad_hostname.cc", 
      "test/core/end2end/tests/bad_ping.cc", 
      "test/core/end2end/tests/binary_metadata.cc", 
      "test/core/end2end/tests/call_creds.cc", 
      "test/core/end2end/tests/cancel_after_accept.cc", 
      "test/core/end2end/tests/cancel_after_client_done.cc", 
      "test/core/end2end/tests/cancel_after_invoke.cc", 
      "test/core/end2end/tests/cancel_after_round_trip.cc", 
      "test/core/end2end/tests/cancel_before_invoke.cc", 
      "test/core/end2end/tests/cancel_in_a_vacuum.cc", 
      "test/core/end2end/tests/cancel_test_helpers.h", 
      "test/core/end2end/tests/cancel_with_status.cc", 
      "test/core/end2end/tests/compressed_payload.cc", 
      "test/core/end2end/tests/connectivity.cc", 
      "test/core/end2end/tests/default_host.cc", 
      "test/core/end2end/tests/disappearing_server.cc", 
      "test/core/end2end/tests/empty_batch.cc", 
      "test/core/end2end/tests/filter_call_init_fails.cc", 
      "test/core/end2end/tests/filter_causes_close.cc", 
      "test/core/end2end/tests/filter_latency.cc", 
      "test/core/end2end/tests/graceful_server_shutdown.cc", 
      "test/core/end2end/tests/high_initial_seqno.cc", 
      "test/core/end2end/tests/hpack_size.cc", 
      "test/core/end2end/tests/idempotent_request.cc", 
      "test/core/end2end/tests/invoke_large_request.cc", 
      "test/core/end2end/tests/keepalive_timeout.cc", 
      "test/core/end2end/tests/large_metadata.cc", 
      "test/core/end2end/tests/load_reporting_hook.cc", 
      "test/core/end2end/tests/max_concurrent_streams.cc", 
      "test/core/end2end/tests/max_connection_age.cc", 
      "test/core/end2end/tests/max_connection_idle.cc", 
      "test/core/end2end/tests/max_message_length.cc", 
      "test/core/end2end/tests/negative_deadline.cc", 
      "test/core/end2end/tests/network_status_change.cc", 
      "test/core/end2end/tests/no_logging.cc", 
      "test/core/end2end/tests/no_op.cc", 
      "test/core/end2end/tests/payload.cc", 
      "test/core/end2end/tests/ping.cc", 
      "test/core/end2end/tests/ping_pong_streaming.cc", 
      "test/core/end2end/tests/proxy_auth.cc", 
      "test/core/end2end/tests/registered_call.cc", 
      "test/core/end2end/tests/request_with_flags.cc", 
      "test/core/end2end/tests/request_with_payload.cc", 
      "test/core/end2end/tests/resource_quota_server.cc", 
      "test/core/end2end/tests/server_finishes_request.cc", 
      "test/core/end2end/tests/shutdown_finishes_calls.cc", 
      "test/core/end2end/tests/shutdown_finishes_tags.cc", 
      "test/core/end2end/tests/simple_cacheable_request.cc", 
      "test/core/end2end/tests/simple_delayed_request.cc", 
      "test/core/end2end/tests/simple_metadata.cc", 
      "test/core/end2end/tests/simple_request.cc", 
      "test/core/end2end/tests/stream_compression_compressed_payload.cc", 
      "test/core/end2end/tests/stream_compression_payload.cc", 
      "test/core/end2end/tests/stream_compression_ping_pong_streaming.cc", 
      "test/core/end2end/tests/streaming_error_response.cc", 
      "test/core/end2end/tests/trailing_metadata.cc", 
      "test/core/end2end/tests/workaround_cronet_compression.cc", 
      "test/core/end2end/tests/write_buffering.cc", 
      "test/core/end2end/tests/write_buffering_at_end.cc"
    ], 
    "third_party": false, 
    "type": "lib"
  }, 
  {
    "deps": [
      "gpr", 
      "gpr_test_util", 
      "grpc_test_util_unsecure", 
      "grpc_unsecure"
    ], 
    "headers": [
      "test/core/end2end/end2end_tests.h", 
      "test/core/end2end/tests/cancel_test_helpers.h"
    ], 
    "is_filegroup": false, 
    "language": "c", 
    "name": "end2end_nosec_tests", 
    "src": [
      "test/core/end2end/end2end_nosec_tests.cc", 
      "test/core/end2end/end2end_test_utils.cc", 
      "test/core/end2end/end2end_tests.h", 
      "test/core/end2end/tests/authority_not_supported.cc", 
      "test/core/end2end/tests/bad_hostname.cc", 
      "test/core/end2end/tests/bad_ping.cc", 
      "test/core/end2end/tests/binary_metadata.cc", 
      "test/core/end2end/tests/cancel_after_accept.cc", 
      "test/core/end2end/tests/cancel_after_client_done.cc", 
      "test/core/end2end/tests/cancel_after_invoke.cc", 
      "test/core/end2end/tests/cancel_after_round_trip.cc", 
      "test/core/end2end/tests/cancel_before_invoke.cc", 
      "test/core/end2end/tests/cancel_in_a_vacuum.cc", 
      "test/core/end2end/tests/cancel_test_helpers.h", 
      "test/core/end2end/tests/cancel_with_status.cc", 
      "test/core/end2end/tests/compressed_payload.cc", 
      "test/core/end2end/tests/connectivity.cc", 
      "test/core/end2end/tests/default_host.cc", 
      "test/core/end2end/tests/disappearing_server.cc", 
      "test/core/end2end/tests/empty_batch.cc", 
      "test/core/end2end/tests/filter_call_init_fails.cc", 
      "test/core/end2end/tests/filter_causes_close.cc", 
      "test/core/end2end/tests/filter_latency.cc", 
      "test/core/end2end/tests/graceful_server_shutdown.cc", 
      "test/core/end2end/tests/high_initial_seqno.cc", 
      "test/core/end2end/tests/hpack_size.cc", 
      "test/core/end2end/tests/idempotent_request.cc", 
      "test/core/end2end/tests/invoke_large_request.cc", 
      "test/core/end2end/tests/keepalive_timeout.cc", 
      "test/core/end2end/tests/large_metadata.cc", 
      "test/core/end2end/tests/load_reporting_hook.cc", 
      "test/core/end2end/tests/max_concurrent_streams.cc", 
      "test/core/end2end/tests/max_connection_age.cc", 
      "test/core/end2end/tests/max_connection_idle.cc", 
      "test/core/end2end/tests/max_message_length.cc", 
      "test/core/end2end/tests/negative_deadline.cc", 
      "test/core/end2end/tests/network_status_change.cc", 
      "test/core/end2end/tests/no_logging.cc", 
      "test/core/end2end/tests/no_op.cc", 
      "test/core/end2end/tests/payload.cc", 
      "test/core/end2end/tests/ping.cc", 
      "test/core/end2end/tests/ping_pong_streaming.cc", 
      "test/core/end2end/tests/proxy_auth.cc", 
      "test/core/end2end/tests/registered_call.cc", 
      "test/core/end2end/tests/request_with_flags.cc", 
      "test/core/end2end/tests/request_with_payload.cc", 
      "test/core/end2end/tests/resource_quota_server.cc", 
      "test/core/end2end/tests/server_finishes_request.cc", 
      "test/core/end2end/tests/shutdown_finishes_calls.cc", 
      "test/core/end2end/tests/shutdown_finishes_tags.cc", 
      "test/core/end2end/tests/simple_cacheable_request.cc", 
      "test/core/end2end/tests/simple_delayed_request.cc", 
      "test/core/end2end/tests/simple_metadata.cc", 
      "test/core/end2end/tests/simple_request.cc", 
      "test/core/end2end/tests/stream_compression_compressed_payload.cc", 
      "test/core/end2end/tests/stream_compression_payload.cc", 
      "test/core/end2end/tests/stream_compression_ping_pong_streaming.cc", 
      "test/core/end2end/tests/streaming_error_response.cc", 
      "test/core/end2end/tests/trailing_metadata.cc", 
      "test/core/end2end/tests/workaround_cronet_compression.cc", 
      "test/core/end2end/tests/write_buffering.cc", 
      "test/core/end2end/tests/write_buffering_at_end.cc"
    ], 
    "third_party": false, 
    "type": "lib"
  }, 
  {
    "deps": [
      "gpr", 
      "grpc_base", 
      "nanopb"
    ], 
    "headers": [
      "include/grpc/census.h"
    ], 
    "is_filegroup": true, 
    "language": "c", 
    "name": "census", 
    "src": [
      "include/grpc/census.h", 
      "src/core/ext/census/grpc_context.cc"
    ], 
    "third_party": false, 
    "type": "filegroup"
  }, 
  {
    "deps": [
      "gpr_base_headers"
    ], 
    "headers": [], 
    "is_filegroup": true, 
    "language": "c", 
    "name": "gpr_base", 
    "src": [
      "src/core/lib/profiling/basic_timers.cc", 
      "src/core/lib/profiling/stap_timers.cc", 
      "src/core/lib/support/alloc.cc", 
      "src/core/lib/support/arena.cc", 
      "src/core/lib/support/atm.cc", 
      "src/core/lib/support/avl.cc", 
      "src/core/lib/support/cmdline.cc", 
      "src/core/lib/support/cpu_iphone.cc", 
      "src/core/lib/support/cpu_linux.cc", 
      "src/core/lib/support/cpu_posix.cc", 
      "src/core/lib/support/cpu_windows.cc", 
      "src/core/lib/support/env_linux.cc", 
      "src/core/lib/support/env_posix.cc", 
      "src/core/lib/support/env_windows.cc", 
      "src/core/lib/support/histogram.cc", 
      "src/core/lib/support/host_port.cc", 
      "src/core/lib/support/log.cc", 
      "src/core/lib/support/log_android.cc", 
      "src/core/lib/support/log_linux.cc", 
      "src/core/lib/support/log_posix.cc", 
      "src/core/lib/support/log_windows.cc", 
      "src/core/lib/support/mpscq.cc", 
      "src/core/lib/support/murmur_hash.cc", 
      "src/core/lib/support/stack_lockfree.cc", 
      "src/core/lib/support/string.cc", 
      "src/core/lib/support/string_posix.cc", 
      "src/core/lib/support/string_util_windows.cc", 
      "src/core/lib/support/string_windows.cc", 
      "src/core/lib/support/subprocess_posix.cc", 
      "src/core/lib/support/subprocess_windows.cc", 
      "src/core/lib/support/sync.cc", 
      "src/core/lib/support/sync_posix.cc", 
      "src/core/lib/support/sync_windows.cc", 
      "src/core/lib/support/thd.cc", 
      "src/core/lib/support/thd_posix.cc", 
      "src/core/lib/support/thd_windows.cc", 
      "src/core/lib/support/time.cc", 
      "src/core/lib/support/time_posix.cc", 
      "src/core/lib/support/time_precise.cc", 
      "src/core/lib/support/time_windows.cc", 
      "src/core/lib/support/tls_pthread.cc", 
      "src/core/lib/support/tmpfile_msys.cc", 
      "src/core/lib/support/tmpfile_posix.cc", 
      "src/core/lib/support/tmpfile_windows.cc", 
      "src/core/lib/support/wrap_memcpy.cc"
    ], 
    "third_party": false, 
    "type": "filegroup"
  }, 
  {
    "deps": [
      "gpr_codegen"
    ], 
    "headers": [
      "include/grpc/support/alloc.h", 
      "include/grpc/support/atm.h", 
      "include/grpc/support/atm_gcc_atomic.h", 
      "include/grpc/support/atm_gcc_sync.h", 
      "include/grpc/support/atm_windows.h", 
      "include/grpc/support/avl.h", 
      "include/grpc/support/cmdline.h", 
      "include/grpc/support/cpu.h", 
      "include/grpc/support/histogram.h", 
      "include/grpc/support/host_port.h", 
      "include/grpc/support/log.h", 
      "include/grpc/support/log_windows.h", 
      "include/grpc/support/port_platform.h", 
      "include/grpc/support/string_util.h", 
      "include/grpc/support/subprocess.h", 
      "include/grpc/support/sync.h", 
      "include/grpc/support/sync_custom.h", 
      "include/grpc/support/sync_generic.h", 
      "include/grpc/support/sync_posix.h", 
      "include/grpc/support/sync_windows.h", 
      "include/grpc/support/thd.h", 
      "include/grpc/support/time.h", 
      "include/grpc/support/tls.h", 
      "include/grpc/support/tls_gcc.h", 
      "include/grpc/support/tls_msvc.h", 
      "include/grpc/support/tls_pthread.h", 
      "include/grpc/support/useful.h", 
      "src/core/lib/profiling/timers.h", 
      "src/core/lib/support/arena.h", 
      "src/core/lib/support/atomic.h", 
      "src/core/lib/support/atomic_with_atm.h", 
      "src/core/lib/support/atomic_with_std.h", 
      "src/core/lib/support/env.h", 
      "src/core/lib/support/manual_constructor.h", 
      "src/core/lib/support/memory.h", 
      "src/core/lib/support/mpscq.h", 
      "src/core/lib/support/murmur_hash.h", 
      "src/core/lib/support/spinlock.h", 
      "src/core/lib/support/stack_lockfree.h", 
      "src/core/lib/support/string.h", 
      "src/core/lib/support/string_windows.h", 
      "src/core/lib/support/time_precise.h", 
      "src/core/lib/support/tmpfile.h"
    ], 
    "is_filegroup": true, 
    "language": "c", 
    "name": "gpr_base_headers", 
    "src": [
      "include/grpc/support/alloc.h", 
      "include/grpc/support/atm.h", 
      "include/grpc/support/atm_gcc_atomic.h", 
      "include/grpc/support/atm_gcc_sync.h", 
      "include/grpc/support/atm_windows.h", 
      "include/grpc/support/avl.h", 
      "include/grpc/support/cmdline.h", 
      "include/grpc/support/cpu.h", 
      "include/grpc/support/histogram.h", 
      "include/grpc/support/host_port.h", 
      "include/grpc/support/log.h", 
      "include/grpc/support/log_windows.h", 
      "include/grpc/support/port_platform.h", 
      "include/grpc/support/string_util.h", 
      "include/grpc/support/subprocess.h", 
      "include/grpc/support/sync.h", 
      "include/grpc/support/sync_custom.h", 
      "include/grpc/support/sync_generic.h", 
      "include/grpc/support/sync_posix.h", 
      "include/grpc/support/sync_windows.h", 
      "include/grpc/support/thd.h", 
      "include/grpc/support/time.h", 
      "include/grpc/support/tls.h", 
      "include/grpc/support/tls_gcc.h", 
      "include/grpc/support/tls_msvc.h", 
      "include/grpc/support/tls_pthread.h", 
      "include/grpc/support/useful.h", 
      "src/core/lib/profiling/timers.h", 
      "src/core/lib/support/arena.h", 
      "src/core/lib/support/atomic.h", 
      "src/core/lib/support/atomic_with_atm.h", 
      "src/core/lib/support/atomic_with_std.h", 
      "src/core/lib/support/env.h", 
      "src/core/lib/support/manual_constructor.h", 
      "src/core/lib/support/memory.h", 
      "src/core/lib/support/mpscq.h", 
      "src/core/lib/support/murmur_hash.h", 
      "src/core/lib/support/spinlock.h", 
      "src/core/lib/support/stack_lockfree.h", 
      "src/core/lib/support/string.h", 
      "src/core/lib/support/string_windows.h", 
      "src/core/lib/support/time_precise.h", 
      "src/core/lib/support/tmpfile.h"
    ], 
    "third_party": false, 
    "type": "filegroup"
  }, 
  {
    "deps": [], 
    "headers": [
      "include/grpc/impl/codegen/atm.h", 
      "include/grpc/impl/codegen/atm_gcc_atomic.h", 
      "include/grpc/impl/codegen/atm_gcc_sync.h", 
      "include/grpc/impl/codegen/atm_windows.h", 
      "include/grpc/impl/codegen/gpr_slice.h", 
      "include/grpc/impl/codegen/gpr_types.h", 
      "include/grpc/impl/codegen/port_platform.h", 
      "include/grpc/impl/codegen/sync.h", 
      "include/grpc/impl/codegen/sync_custom.h", 
      "include/grpc/impl/codegen/sync_generic.h", 
      "include/grpc/impl/codegen/sync_posix.h", 
      "include/grpc/impl/codegen/sync_windows.h"
    ], 
    "is_filegroup": true, 
    "language": "c", 
    "name": "gpr_codegen", 
    "src": [
      "include/grpc/impl/codegen/atm.h", 
      "include/grpc/impl/codegen/atm_gcc_atomic.h", 
      "include/grpc/impl/codegen/atm_gcc_sync.h", 
      "include/grpc/impl/codegen/atm_windows.h", 
      "include/grpc/impl/codegen/gpr_slice.h", 
      "include/grpc/impl/codegen/gpr_types.h", 
      "include/grpc/impl/codegen/port_platform.h", 
      "include/grpc/impl/codegen/sync.h", 
      "include/grpc/impl/codegen/sync_custom.h", 
      "include/grpc/impl/codegen/sync_generic.h", 
      "include/grpc/impl/codegen/sync_posix.h", 
      "include/grpc/impl/codegen/sync_windows.h"
    ], 
    "third_party": false, 
    "type": "filegroup"
  }, 
  {
    "deps": [
      "gpr", 
      "grpc", 
      "grpc++_codegen_base", 
      "grpc++_common"
    ], 
    "headers": [], 
    "is_filegroup": true, 
    "language": "c", 
    "name": "grpc++_base", 
    "src": [], 
    "third_party": false, 
    "type": "filegroup"
  }, 
  {
    "deps": [
      "gpr", 
      "grpc++_codegen_base", 
      "grpc++_common", 
      "grpc_unsecure"
    ], 
    "headers": [], 
    "is_filegroup": true, 
    "language": "c", 
    "name": "grpc++_base_unsecure", 
    "src": [], 
    "third_party": false, 
    "type": "filegroup"
  }, 
  {
    "deps": [
      "gpr", 
      "grpc_base_headers", 
      "grpc_codegen", 
      "grpc_trace"
    ], 
    "headers": [], 
    "is_filegroup": true, 
    "language": "c", 
    "name": "grpc_base", 
    "src": [
      "src/core/lib/backoff/backoff.cc", 
      "src/core/lib/channel/channel_args.cc", 
      "src/core/lib/channel/channel_stack.cc", 
      "src/core/lib/channel/channel_stack_builder.cc", 
      "src/core/lib/channel/connected_channel.cc", 
      "src/core/lib/channel/handshaker.cc", 
      "src/core/lib/channel/handshaker_factory.cc", 
      "src/core/lib/channel/handshaker_registry.cc", 
      "src/core/lib/compression/compression.cc", 
      "src/core/lib/compression/message_compress.cc", 
      "src/core/lib/compression/stream_compression.cc", 
      "src/core/lib/compression/stream_compression_gzip.cc", 
      "src/core/lib/compression/stream_compression_identity.cc", 
      "src/core/lib/debug/stats.cc", 
      "src/core/lib/debug/stats_data.cc", 
      "src/core/lib/http/format_request.cc", 
      "src/core/lib/http/httpcli.cc", 
      "src/core/lib/http/parser.cc", 
      "src/core/lib/iomgr/call_combiner.cc", 
      "src/core/lib/iomgr/closure.cc", 
      "src/core/lib/iomgr/combiner.cc", 
      "src/core/lib/iomgr/endpoint.cc", 
      "src/core/lib/iomgr/endpoint_pair_posix.cc", 
      "src/core/lib/iomgr/endpoint_pair_uv.cc", 
      "src/core/lib/iomgr/endpoint_pair_windows.cc", 
      "src/core/lib/iomgr/error.cc", 
      "src/core/lib/iomgr/ev_epoll1_linux.cc", 
      "src/core/lib/iomgr/ev_epollex_linux.cc", 
      "src/core/lib/iomgr/ev_epollsig_linux.cc", 
      "src/core/lib/iomgr/ev_poll_posix.cc", 
      "src/core/lib/iomgr/ev_posix.cc", 
      "src/core/lib/iomgr/ev_windows.cc", 
      "src/core/lib/iomgr/exec_ctx.cc", 
      "src/core/lib/iomgr/executor.cc", 
      "src/core/lib/iomgr/gethostname_fallback.cc", 
      "src/core/lib/iomgr/gethostname_host_name_max.cc", 
      "src/core/lib/iomgr/gethostname_sysconf.cc", 
      "src/core/lib/iomgr/iocp_windows.cc", 
      "src/core/lib/iomgr/iomgr.cc", 
      "src/core/lib/iomgr/iomgr_posix.cc", 
      "src/core/lib/iomgr/iomgr_uv.cc", 
      "src/core/lib/iomgr/iomgr_windows.cc", 
      "src/core/lib/iomgr/is_epollexclusive_available.cc", 
      "src/core/lib/iomgr/load_file.cc", 
      "src/core/lib/iomgr/lockfree_event.cc", 
      "src/core/lib/iomgr/network_status_tracker.cc", 
      "src/core/lib/iomgr/polling_entity.cc", 
      "src/core/lib/iomgr/pollset_set_uv.cc", 
      "src/core/lib/iomgr/pollset_set_windows.cc", 
      "src/core/lib/iomgr/pollset_uv.cc", 
      "src/core/lib/iomgr/pollset_windows.cc", 
      "src/core/lib/iomgr/resolve_address_posix.cc", 
      "src/core/lib/iomgr/resolve_address_uv.cc", 
      "src/core/lib/iomgr/resolve_address_windows.cc", 
      "src/core/lib/iomgr/resource_quota.cc", 
      "src/core/lib/iomgr/sockaddr_utils.cc", 
      "src/core/lib/iomgr/socket_factory_posix.cc", 
      "src/core/lib/iomgr/socket_mutator.cc", 
      "src/core/lib/iomgr/socket_utils_common_posix.cc", 
      "src/core/lib/iomgr/socket_utils_linux.cc", 
      "src/core/lib/iomgr/socket_utils_posix.cc", 
      "src/core/lib/iomgr/socket_utils_uv.cc", 
      "src/core/lib/iomgr/socket_utils_windows.cc", 
      "src/core/lib/iomgr/socket_windows.cc", 
      "src/core/lib/iomgr/tcp_client_posix.cc", 
      "src/core/lib/iomgr/tcp_client_uv.cc", 
      "src/core/lib/iomgr/tcp_client_windows.cc", 
      "src/core/lib/iomgr/tcp_posix.cc", 
      "src/core/lib/iomgr/tcp_server_posix.cc", 
      "src/core/lib/iomgr/tcp_server_utils_posix_common.cc", 
      "src/core/lib/iomgr/tcp_server_utils_posix_ifaddrs.cc", 
      "src/core/lib/iomgr/tcp_server_utils_posix_noifaddrs.cc", 
      "src/core/lib/iomgr/tcp_server_uv.cc", 
      "src/core/lib/iomgr/tcp_server_windows.cc", 
      "src/core/lib/iomgr/tcp_uv.cc", 
      "src/core/lib/iomgr/tcp_windows.cc", 
      "src/core/lib/iomgr/time_averaged_stats.cc", 
      "src/core/lib/iomgr/timer_generic.cc", 
      "src/core/lib/iomgr/timer_heap.cc", 
      "src/core/lib/iomgr/timer_manager.cc", 
      "src/core/lib/iomgr/timer_uv.cc", 
      "src/core/lib/iomgr/udp_server.cc", 
      "src/core/lib/iomgr/unix_sockets_posix.cc", 
      "src/core/lib/iomgr/unix_sockets_posix_noop.cc", 
      "src/core/lib/iomgr/wakeup_fd_cv.cc", 
      "src/core/lib/iomgr/wakeup_fd_eventfd.cc", 
      "src/core/lib/iomgr/wakeup_fd_nospecial.cc", 
      "src/core/lib/iomgr/wakeup_fd_pipe.cc", 
      "src/core/lib/iomgr/wakeup_fd_posix.cc", 
      "src/core/lib/json/json.cc", 
      "src/core/lib/json/json_reader.cc", 
      "src/core/lib/json/json_string.cc", 
      "src/core/lib/json/json_writer.cc", 
      "src/core/lib/slice/b64.cc", 
      "src/core/lib/slice/percent_encoding.cc", 
      "src/core/lib/slice/slice.cc", 
      "src/core/lib/slice/slice_buffer.cc", 
      "src/core/lib/slice/slice_hash_table.cc", 
      "src/core/lib/slice/slice_intern.cc", 
      "src/core/lib/slice/slice_string_helpers.cc", 
      "src/core/lib/surface/alarm.cc", 
      "src/core/lib/surface/api_trace.cc", 
      "src/core/lib/surface/byte_buffer.cc", 
      "src/core/lib/surface/byte_buffer_reader.cc", 
      "src/core/lib/surface/call.cc", 
      "src/core/lib/surface/call_details.cc", 
      "src/core/lib/surface/call_log_batch.cc", 
      "src/core/lib/surface/channel.cc", 
      "src/core/lib/surface/channel_init.cc", 
      "src/core/lib/surface/channel_ping.cc", 
      "src/core/lib/surface/channel_stack_type.cc", 
      "src/core/lib/surface/completion_queue.cc", 
      "src/core/lib/surface/completion_queue_factory.cc", 
      "src/core/lib/surface/event_string.cc", 
      "src/core/lib/surface/lame_client.cc", 
      "src/core/lib/surface/metadata_array.cc", 
      "src/core/lib/surface/server.cc", 
      "src/core/lib/surface/validate_metadata.cc", 
      "src/core/lib/surface/version.cc", 
      "src/core/lib/transport/bdp_estimator.cc", 
      "src/core/lib/transport/byte_stream.cc", 
      "src/core/lib/transport/connectivity_state.cc", 
      "src/core/lib/transport/error_utils.cc", 
      "src/core/lib/transport/metadata.cc", 
      "src/core/lib/transport/metadata_batch.cc", 
      "src/core/lib/transport/pid_controller.cc", 
      "src/core/lib/transport/service_config.cc", 
      "src/core/lib/transport/static_metadata.cc", 
      "src/core/lib/transport/status_conversion.cc", 
      "src/core/lib/transport/timeout_encoding.cc", 
      "src/core/lib/transport/transport.cc", 
      "src/core/lib/transport/transport_op_string.cc"
    ], 
    "third_party": false, 
    "type": "filegroup"
  }, 
  {
    "deps": [
      "gpr", 
      "grpc_codegen", 
      "grpc_trace_headers"
    ], 
    "headers": [
      "include/grpc/byte_buffer.h", 
      "include/grpc/byte_buffer_reader.h", 
      "include/grpc/compression.h", 
      "include/grpc/grpc.h", 
      "include/grpc/grpc_posix.h", 
      "include/grpc/grpc_security_constants.h", 
      "include/grpc/load_reporting.h", 
      "include/grpc/slice.h", 
      "include/grpc/slice_buffer.h", 
      "include/grpc/status.h", 
      "include/grpc/support/workaround_list.h", 
      "src/core/lib/backoff/backoff.h", 
      "src/core/lib/channel/channel_args.h", 
      "src/core/lib/channel/channel_stack.h", 
      "src/core/lib/channel/channel_stack_builder.h", 
      "src/core/lib/channel/connected_channel.h", 
      "src/core/lib/channel/context.h", 
      "src/core/lib/channel/handshaker.h", 
      "src/core/lib/channel/handshaker_factory.h", 
      "src/core/lib/channel/handshaker_registry.h", 
      "src/core/lib/compression/algorithm_metadata.h", 
      "src/core/lib/compression/message_compress.h", 
      "src/core/lib/compression/stream_compression.h", 
      "src/core/lib/compression/stream_compression_gzip.h", 
      "src/core/lib/compression/stream_compression_identity.h", 
      "src/core/lib/debug/stats.h", 
      "src/core/lib/debug/stats_data.h", 
      "src/core/lib/http/format_request.h", 
      "src/core/lib/http/httpcli.h", 
      "src/core/lib/http/parser.h", 
      "src/core/lib/iomgr/block_annotate.h", 
      "src/core/lib/iomgr/call_combiner.h", 
      "src/core/lib/iomgr/closure.h", 
      "src/core/lib/iomgr/combiner.h", 
      "src/core/lib/iomgr/endpoint.h", 
      "src/core/lib/iomgr/endpoint_pair.h", 
      "src/core/lib/iomgr/error.h", 
      "src/core/lib/iomgr/error_internal.h", 
      "src/core/lib/iomgr/ev_epoll1_linux.h", 
      "src/core/lib/iomgr/ev_epollex_linux.h", 
      "src/core/lib/iomgr/ev_epollsig_linux.h", 
      "src/core/lib/iomgr/ev_poll_posix.h", 
      "src/core/lib/iomgr/ev_posix.h", 
      "src/core/lib/iomgr/exec_ctx.h", 
      "src/core/lib/iomgr/executor.h", 
      "src/core/lib/iomgr/gethostname.h", 
      "src/core/lib/iomgr/iocp_windows.h", 
      "src/core/lib/iomgr/iomgr.h", 
      "src/core/lib/iomgr/iomgr_internal.h", 
      "src/core/lib/iomgr/iomgr_posix.h", 
      "src/core/lib/iomgr/iomgr_uv.h", 
      "src/core/lib/iomgr/is_epollexclusive_available.h", 
      "src/core/lib/iomgr/load_file.h", 
      "src/core/lib/iomgr/lockfree_event.h", 
      "src/core/lib/iomgr/nameser.h", 
      "src/core/lib/iomgr/network_status_tracker.h", 
      "src/core/lib/iomgr/polling_entity.h", 
      "src/core/lib/iomgr/pollset.h", 
      "src/core/lib/iomgr/pollset_set.h", 
      "src/core/lib/iomgr/pollset_set_windows.h", 
      "src/core/lib/iomgr/pollset_uv.h", 
      "src/core/lib/iomgr/pollset_windows.h", 
      "src/core/lib/iomgr/port.h", 
      "src/core/lib/iomgr/resolve_address.h", 
      "src/core/lib/iomgr/resource_quota.h", 
      "src/core/lib/iomgr/sockaddr.h", 
      "src/core/lib/iomgr/sockaddr_posix.h", 
      "src/core/lib/iomgr/sockaddr_utils.h", 
      "src/core/lib/iomgr/sockaddr_windows.h", 
      "src/core/lib/iomgr/socket_factory_posix.h", 
      "src/core/lib/iomgr/socket_mutator.h", 
      "src/core/lib/iomgr/socket_utils.h", 
      "src/core/lib/iomgr/socket_utils_posix.h", 
      "src/core/lib/iomgr/socket_windows.h", 
      "src/core/lib/iomgr/sys_epoll_wrapper.h", 
      "src/core/lib/iomgr/tcp_client.h", 
      "src/core/lib/iomgr/tcp_client_posix.h", 
      "src/core/lib/iomgr/tcp_posix.h", 
      "src/core/lib/iomgr/tcp_server.h", 
      "src/core/lib/iomgr/tcp_server_utils_posix.h", 
      "src/core/lib/iomgr/tcp_uv.h", 
      "src/core/lib/iomgr/tcp_windows.h", 
      "src/core/lib/iomgr/time_averaged_stats.h", 
      "src/core/lib/iomgr/timer.h", 
      "src/core/lib/iomgr/timer_generic.h", 
      "src/core/lib/iomgr/timer_heap.h", 
      "src/core/lib/iomgr/timer_manager.h", 
      "src/core/lib/iomgr/timer_uv.h", 
      "src/core/lib/iomgr/udp_server.h", 
      "src/core/lib/iomgr/unix_sockets_posix.h", 
      "src/core/lib/iomgr/wakeup_fd_cv.h", 
      "src/core/lib/iomgr/wakeup_fd_pipe.h", 
      "src/core/lib/iomgr/wakeup_fd_posix.h", 
      "src/core/lib/json/json.h", 
      "src/core/lib/json/json_common.h", 
      "src/core/lib/json/json_reader.h", 
      "src/core/lib/json/json_writer.h", 
      "src/core/lib/slice/b64.h", 
      "src/core/lib/slice/percent_encoding.h", 
      "src/core/lib/slice/slice_hash_table.h", 
      "src/core/lib/slice/slice_internal.h", 
      "src/core/lib/slice/slice_string_helpers.h", 
      "src/core/lib/support/vector.h", 
      "src/core/lib/surface/alarm_internal.h", 
      "src/core/lib/surface/api_trace.h", 
      "src/core/lib/surface/call.h", 
      "src/core/lib/surface/call_test_only.h", 
      "src/core/lib/surface/channel.h", 
      "src/core/lib/surface/channel_init.h", 
      "src/core/lib/surface/channel_stack_type.h", 
      "src/core/lib/surface/completion_queue.h", 
      "src/core/lib/surface/completion_queue_factory.h", 
      "src/core/lib/surface/event_string.h", 
      "src/core/lib/surface/init.h", 
      "src/core/lib/surface/lame_client.h", 
      "src/core/lib/surface/server.h", 
      "src/core/lib/surface/validate_metadata.h", 
      "src/core/lib/transport/bdp_estimator.h", 
      "src/core/lib/transport/byte_stream.h", 
      "src/core/lib/transport/connectivity_state.h", 
      "src/core/lib/transport/error_utils.h", 
      "src/core/lib/transport/http2_errors.h", 
      "src/core/lib/transport/metadata.h", 
      "src/core/lib/transport/metadata_batch.h", 
      "src/core/lib/transport/pid_controller.h", 
      "src/core/lib/transport/service_config.h", 
      "src/core/lib/transport/static_metadata.h", 
      "src/core/lib/transport/status_conversion.h", 
      "src/core/lib/transport/timeout_encoding.h", 
      "src/core/lib/transport/transport.h", 
      "src/core/lib/transport/transport_impl.h"
    ], 
    "is_filegroup": true, 
    "language": "c", 
    "name": "grpc_base_headers", 
    "src": [
      "include/grpc/byte_buffer.h", 
      "include/grpc/byte_buffer_reader.h", 
      "include/grpc/compression.h", 
      "include/grpc/grpc.h", 
      "include/grpc/grpc_posix.h", 
      "include/grpc/grpc_security_constants.h", 
      "include/grpc/load_reporting.h", 
      "include/grpc/slice.h", 
      "include/grpc/slice_buffer.h", 
      "include/grpc/status.h", 
      "include/grpc/support/workaround_list.h", 
      "src/core/lib/backoff/backoff.h", 
      "src/core/lib/channel/channel_args.h", 
      "src/core/lib/channel/channel_stack.h", 
      "src/core/lib/channel/channel_stack_builder.h", 
      "src/core/lib/channel/connected_channel.h", 
      "src/core/lib/channel/context.h", 
      "src/core/lib/channel/handshaker.h", 
      "src/core/lib/channel/handshaker_factory.h", 
      "src/core/lib/channel/handshaker_registry.h", 
      "src/core/lib/compression/algorithm_metadata.h", 
      "src/core/lib/compression/message_compress.h", 
      "src/core/lib/compression/stream_compression.h", 
      "src/core/lib/compression/stream_compression_gzip.h", 
      "src/core/lib/compression/stream_compression_identity.h", 
      "src/core/lib/debug/stats.h", 
      "src/core/lib/debug/stats_data.h", 
      "src/core/lib/http/format_request.h", 
      "src/core/lib/http/httpcli.h", 
      "src/core/lib/http/parser.h", 
      "src/core/lib/iomgr/block_annotate.h", 
      "src/core/lib/iomgr/call_combiner.h", 
      "src/core/lib/iomgr/closure.h", 
      "src/core/lib/iomgr/combiner.h", 
      "src/core/lib/iomgr/endpoint.h", 
      "src/core/lib/iomgr/endpoint_pair.h", 
      "src/core/lib/iomgr/error.h", 
      "src/core/lib/iomgr/error_internal.h", 
      "src/core/lib/iomgr/ev_epoll1_linux.h", 
      "src/core/lib/iomgr/ev_epollex_linux.h", 
      "src/core/lib/iomgr/ev_epollsig_linux.h", 
      "src/core/lib/iomgr/ev_poll_posix.h", 
      "src/core/lib/iomgr/ev_posix.h", 
      "src/core/lib/iomgr/exec_ctx.h", 
      "src/core/lib/iomgr/executor.h", 
      "src/core/lib/iomgr/gethostname.h", 
      "src/core/lib/iomgr/iocp_windows.h", 
      "src/core/lib/iomgr/iomgr.h", 
      "src/core/lib/iomgr/iomgr_internal.h", 
      "src/core/lib/iomgr/iomgr_posix.h", 
      "src/core/lib/iomgr/iomgr_uv.h", 
      "src/core/lib/iomgr/is_epollexclusive_available.h", 
      "src/core/lib/iomgr/load_file.h", 
      "src/core/lib/iomgr/lockfree_event.h", 
      "src/core/lib/iomgr/nameser.h", 
      "src/core/lib/iomgr/network_status_tracker.h", 
      "src/core/lib/iomgr/polling_entity.h", 
      "src/core/lib/iomgr/pollset.h", 
      "src/core/lib/iomgr/pollset_set.h", 
      "src/core/lib/iomgr/pollset_set_windows.h", 
      "src/core/lib/iomgr/pollset_uv.h", 
      "src/core/lib/iomgr/pollset_windows.h", 
      "src/core/lib/iomgr/port.h", 
      "src/core/lib/iomgr/resolve_address.h", 
      "src/core/lib/iomgr/resource_quota.h", 
      "src/core/lib/iomgr/sockaddr.h", 
      "src/core/lib/iomgr/sockaddr_posix.h", 
      "src/core/lib/iomgr/sockaddr_utils.h", 
      "src/core/lib/iomgr/sockaddr_windows.h", 
      "src/core/lib/iomgr/socket_factory_posix.h", 
      "src/core/lib/iomgr/socket_mutator.h", 
      "src/core/lib/iomgr/socket_utils.h", 
      "src/core/lib/iomgr/socket_utils_posix.h", 
      "src/core/lib/iomgr/socket_windows.h", 
      "src/core/lib/iomgr/sys_epoll_wrapper.h", 
      "src/core/lib/iomgr/tcp_client.h", 
      "src/core/lib/iomgr/tcp_client_posix.h", 
      "src/core/lib/iomgr/tcp_posix.h", 
      "src/core/lib/iomgr/tcp_server.h", 
      "src/core/lib/iomgr/tcp_server_utils_posix.h", 
      "src/core/lib/iomgr/tcp_uv.h", 
      "src/core/lib/iomgr/tcp_windows.h", 
      "src/core/lib/iomgr/time_averaged_stats.h", 
      "src/core/lib/iomgr/timer.h", 
      "src/core/lib/iomgr/timer_generic.h", 
      "src/core/lib/iomgr/timer_heap.h", 
      "src/core/lib/iomgr/timer_manager.h", 
      "src/core/lib/iomgr/timer_uv.h", 
      "src/core/lib/iomgr/udp_server.h", 
      "src/core/lib/iomgr/unix_sockets_posix.h", 
      "src/core/lib/iomgr/wakeup_fd_cv.h", 
      "src/core/lib/iomgr/wakeup_fd_pipe.h", 
      "src/core/lib/iomgr/wakeup_fd_posix.h", 
      "src/core/lib/json/json.h", 
      "src/core/lib/json/json_common.h", 
      "src/core/lib/json/json_reader.h", 
      "src/core/lib/json/json_writer.h", 
      "src/core/lib/slice/b64.h", 
      "src/core/lib/slice/percent_encoding.h", 
      "src/core/lib/slice/slice_hash_table.h", 
      "src/core/lib/slice/slice_internal.h", 
      "src/core/lib/slice/slice_string_helpers.h", 
      "src/core/lib/support/vector.h", 
      "src/core/lib/surface/alarm_internal.h", 
      "src/core/lib/surface/api_trace.h", 
      "src/core/lib/surface/call.h", 
      "src/core/lib/surface/call_test_only.h", 
      "src/core/lib/surface/channel.h", 
      "src/core/lib/surface/channel_init.h", 
      "src/core/lib/surface/channel_stack_type.h", 
      "src/core/lib/surface/completion_queue.h", 
      "src/core/lib/surface/completion_queue_factory.h", 
      "src/core/lib/surface/event_string.h", 
      "src/core/lib/surface/init.h", 
      "src/core/lib/surface/lame_client.h", 
      "src/core/lib/surface/server.h", 
      "src/core/lib/surface/validate_metadata.h", 
      "src/core/lib/transport/bdp_estimator.h", 
      "src/core/lib/transport/byte_stream.h", 
      "src/core/lib/transport/connectivity_state.h", 
      "src/core/lib/transport/error_utils.h", 
      "src/core/lib/transport/http2_errors.h", 
      "src/core/lib/transport/metadata.h", 
      "src/core/lib/transport/metadata_batch.h", 
      "src/core/lib/transport/pid_controller.h", 
      "src/core/lib/transport/service_config.h", 
      "src/core/lib/transport/static_metadata.h", 
      "src/core/lib/transport/status_conversion.h", 
      "src/core/lib/transport/timeout_encoding.h", 
      "src/core/lib/transport/transport.h", 
      "src/core/lib/transport/transport_impl.h"
    ], 
    "third_party": false, 
    "type": "filegroup"
  }, 
  {
    "deps": [
      "gpr", 
      "grpc_base", 
      "grpc_deadline_filter"
    ], 
    "headers": [
      "src/core/ext/filters/client_channel/backup_poller.h", 
      "src/core/ext/filters/client_channel/client_channel.h", 
      "src/core/ext/filters/client_channel/client_channel_factory.h", 
      "src/core/ext/filters/client_channel/connector.h", 
      "src/core/ext/filters/client_channel/http_connect_handshaker.h", 
      "src/core/ext/filters/client_channel/http_proxy.h", 
      "src/core/ext/filters/client_channel/lb_policy.h", 
      "src/core/ext/filters/client_channel/lb_policy_factory.h", 
      "src/core/ext/filters/client_channel/lb_policy_registry.h", 
      "src/core/ext/filters/client_channel/parse_address.h", 
      "src/core/ext/filters/client_channel/proxy_mapper.h", 
      "src/core/ext/filters/client_channel/proxy_mapper_registry.h", 
      "src/core/ext/filters/client_channel/resolver.h", 
      "src/core/ext/filters/client_channel/resolver_factory.h", 
      "src/core/ext/filters/client_channel/resolver_registry.h", 
      "src/core/ext/filters/client_channel/retry_throttle.h", 
      "src/core/ext/filters/client_channel/subchannel.h", 
      "src/core/ext/filters/client_channel/subchannel_index.h", 
      "src/core/ext/filters/client_channel/uri_parser.h"
    ], 
    "is_filegroup": true, 
    "language": "c", 
    "name": "grpc_client_channel", 
    "src": [
      "src/core/ext/filters/client_channel/backup_poller.cc", 
      "src/core/ext/filters/client_channel/backup_poller.h", 
      "src/core/ext/filters/client_channel/channel_connectivity.cc", 
      "src/core/ext/filters/client_channel/client_channel.cc", 
      "src/core/ext/filters/client_channel/client_channel.h", 
      "src/core/ext/filters/client_channel/client_channel_factory.cc", 
      "src/core/ext/filters/client_channel/client_channel_factory.h", 
      "src/core/ext/filters/client_channel/client_channel_plugin.cc", 
      "src/core/ext/filters/client_channel/connector.cc", 
      "src/core/ext/filters/client_channel/connector.h", 
      "src/core/ext/filters/client_channel/http_connect_handshaker.cc", 
      "src/core/ext/filters/client_channel/http_connect_handshaker.h", 
      "src/core/ext/filters/client_channel/http_proxy.cc", 
      "src/core/ext/filters/client_channel/http_proxy.h", 
      "src/core/ext/filters/client_channel/lb_policy.cc", 
      "src/core/ext/filters/client_channel/lb_policy.h", 
      "src/core/ext/filters/client_channel/lb_policy_factory.cc", 
      "src/core/ext/filters/client_channel/lb_policy_factory.h", 
      "src/core/ext/filters/client_channel/lb_policy_registry.cc", 
      "src/core/ext/filters/client_channel/lb_policy_registry.h", 
      "src/core/ext/filters/client_channel/parse_address.cc", 
      "src/core/ext/filters/client_channel/parse_address.h", 
      "src/core/ext/filters/client_channel/proxy_mapper.cc", 
      "src/core/ext/filters/client_channel/proxy_mapper.h", 
      "src/core/ext/filters/client_channel/proxy_mapper_registry.cc", 
      "src/core/ext/filters/client_channel/proxy_mapper_registry.h", 
      "src/core/ext/filters/client_channel/resolver.cc", 
      "src/core/ext/filters/client_channel/resolver.h", 
      "src/core/ext/filters/client_channel/resolver_factory.cc", 
      "src/core/ext/filters/client_channel/resolver_factory.h", 
      "src/core/ext/filters/client_channel/resolver_registry.cc", 
      "src/core/ext/filters/client_channel/resolver_registry.h", 
      "src/core/ext/filters/client_channel/retry_throttle.cc", 
      "src/core/ext/filters/client_channel/retry_throttle.h", 
      "src/core/ext/filters/client_channel/subchannel.cc", 
      "src/core/ext/filters/client_channel/subchannel.h", 
      "src/core/ext/filters/client_channel/subchannel_index.cc", 
      "src/core/ext/filters/client_channel/subchannel_index.h", 
      "src/core/ext/filters/client_channel/uri_parser.cc", 
      "src/core/ext/filters/client_channel/uri_parser.h"
    ], 
    "third_party": false, 
    "type": "filegroup"
  }, 
  {
    "deps": [
      "gpr_codegen"
    ], 
    "headers": [
      "include/grpc/impl/codegen/byte_buffer.h", 
      "include/grpc/impl/codegen/byte_buffer_reader.h", 
      "include/grpc/impl/codegen/compression_types.h", 
      "include/grpc/impl/codegen/connectivity_state.h", 
      "include/grpc/impl/codegen/exec_ctx_fwd.h", 
      "include/grpc/impl/codegen/grpc_types.h", 
      "include/grpc/impl/codegen/propagation_bits.h", 
      "include/grpc/impl/codegen/slice.h", 
      "include/grpc/impl/codegen/status.h"
    ], 
    "is_filegroup": true, 
    "language": "c", 
    "name": "grpc_codegen", 
    "src": [
      "include/grpc/impl/codegen/byte_buffer.h", 
      "include/grpc/impl/codegen/byte_buffer_reader.h", 
      "include/grpc/impl/codegen/compression_types.h", 
      "include/grpc/impl/codegen/connectivity_state.h", 
      "include/grpc/impl/codegen/exec_ctx_fwd.h", 
      "include/grpc/impl/codegen/grpc_types.h", 
      "include/grpc/impl/codegen/propagation_bits.h", 
      "include/grpc/impl/codegen/slice.h", 
      "include/grpc/impl/codegen/status.h"
    ], 
    "third_party": false, 
    "type": "filegroup"
  }, 
  {
    "deps": [
      "gpr", 
      "grpc_base"
    ], 
    "headers": [
      "src/core/ext/filters/deadline/deadline_filter.h"
    ], 
    "is_filegroup": true, 
    "language": "c", 
    "name": "grpc_deadline_filter", 
    "src": [
      "src/core/ext/filters/deadline/deadline_filter.cc", 
      "src/core/ext/filters/deadline/deadline_filter.h"
    ], 
    "third_party": false, 
    "type": "filegroup"
  }, 
  {
    "deps": [
      "gpr", 
      "grpc_base"
    ], 
    "headers": [
      "src/core/ext/filters/http/client/http_client_filter.h", 
      "src/core/ext/filters/http/message_compress/message_compress_filter.h", 
      "src/core/ext/filters/http/server/http_server_filter.h"
    ], 
    "is_filegroup": true, 
    "language": "c", 
    "name": "grpc_http_filters", 
    "src": [
      "src/core/ext/filters/http/client/http_client_filter.cc", 
      "src/core/ext/filters/http/client/http_client_filter.h", 
      "src/core/ext/filters/http/http_filters_plugin.cc", 
      "src/core/ext/filters/http/message_compress/message_compress_filter.cc", 
      "src/core/ext/filters/http/message_compress/message_compress_filter.h", 
      "src/core/ext/filters/http/server/http_server_filter.cc", 
      "src/core/ext/filters/http/server/http_server_filter.h"
    ], 
    "third_party": false, 
    "type": "filegroup"
  }, 
  {
    "deps": [
      "gpr", 
      "grpc_base", 
      "grpc_client_channel", 
      "grpc_resolver_fake", 
      "nanopb"
    ], 
    "headers": [
      "src/core/ext/filters/client_channel/lb_policy/grpclb/client_load_reporting_filter.h", 
      "src/core/ext/filters/client_channel/lb_policy/grpclb/grpclb.h", 
      "src/core/ext/filters/client_channel/lb_policy/grpclb/grpclb_channel.h", 
      "src/core/ext/filters/client_channel/lb_policy/grpclb/grpclb_client_stats.h", 
      "src/core/ext/filters/client_channel/lb_policy/grpclb/load_balancer_api.h", 
      "src/core/ext/filters/client_channel/lb_policy/grpclb/proto/grpc/lb/v1/load_balancer.pb.h"
    ], 
    "is_filegroup": true, 
    "language": "c", 
    "name": "grpc_lb_policy_grpclb", 
    "src": [
      "src/core/ext/filters/client_channel/lb_policy/grpclb/client_load_reporting_filter.cc", 
      "src/core/ext/filters/client_channel/lb_policy/grpclb/client_load_reporting_filter.h", 
      "src/core/ext/filters/client_channel/lb_policy/grpclb/grpclb.cc", 
      "src/core/ext/filters/client_channel/lb_policy/grpclb/grpclb.h", 
      "src/core/ext/filters/client_channel/lb_policy/grpclb/grpclb_channel.cc", 
      "src/core/ext/filters/client_channel/lb_policy/grpclb/grpclb_channel.h", 
      "src/core/ext/filters/client_channel/lb_policy/grpclb/grpclb_client_stats.cc", 
      "src/core/ext/filters/client_channel/lb_policy/grpclb/grpclb_client_stats.h", 
      "src/core/ext/filters/client_channel/lb_policy/grpclb/load_balancer_api.cc", 
      "src/core/ext/filters/client_channel/lb_policy/grpclb/load_balancer_api.h", 
      "src/core/ext/filters/client_channel/lb_policy/grpclb/proto/grpc/lb/v1/load_balancer.pb.c", 
      "src/core/ext/filters/client_channel/lb_policy/grpclb/proto/grpc/lb/v1/load_balancer.pb.h"
    ], 
    "third_party": false, 
    "type": "filegroup"
  }, 
  {
    "deps": [
      "gpr", 
      "grpc_base", 
      "grpc_client_channel", 
      "grpc_resolver_fake", 
      "grpc_secure", 
      "nanopb"
    ], 
    "headers": [
      "src/core/ext/filters/client_channel/lb_policy/grpclb/client_load_reporting_filter.h", 
      "src/core/ext/filters/client_channel/lb_policy/grpclb/grpclb.h", 
      "src/core/ext/filters/client_channel/lb_policy/grpclb/grpclb_channel.h", 
      "src/core/ext/filters/client_channel/lb_policy/grpclb/grpclb_client_stats.h", 
      "src/core/ext/filters/client_channel/lb_policy/grpclb/load_balancer_api.h", 
      "src/core/ext/filters/client_channel/lb_policy/grpclb/proto/grpc/lb/v1/load_balancer.pb.h"
    ], 
    "is_filegroup": true, 
    "language": "c", 
    "name": "grpc_lb_policy_grpclb_secure", 
    "src": [
      "src/core/ext/filters/client_channel/lb_policy/grpclb/client_load_reporting_filter.cc", 
      "src/core/ext/filters/client_channel/lb_policy/grpclb/client_load_reporting_filter.h", 
      "src/core/ext/filters/client_channel/lb_policy/grpclb/grpclb.cc", 
      "src/core/ext/filters/client_channel/lb_policy/grpclb/grpclb.h", 
      "src/core/ext/filters/client_channel/lb_policy/grpclb/grpclb_channel.h", 
      "src/core/ext/filters/client_channel/lb_policy/grpclb/grpclb_channel_secure.cc", 
      "src/core/ext/filters/client_channel/lb_policy/grpclb/grpclb_client_stats.cc", 
      "src/core/ext/filters/client_channel/lb_policy/grpclb/grpclb_client_stats.h", 
      "src/core/ext/filters/client_channel/lb_policy/grpclb/load_balancer_api.cc", 
      "src/core/ext/filters/client_channel/lb_policy/grpclb/load_balancer_api.h", 
      "src/core/ext/filters/client_channel/lb_policy/grpclb/proto/grpc/lb/v1/load_balancer.pb.c", 
      "src/core/ext/filters/client_channel/lb_policy/grpclb/proto/grpc/lb/v1/load_balancer.pb.h"
    ], 
    "third_party": false, 
    "type": "filegroup"
  }, 
  {
    "deps": [
      "gpr", 
      "grpc_base", 
      "grpc_client_channel", 
      "grpc_lb_subchannel_list"
    ], 
    "headers": [], 
    "is_filegroup": true, 
    "language": "c", 
    "name": "grpc_lb_policy_pick_first", 
    "src": [
      "src/core/ext/filters/client_channel/lb_policy/pick_first/pick_first.cc"
    ], 
    "third_party": false, 
    "type": "filegroup"
  }, 
  {
    "deps": [
      "gpr", 
      "grpc_base", 
      "grpc_client_channel", 
      "grpc_lb_subchannel_list"
    ], 
    "headers": [], 
    "is_filegroup": true, 
    "language": "c", 
    "name": "grpc_lb_policy_round_robin", 
    "src": [
      "src/core/ext/filters/client_channel/lb_policy/round_robin/round_robin.cc"
    ], 
    "third_party": false, 
    "type": "filegroup"
  }, 
  {
    "deps": [
      "gpr", 
      "grpc_base", 
      "grpc_client_channel"
    ], 
    "headers": [
      "src/core/ext/filters/client_channel/lb_policy/subchannel_list.h"
    ], 
    "is_filegroup": true, 
    "language": "c", 
    "name": "grpc_lb_subchannel_list", 
    "src": [
      "src/core/ext/filters/client_channel/lb_policy/subchannel_list.cc", 
      "src/core/ext/filters/client_channel/lb_policy/subchannel_list.h"
    ], 
    "third_party": false, 
    "type": "filegroup"
  }, 
  {
    "deps": [
      "gpr", 
      "grpc_base"
    ], 
    "headers": [
      "src/core/ext/filters/max_age/max_age_filter.h"
    ], 
    "is_filegroup": true, 
    "language": "c", 
    "name": "grpc_max_age_filter", 
    "src": [
      "src/core/ext/filters/max_age/max_age_filter.cc", 
      "src/core/ext/filters/max_age/max_age_filter.h"
    ], 
    "third_party": false, 
    "type": "filegroup"
  }, 
  {
    "deps": [
      "gpr", 
      "grpc_base"
    ], 
    "headers": [
      "src/core/ext/filters/message_size/message_size_filter.h"
    ], 
    "is_filegroup": true, 
    "language": "c", 
    "name": "grpc_message_size_filter", 
    "src": [
      "src/core/ext/filters/message_size/message_size_filter.cc", 
      "src/core/ext/filters/message_size/message_size_filter.h"
    ], 
    "third_party": false, 
    "type": "filegroup"
  }, 
  {
    "deps": [
      "gpr", 
      "grpc_base", 
      "grpc_client_channel"
    ], 
    "headers": [
      "src/core/ext/filters/client_channel/resolver/dns/c_ares/grpc_ares_ev_driver.h", 
      "src/core/ext/filters/client_channel/resolver/dns/c_ares/grpc_ares_wrapper.h"
    ], 
    "is_filegroup": true, 
    "language": "c", 
    "name": "grpc_resolver_dns_ares", 
    "src": [
      "src/core/ext/filters/client_channel/resolver/dns/c_ares/dns_resolver_ares.cc", 
      "src/core/ext/filters/client_channel/resolver/dns/c_ares/grpc_ares_ev_driver.h", 
      "src/core/ext/filters/client_channel/resolver/dns/c_ares/grpc_ares_ev_driver_posix.cc", 
      "src/core/ext/filters/client_channel/resolver/dns/c_ares/grpc_ares_wrapper.cc", 
      "src/core/ext/filters/client_channel/resolver/dns/c_ares/grpc_ares_wrapper.h", 
      "src/core/ext/filters/client_channel/resolver/dns/c_ares/grpc_ares_wrapper_fallback.cc"
    ], 
    "third_party": false, 
    "type": "filegroup"
  }, 
  {
    "deps": [
      "gpr", 
      "grpc_base", 
      "grpc_client_channel"
    ], 
    "headers": [], 
    "is_filegroup": true, 
    "language": "c", 
    "name": "grpc_resolver_dns_native", 
    "src": [
      "src/core/ext/filters/client_channel/resolver/dns/native/dns_resolver.cc"
    ], 
    "third_party": false, 
    "type": "filegroup"
  }, 
  {
    "deps": [
      "gpr", 
      "grpc_base", 
      "grpc_client_channel"
    ], 
    "headers": [
      "src/core/ext/filters/client_channel/resolver/fake/fake_resolver.h"
    ], 
    "is_filegroup": true, 
    "language": "c", 
    "name": "grpc_resolver_fake", 
    "src": [
      "src/core/ext/filters/client_channel/resolver/fake/fake_resolver.cc", 
      "src/core/ext/filters/client_channel/resolver/fake/fake_resolver.h"
    ], 
    "third_party": false, 
    "type": "filegroup"
  }, 
  {
    "deps": [
      "gpr", 
      "grpc_base", 
      "grpc_client_channel"
    ], 
    "headers": [], 
    "is_filegroup": true, 
    "language": "c", 
    "name": "grpc_resolver_sockaddr", 
    "src": [
      "src/core/ext/filters/client_channel/resolver/sockaddr/sockaddr_resolver.cc"
    ], 
    "third_party": false, 
    "type": "filegroup"
  }, 
  {
    "deps": [
      "gpr", 
      "grpc_base", 
      "grpc_transport_chttp2_alpn", 
      "tsi"
    ], 
    "headers": [
      "include/grpc/grpc_security.h", 
      "src/core/lib/security/context/security_context.h", 
      "src/core/lib/security/credentials/composite/composite_credentials.h", 
      "src/core/lib/security/credentials/credentials.h", 
      "src/core/lib/security/credentials/fake/fake_credentials.h", 
      "src/core/lib/security/credentials/google_default/google_default_credentials.h", 
      "src/core/lib/security/credentials/iam/iam_credentials.h", 
      "src/core/lib/security/credentials/jwt/json_token.h", 
      "src/core/lib/security/credentials/jwt/jwt_credentials.h", 
      "src/core/lib/security/credentials/jwt/jwt_verifier.h", 
      "src/core/lib/security/credentials/oauth2/oauth2_credentials.h", 
      "src/core/lib/security/credentials/plugin/plugin_credentials.h", 
      "src/core/lib/security/credentials/ssl/ssl_credentials.h", 
      "src/core/lib/security/transport/auth_filters.h", 
      "src/core/lib/security/transport/lb_targets_info.h", 
      "src/core/lib/security/transport/secure_endpoint.h", 
      "src/core/lib/security/transport/security_connector.h", 
      "src/core/lib/security/transport/security_handshaker.h", 
      "src/core/lib/security/transport/tsi_error.h", 
      "src/core/lib/security/util/json_util.h"
    ], 
    "is_filegroup": true, 
    "language": "c", 
    "name": "grpc_secure", 
    "src": [
      "include/grpc/grpc_security.h", 
      "src/core/lib/http/httpcli_security_connector.cc", 
      "src/core/lib/security/context/security_context.cc", 
      "src/core/lib/security/context/security_context.h", 
      "src/core/lib/security/credentials/composite/composite_credentials.cc", 
      "src/core/lib/security/credentials/composite/composite_credentials.h", 
      "src/core/lib/security/credentials/credentials.cc", 
      "src/core/lib/security/credentials/credentials.h", 
      "src/core/lib/security/credentials/credentials_metadata.cc", 
      "src/core/lib/security/credentials/fake/fake_credentials.cc", 
      "src/core/lib/security/credentials/fake/fake_credentials.h", 
      "src/core/lib/security/credentials/google_default/credentials_generic.cc", 
      "src/core/lib/security/credentials/google_default/google_default_credentials.cc", 
      "src/core/lib/security/credentials/google_default/google_default_credentials.h", 
      "src/core/lib/security/credentials/iam/iam_credentials.cc", 
      "src/core/lib/security/credentials/iam/iam_credentials.h", 
      "src/core/lib/security/credentials/jwt/json_token.cc", 
      "src/core/lib/security/credentials/jwt/json_token.h", 
      "src/core/lib/security/credentials/jwt/jwt_credentials.cc", 
      "src/core/lib/security/credentials/jwt/jwt_credentials.h", 
      "src/core/lib/security/credentials/jwt/jwt_verifier.cc", 
      "src/core/lib/security/credentials/jwt/jwt_verifier.h", 
      "src/core/lib/security/credentials/oauth2/oauth2_credentials.cc", 
      "src/core/lib/security/credentials/oauth2/oauth2_credentials.h", 
      "src/core/lib/security/credentials/plugin/plugin_credentials.cc", 
      "src/core/lib/security/credentials/plugin/plugin_credentials.h", 
      "src/core/lib/security/credentials/ssl/ssl_credentials.cc", 
      "src/core/lib/security/credentials/ssl/ssl_credentials.h", 
      "src/core/lib/security/transport/auth_filters.h", 
      "src/core/lib/security/transport/client_auth_filter.cc", 
      "src/core/lib/security/transport/lb_targets_info.cc", 
      "src/core/lib/security/transport/lb_targets_info.h", 
      "src/core/lib/security/transport/secure_endpoint.cc", 
      "src/core/lib/security/transport/secure_endpoint.h", 
      "src/core/lib/security/transport/security_connector.cc", 
      "src/core/lib/security/transport/security_connector.h", 
      "src/core/lib/security/transport/security_handshaker.cc", 
      "src/core/lib/security/transport/security_handshaker.h", 
      "src/core/lib/security/transport/server_auth_filter.cc", 
      "src/core/lib/security/transport/tsi_error.cc", 
      "src/core/lib/security/transport/tsi_error.h", 
      "src/core/lib/security/util/json_util.cc", 
      "src/core/lib/security/util/json_util.h", 
      "src/core/lib/surface/init_secure.cc"
    ], 
    "third_party": false, 
    "type": "filegroup"
  }, 
  {
    "deps": [
      "gpr", 
      "grpc_base"
    ], 
    "headers": [
      "src/core/ext/filters/workarounds/workaround_utils.h"
    ], 
    "is_filegroup": true, 
    "language": "c", 
    "name": "grpc_server_backward_compatibility", 
    "src": [
      "src/core/ext/filters/workarounds/workaround_utils.cc", 
      "src/core/ext/filters/workarounds/workaround_utils.h"
    ], 
    "third_party": false, 
    "type": "filegroup"
  }, 
  {
    "deps": [
      "gpr", 
      "grpc_base"
    ], 
    "headers": [
      "src/core/ext/filters/load_reporting/server_load_reporting_filter.h", 
      "src/core/ext/filters/load_reporting/server_load_reporting_plugin.h"
    ], 
    "is_filegroup": true, 
    "language": "c", 
    "name": "grpc_server_load_reporting", 
    "src": [
      "src/core/ext/filters/load_reporting/server_load_reporting_filter.cc", 
      "src/core/ext/filters/load_reporting/server_load_reporting_filter.h", 
      "src/core/ext/filters/load_reporting/server_load_reporting_plugin.cc", 
      "src/core/ext/filters/load_reporting/server_load_reporting_plugin.h"
    ], 
    "third_party": false, 
    "type": "filegroup"
  }, 
  {
    "deps": [
      "gpr", 
      "gpr_test_util", 
      "grpc_base", 
      "grpc_client_channel", 
      "grpc_transport_chttp2"
    ], 
    "headers": [
      "src/core/ext/filters/client_channel/resolver/fake/fake_resolver.h", 
      "test/core/end2end/cq_verifier.h", 
      "test/core/end2end/fixtures/http_proxy_fixture.h", 
      "test/core/end2end/fixtures/proxy.h", 
      "test/core/iomgr/endpoint_tests.h", 
      "test/core/util/debugger_macros.h", 
      "test/core/util/grpc_profiler.h", 
      "test/core/util/memory_counters.h", 
      "test/core/util/mock_endpoint.h", 
      "test/core/util/parse_hexstring.h", 
      "test/core/util/passthru_endpoint.h", 
      "test/core/util/port.h", 
      "test/core/util/port_server_client.h", 
      "test/core/util/slice_splitter.h", 
      "test/core/util/trickle_endpoint.h"
    ], 
    "is_filegroup": true, 
    "language": "c", 
    "name": "grpc_test_util_base", 
    "src": [
      "src/core/ext/filters/client_channel/resolver/fake/fake_resolver.cc", 
      "src/core/ext/filters/client_channel/resolver/fake/fake_resolver.h", 
      "test/core/end2end/cq_verifier.cc", 
      "test/core/end2end/cq_verifier.h", 
      "test/core/end2end/fixtures/http_proxy_fixture.cc", 
      "test/core/end2end/fixtures/http_proxy_fixture.h", 
      "test/core/end2end/fixtures/proxy.cc", 
      "test/core/end2end/fixtures/proxy.h", 
      "test/core/iomgr/endpoint_tests.cc", 
      "test/core/iomgr/endpoint_tests.h", 
      "test/core/util/debugger_macros.cc", 
      "test/core/util/debugger_macros.h", 
      "test/core/util/grpc_profiler.cc", 
      "test/core/util/grpc_profiler.h", 
      "test/core/util/memory_counters.cc", 
      "test/core/util/memory_counters.h", 
      "test/core/util/mock_endpoint.cc", 
      "test/core/util/mock_endpoint.h", 
      "test/core/util/parse_hexstring.cc", 
      "test/core/util/parse_hexstring.h", 
      "test/core/util/passthru_endpoint.cc", 
      "test/core/util/passthru_endpoint.h", 
      "test/core/util/port.cc", 
      "test/core/util/port.h", 
      "test/core/util/port_server_client.cc", 
      "test/core/util/port_server_client.h", 
      "test/core/util/slice_splitter.cc", 
      "test/core/util/slice_splitter.h", 
      "test/core/util/trickle_endpoint.cc", 
      "test/core/util/trickle_endpoint.h"
    ], 
    "third_party": false, 
    "type": "filegroup"
  }, 
  {
    "deps": [
      "gpr", 
      "grpc_base_headers", 
      "grpc_trace_headers"
    ], 
    "headers": [], 
    "is_filegroup": true, 
    "language": "c", 
    "name": "grpc_trace", 
    "src": [
      "src/core/lib/debug/trace.cc"
    ], 
    "third_party": false, 
    "type": "filegroup"
  }, 
  {
    "deps": [
      "gpr"
    ], 
    "headers": [
      "src/core/lib/debug/trace.h"
    ], 
    "is_filegroup": true, 
    "language": "c", 
    "name": "grpc_trace_headers", 
    "src": [
      "src/core/lib/debug/trace.h"
    ], 
    "third_party": false, 
    "type": "filegroup"
  }, 
  {
    "deps": [
      "gpr", 
      "grpc_base", 
      "grpc_http_filters", 
      "grpc_transport_chttp2_alpn"
    ], 
    "headers": [
      "src/core/ext/transport/chttp2/transport/bin_decoder.h", 
      "src/core/ext/transport/chttp2/transport/bin_encoder.h", 
      "src/core/ext/transport/chttp2/transport/chttp2_transport.h", 
      "src/core/ext/transport/chttp2/transport/flow_control.h", 
      "src/core/ext/transport/chttp2/transport/frame.h", 
      "src/core/ext/transport/chttp2/transport/frame_data.h", 
      "src/core/ext/transport/chttp2/transport/frame_goaway.h", 
      "src/core/ext/transport/chttp2/transport/frame_ping.h", 
      "src/core/ext/transport/chttp2/transport/frame_rst_stream.h", 
      "src/core/ext/transport/chttp2/transport/frame_settings.h", 
      "src/core/ext/transport/chttp2/transport/frame_window_update.h", 
      "src/core/ext/transport/chttp2/transport/hpack_encoder.h", 
      "src/core/ext/transport/chttp2/transport/hpack_parser.h", 
      "src/core/ext/transport/chttp2/transport/hpack_table.h", 
      "src/core/ext/transport/chttp2/transport/http2_settings.h", 
      "src/core/ext/transport/chttp2/transport/huffsyms.h", 
      "src/core/ext/transport/chttp2/transport/incoming_metadata.h", 
      "src/core/ext/transport/chttp2/transport/internal.h", 
      "src/core/ext/transport/chttp2/transport/stream_map.h", 
      "src/core/ext/transport/chttp2/transport/varint.h"
    ], 
    "is_filegroup": true, 
    "language": "c", 
    "name": "grpc_transport_chttp2", 
    "src": [
      "src/core/ext/transport/chttp2/transport/bin_decoder.cc", 
      "src/core/ext/transport/chttp2/transport/bin_decoder.h", 
      "src/core/ext/transport/chttp2/transport/bin_encoder.cc", 
      "src/core/ext/transport/chttp2/transport/bin_encoder.h", 
      "src/core/ext/transport/chttp2/transport/chttp2_plugin.cc", 
      "src/core/ext/transport/chttp2/transport/chttp2_transport.cc", 
      "src/core/ext/transport/chttp2/transport/chttp2_transport.h", 
      "src/core/ext/transport/chttp2/transport/flow_control.cc", 
      "src/core/ext/transport/chttp2/transport/flow_control.h", 
      "src/core/ext/transport/chttp2/transport/frame.h", 
      "src/core/ext/transport/chttp2/transport/frame_data.cc", 
      "src/core/ext/transport/chttp2/transport/frame_data.h", 
      "src/core/ext/transport/chttp2/transport/frame_goaway.cc", 
      "src/core/ext/transport/chttp2/transport/frame_goaway.h", 
      "src/core/ext/transport/chttp2/transport/frame_ping.cc", 
      "src/core/ext/transport/chttp2/transport/frame_ping.h", 
      "src/core/ext/transport/chttp2/transport/frame_rst_stream.cc", 
      "src/core/ext/transport/chttp2/transport/frame_rst_stream.h", 
      "src/core/ext/transport/chttp2/transport/frame_settings.cc", 
      "src/core/ext/transport/chttp2/transport/frame_settings.h", 
      "src/core/ext/transport/chttp2/transport/frame_window_update.cc", 
      "src/core/ext/transport/chttp2/transport/frame_window_update.h", 
      "src/core/ext/transport/chttp2/transport/hpack_encoder.cc", 
      "src/core/ext/transport/chttp2/transport/hpack_encoder.h", 
      "src/core/ext/transport/chttp2/transport/hpack_parser.cc", 
      "src/core/ext/transport/chttp2/transport/hpack_parser.h", 
      "src/core/ext/transport/chttp2/transport/hpack_table.cc", 
      "src/core/ext/transport/chttp2/transport/hpack_table.h", 
      "src/core/ext/transport/chttp2/transport/http2_settings.cc", 
      "src/core/ext/transport/chttp2/transport/http2_settings.h", 
      "src/core/ext/transport/chttp2/transport/huffsyms.cc", 
      "src/core/ext/transport/chttp2/transport/huffsyms.h", 
      "src/core/ext/transport/chttp2/transport/incoming_metadata.cc", 
      "src/core/ext/transport/chttp2/transport/incoming_metadata.h", 
      "src/core/ext/transport/chttp2/transport/internal.h", 
      "src/core/ext/transport/chttp2/transport/parsing.cc", 
      "src/core/ext/transport/chttp2/transport/stream_lists.cc", 
      "src/core/ext/transport/chttp2/transport/stream_map.cc", 
      "src/core/ext/transport/chttp2/transport/stream_map.h", 
      "src/core/ext/transport/chttp2/transport/varint.cc", 
      "src/core/ext/transport/chttp2/transport/varint.h", 
      "src/core/ext/transport/chttp2/transport/writing.cc"
    ], 
    "third_party": false, 
    "type": "filegroup"
  }, 
  {
    "deps": [
      "gpr"
    ], 
    "headers": [
      "src/core/ext/transport/chttp2/alpn/alpn.h"
    ], 
    "is_filegroup": true, 
    "language": "c", 
    "name": "grpc_transport_chttp2_alpn", 
    "src": [
      "src/core/ext/transport/chttp2/alpn/alpn.cc", 
      "src/core/ext/transport/chttp2/alpn/alpn.h"
    ], 
    "third_party": false, 
    "type": "filegroup"
  }, 
  {
    "deps": [
      "gpr", 
      "grpc_base", 
      "grpc_client_channel", 
      "grpc_transport_chttp2"
    ], 
    "headers": [
      "src/core/ext/transport/chttp2/client/chttp2_connector.h"
    ], 
    "is_filegroup": true, 
    "language": "c", 
    "name": "grpc_transport_chttp2_client_connector", 
    "src": [
      "src/core/ext/transport/chttp2/client/chttp2_connector.cc", 
      "src/core/ext/transport/chttp2/client/chttp2_connector.h"
    ], 
    "third_party": false, 
    "type": "filegroup"
  }, 
  {
    "deps": [
      "gpr", 
      "grpc_base", 
      "grpc_client_channel", 
      "grpc_transport_chttp2", 
      "grpc_transport_chttp2_client_connector"
    ], 
    "headers": [], 
    "is_filegroup": true, 
    "language": "c", 
    "name": "grpc_transport_chttp2_client_insecure", 
    "src": [
      "src/core/ext/transport/chttp2/client/insecure/channel_create.cc", 
      "src/core/ext/transport/chttp2/client/insecure/channel_create_posix.cc"
    ], 
    "third_party": false, 
    "type": "filegroup"
  }, 
  {
    "deps": [
      "gpr", 
      "grpc_base", 
      "grpc_client_channel", 
      "grpc_secure", 
      "grpc_transport_chttp2", 
      "grpc_transport_chttp2_client_connector"
    ], 
    "headers": [], 
    "is_filegroup": true, 
    "language": "c", 
    "name": "grpc_transport_chttp2_client_secure", 
    "src": [
      "src/core/ext/transport/chttp2/client/secure/secure_channel_create.cc"
    ], 
    "third_party": false, 
    "type": "filegroup"
  }, 
  {
    "deps": [
      "gpr", 
      "grpc_base", 
      "grpc_transport_chttp2"
    ], 
    "headers": [
      "src/core/ext/transport/chttp2/server/chttp2_server.h"
    ], 
    "is_filegroup": true, 
    "language": "c", 
    "name": "grpc_transport_chttp2_server", 
    "src": [
      "src/core/ext/transport/chttp2/server/chttp2_server.cc", 
      "src/core/ext/transport/chttp2/server/chttp2_server.h"
    ], 
    "third_party": false, 
    "type": "filegroup"
  }, 
  {
    "deps": [
      "gpr", 
      "grpc_base", 
      "grpc_transport_chttp2", 
      "grpc_transport_chttp2_server"
    ], 
    "headers": [], 
    "is_filegroup": true, 
    "language": "c", 
    "name": "grpc_transport_chttp2_server_insecure", 
    "src": [
      "src/core/ext/transport/chttp2/server/insecure/server_chttp2.cc", 
      "src/core/ext/transport/chttp2/server/insecure/server_chttp2_posix.cc"
    ], 
    "third_party": false, 
    "type": "filegroup"
  }, 
  {
    "deps": [
      "gpr", 
      "grpc_base", 
      "grpc_secure", 
      "grpc_transport_chttp2", 
      "grpc_transport_chttp2_server"
    ], 
    "headers": [], 
    "is_filegroup": true, 
    "language": "c", 
    "name": "grpc_transport_chttp2_server_secure", 
    "src": [
      "src/core/ext/transport/chttp2/server/secure/server_secure_chttp2.cc"
    ], 
    "third_party": false, 
    "type": "filegroup"
  }, 
  {
    "deps": [
      "grpc_base", 
      "grpc_http_filters", 
      "grpc_transport_chttp2"
    ], 
    "headers": [
      "include/grpc/grpc_cronet.h", 
      "include/grpc/grpc_security.h", 
      "include/grpc/grpc_security_constants.h", 
      "src/core/ext/transport/cronet/transport/cronet_transport.h", 
      "third_party/objective_c/Cronet/bidirectional_stream_c.h"
    ], 
    "is_filegroup": true, 
    "language": "c", 
    "name": "grpc_transport_cronet_client_secure", 
    "src": [
      "include/grpc/grpc_cronet.h", 
      "include/grpc/grpc_security.h", 
      "include/grpc/grpc_security_constants.h", 
      "src/core/ext/transport/cronet/client/secure/cronet_channel_create.cc", 
      "src/core/ext/transport/cronet/transport/cronet_api_dummy.cc", 
      "src/core/ext/transport/cronet/transport/cronet_transport.cc", 
      "src/core/ext/transport/cronet/transport/cronet_transport.h"
    ], 
    "third_party": false, 
    "type": "filegroup"
  }, 
  {
    "deps": [
      "gpr", 
      "grpc_base", 
      "grpc_transport_inproc_headers"
    ], 
    "headers": [], 
    "is_filegroup": true, 
    "language": "c", 
    "name": "grpc_transport_inproc", 
    "src": [
      "src/core/ext/transport/inproc/inproc_plugin.cc", 
      "src/core/ext/transport/inproc/inproc_transport.cc"
    ], 
    "third_party": false, 
    "type": "filegroup"
  }, 
  {
    "deps": [
      "gpr", 
      "grpc_base_headers"
    ], 
    "headers": [
      "src/core/ext/transport/inproc/inproc_transport.h"
    ], 
    "is_filegroup": true, 
    "language": "c", 
    "name": "grpc_transport_inproc_headers", 
    "src": [
      "src/core/ext/transport/inproc/inproc_transport.h"
    ], 
    "third_party": false, 
    "type": "filegroup"
  }, 
  {
    "deps": [
      "gpr", 
      "grpc_base", 
      "grpc_server_backward_compatibility"
    ], 
    "headers": [
      "src/core/ext/filters/workarounds/workaround_cronet_compression_filter.h"
    ], 
    "is_filegroup": true, 
    "language": "c", 
    "name": "grpc_workaround_cronet_compression_filter", 
    "src": [
      "src/core/ext/filters/workarounds/workaround_cronet_compression_filter.cc", 
      "src/core/ext/filters/workarounds/workaround_cronet_compression_filter.h"
    ], 
    "third_party": false, 
    "type": "filegroup"
  }, 
  {
    "deps": [
      "nanopb_headers"
    ], 
    "headers": [], 
    "is_filegroup": true, 
    "language": "c", 
    "name": "nanopb", 
    "src": [], 
    "third_party": false, 
    "type": "filegroup"
  }, 
  {
    "deps": [], 
    "headers": [
      "third_party/nanopb/pb.h", 
      "third_party/nanopb/pb_common.h", 
      "third_party/nanopb/pb_decode.h", 
      "third_party/nanopb/pb_encode.h"
    ], 
    "is_filegroup": true, 
    "language": "c", 
    "name": "nanopb_headers", 
    "src": [], 
    "third_party": false, 
    "type": "filegroup"
  }, 
  {
    "deps": [
      "grpc"
    ], 
    "headers": [
      "test/core/tsi/transport_security_test_lib.h"
    ], 
    "is_filegroup": true, 
    "language": "c", 
    "name": "transport_security_test_lib", 
    "src": [
      "test/core/tsi/transport_security_test_lib.cc", 
      "test/core/tsi/transport_security_test_lib.h"
    ], 
    "third_party": false, 
    "type": "filegroup"
  }, 
  {
    "deps": [
      "gpr", 
      "grpc_base", 
      "grpc_trace", 
      "tsi_interface"
    ], 
    "headers": [
      "src/core/tsi/fake_transport_security.h", 
      "src/core/tsi/gts_transport_security.h", 
      "src/core/tsi/ssl_transport_security.h", 
      "src/core/tsi/ssl_types.h", 
      "src/core/tsi/transport_security_grpc.h"
    ], 
    "is_filegroup": true, 
    "language": "c", 
    "name": "tsi", 
    "src": [
      "src/core/tsi/fake_transport_security.cc", 
      "src/core/tsi/fake_transport_security.h", 
      "src/core/tsi/gts_transport_security.cc", 
      "src/core/tsi/gts_transport_security.h", 
      "src/core/tsi/ssl_transport_security.cc", 
      "src/core/tsi/ssl_transport_security.h", 
      "src/core/tsi/ssl_types.h", 
      "src/core/tsi/transport_security_grpc.cc", 
      "src/core/tsi/transport_security_grpc.h"
    ], 
    "third_party": false, 
    "type": "filegroup"
  }, 
  {
    "deps": [
      "gpr", 
      "grpc_trace"
    ], 
    "headers": [
      "src/core/tsi/transport_security.h", 
      "src/core/tsi/transport_security_adapter.h", 
      "src/core/tsi/transport_security_interface.h"
    ], 
    "is_filegroup": true, 
    "language": "c", 
    "name": "tsi_interface", 
    "src": [
      "src/core/tsi/transport_security.cc", 
      "src/core/tsi/transport_security.h", 
      "src/core/tsi/transport_security_adapter.cc", 
      "src/core/tsi/transport_security_adapter.h", 
      "src/core/tsi/transport_security_interface.h"
    ], 
    "third_party": false, 
    "type": "filegroup"
  }, 
  {
    "deps": [
      "grpc_codegen"
    ], 
    "headers": [
      "include/grpc++/impl/codegen/async_stream.h", 
      "include/grpc++/impl/codegen/async_unary_call.h", 
      "include/grpc++/impl/codegen/byte_buffer.h", 
      "include/grpc++/impl/codegen/call.h", 
      "include/grpc++/impl/codegen/call_hook.h", 
      "include/grpc++/impl/codegen/channel_interface.h", 
      "include/grpc++/impl/codegen/client_context.h", 
      "include/grpc++/impl/codegen/client_unary_call.h", 
      "include/grpc++/impl/codegen/completion_queue.h", 
      "include/grpc++/impl/codegen/completion_queue_tag.h", 
      "include/grpc++/impl/codegen/config.h", 
      "include/grpc++/impl/codegen/core_codegen_interface.h", 
      "include/grpc++/impl/codegen/create_auth_context.h", 
      "include/grpc++/impl/codegen/grpc_library.h", 
      "include/grpc++/impl/codegen/metadata_map.h", 
      "include/grpc++/impl/codegen/method_handler_impl.h", 
      "include/grpc++/impl/codegen/rpc_method.h", 
      "include/grpc++/impl/codegen/rpc_service_method.h", 
      "include/grpc++/impl/codegen/security/auth_context.h", 
      "include/grpc++/impl/codegen/serialization_traits.h", 
      "include/grpc++/impl/codegen/server_context.h", 
      "include/grpc++/impl/codegen/server_interface.h", 
      "include/grpc++/impl/codegen/service_type.h", 
      "include/grpc++/impl/codegen/slice.h", 
      "include/grpc++/impl/codegen/status.h", 
      "include/grpc++/impl/codegen/status_code_enum.h", 
      "include/grpc++/impl/codegen/string_ref.h", 
      "include/grpc++/impl/codegen/stub_options.h", 
      "include/grpc++/impl/codegen/sync_stream.h", 
      "include/grpc++/impl/codegen/time.h"
    ], 
    "is_filegroup": true, 
    "language": "c++", 
    "name": "grpc++_codegen_base", 
    "src": [
      "include/grpc++/impl/codegen/async_stream.h", 
      "include/grpc++/impl/codegen/async_unary_call.h", 
      "include/grpc++/impl/codegen/byte_buffer.h", 
      "include/grpc++/impl/codegen/call.h", 
      "include/grpc++/impl/codegen/call_hook.h", 
      "include/grpc++/impl/codegen/channel_interface.h", 
      "include/grpc++/impl/codegen/client_context.h", 
      "include/grpc++/impl/codegen/client_unary_call.h", 
      "include/grpc++/impl/codegen/completion_queue.h", 
      "include/grpc++/impl/codegen/completion_queue_tag.h", 
      "include/grpc++/impl/codegen/config.h", 
      "include/grpc++/impl/codegen/core_codegen_interface.h", 
      "include/grpc++/impl/codegen/create_auth_context.h", 
      "include/grpc++/impl/codegen/grpc_library.h", 
      "include/grpc++/impl/codegen/metadata_map.h", 
      "include/grpc++/impl/codegen/method_handler_impl.h", 
      "include/grpc++/impl/codegen/rpc_method.h", 
      "include/grpc++/impl/codegen/rpc_service_method.h", 
      "include/grpc++/impl/codegen/security/auth_context.h", 
      "include/grpc++/impl/codegen/serialization_traits.h", 
      "include/grpc++/impl/codegen/server_context.h", 
      "include/grpc++/impl/codegen/server_interface.h", 
      "include/grpc++/impl/codegen/service_type.h", 
      "include/grpc++/impl/codegen/slice.h", 
      "include/grpc++/impl/codegen/status.h", 
      "include/grpc++/impl/codegen/status_code_enum.h", 
      "include/grpc++/impl/codegen/string_ref.h", 
      "include/grpc++/impl/codegen/stub_options.h", 
      "include/grpc++/impl/codegen/sync_stream.h", 
      "include/grpc++/impl/codegen/time.h"
    ], 
    "third_party": false, 
    "type": "filegroup"
  }, 
  {
    "deps": [
      "grpc++_codegen_base"
    ], 
    "headers": [], 
    "is_filegroup": true, 
    "language": "c++", 
    "name": "grpc++_codegen_base_src", 
    "src": [
      "src/cpp/codegen/codegen_init.cc"
    ], 
    "third_party": false, 
    "type": "filegroup"
  }, 
  {
    "deps": [
      "grpc++_codegen_base", 
      "grpc++_config_proto"
    ], 
    "headers": [
      "include/grpc++/impl/codegen/proto_utils.h"
    ], 
    "is_filegroup": true, 
    "language": "c++", 
    "name": "grpc++_codegen_proto", 
    "src": [
      "include/grpc++/impl/codegen/proto_utils.h"
    ], 
    "third_party": false, 
    "type": "filegroup"
  }, 
  {
    "deps": [
      "gpr", 
      "gpr_base_headers", 
      "grpc++_codegen_base", 
      "grpc_base_headers", 
      "grpc_transport_inproc_headers", 
      "nanopb_headers"
    ], 
    "headers": [
      "include/grpc++/alarm.h", 
      "include/grpc++/channel.h", 
      "include/grpc++/client_context.h", 
      "include/grpc++/completion_queue.h", 
      "include/grpc++/create_channel.h", 
      "include/grpc++/create_channel_posix.h", 
      "include/grpc++/ext/health_check_service_server_builder_option.h", 
      "include/grpc++/generic/async_generic_service.h", 
      "include/grpc++/generic/generic_stub.h", 
      "include/grpc++/grpc++.h", 
      "include/grpc++/health_check_service_interface.h", 
      "include/grpc++/impl/call.h", 
      "include/grpc++/impl/channel_argument_option.h", 
      "include/grpc++/impl/client_unary_call.h", 
      "include/grpc++/impl/codegen/core_codegen.h", 
      "include/grpc++/impl/grpc_library.h", 
      "include/grpc++/impl/method_handler_impl.h", 
      "include/grpc++/impl/rpc_method.h", 
      "include/grpc++/impl/rpc_service_method.h", 
      "include/grpc++/impl/serialization_traits.h", 
      "include/grpc++/impl/server_builder_option.h", 
      "include/grpc++/impl/server_builder_plugin.h", 
      "include/grpc++/impl/server_initializer.h", 
      "include/grpc++/impl/service_type.h", 
      "include/grpc++/resource_quota.h", 
      "include/grpc++/security/auth_context.h", 
      "include/grpc++/security/auth_metadata_processor.h", 
      "include/grpc++/security/credentials.h", 
      "include/grpc++/security/server_credentials.h", 
      "include/grpc++/server.h", 
      "include/grpc++/server_builder.h", 
      "include/grpc++/server_context.h", 
      "include/grpc++/server_posix.h", 
      "include/grpc++/support/async_stream.h", 
      "include/grpc++/support/async_unary_call.h", 
      "include/grpc++/support/byte_buffer.h", 
      "include/grpc++/support/channel_arguments.h", 
      "include/grpc++/support/config.h", 
      "include/grpc++/support/slice.h", 
      "include/grpc++/support/status.h", 
      "include/grpc++/support/status_code_enum.h", 
      "include/grpc++/support/string_ref.h", 
      "include/grpc++/support/stub_options.h", 
      "include/grpc++/support/sync_stream.h", 
      "include/grpc++/support/time.h", 
      "src/cpp/client/create_channel_internal.h", 
      "src/cpp/common/channel_filter.h", 
      "src/cpp/server/dynamic_thread_pool.h", 
      "src/cpp/server/health/default_health_check_service.h", 
      "src/cpp/server/health/health.pb.h", 
      "src/cpp/server/thread_pool_interface.h", 
      "src/cpp/thread_manager/thread_manager.h"
    ], 
    "is_filegroup": true, 
    "language": "c++", 
    "name": "grpc++_common", 
    "src": [
      "include/grpc++/alarm.h", 
      "include/grpc++/channel.h", 
      "include/grpc++/client_context.h", 
      "include/grpc++/completion_queue.h", 
      "include/grpc++/create_channel.h", 
      "include/grpc++/create_channel_posix.h", 
      "include/grpc++/ext/health_check_service_server_builder_option.h", 
      "include/grpc++/generic/async_generic_service.h", 
      "include/grpc++/generic/generic_stub.h", 
      "include/grpc++/grpc++.h", 
      "include/grpc++/health_check_service_interface.h", 
      "include/grpc++/impl/call.h", 
      "include/grpc++/impl/channel_argument_option.h", 
      "include/grpc++/impl/client_unary_call.h", 
      "include/grpc++/impl/codegen/core_codegen.h", 
      "include/grpc++/impl/grpc_library.h", 
      "include/grpc++/impl/method_handler_impl.h", 
      "include/grpc++/impl/rpc_method.h", 
      "include/grpc++/impl/rpc_service_method.h", 
      "include/grpc++/impl/serialization_traits.h", 
      "include/grpc++/impl/server_builder_option.h", 
      "include/grpc++/impl/server_builder_plugin.h", 
      "include/grpc++/impl/server_initializer.h", 
      "include/grpc++/impl/service_type.h", 
      "include/grpc++/resource_quota.h", 
      "include/grpc++/security/auth_context.h", 
      "include/grpc++/security/auth_metadata_processor.h", 
      "include/grpc++/security/credentials.h", 
      "include/grpc++/security/server_credentials.h", 
      "include/grpc++/server.h", 
      "include/grpc++/server_builder.h", 
      "include/grpc++/server_context.h", 
      "include/grpc++/server_posix.h", 
      "include/grpc++/support/async_stream.h", 
      "include/grpc++/support/async_unary_call.h", 
      "include/grpc++/support/byte_buffer.h", 
      "include/grpc++/support/channel_arguments.h", 
      "include/grpc++/support/config.h", 
      "include/grpc++/support/slice.h", 
      "include/grpc++/support/status.h", 
      "include/grpc++/support/status_code_enum.h", 
      "include/grpc++/support/string_ref.h", 
      "include/grpc++/support/stub_options.h", 
      "include/grpc++/support/sync_stream.h", 
      "include/grpc++/support/time.h", 
      "src/cpp/client/channel_cc.cc", 
      "src/cpp/client/client_context.cc", 
      "src/cpp/client/create_channel.cc", 
      "src/cpp/client/create_channel_internal.cc", 
      "src/cpp/client/create_channel_internal.h", 
      "src/cpp/client/create_channel_posix.cc", 
      "src/cpp/client/credentials_cc.cc", 
      "src/cpp/client/generic_stub.cc", 
      "src/cpp/common/channel_arguments.cc", 
      "src/cpp/common/channel_filter.cc", 
      "src/cpp/common/channel_filter.h", 
      "src/cpp/common/completion_queue_cc.cc", 
      "src/cpp/common/core_codegen.cc", 
      "src/cpp/common/resource_quota_cc.cc", 
      "src/cpp/common/rpc_method.cc", 
      "src/cpp/common/version_cc.cc", 
      "src/cpp/server/async_generic_service.cc", 
      "src/cpp/server/channel_argument_option.cc", 
      "src/cpp/server/create_default_thread_pool.cc", 
      "src/cpp/server/dynamic_thread_pool.cc", 
      "src/cpp/server/dynamic_thread_pool.h", 
      "src/cpp/server/health/default_health_check_service.cc", 
      "src/cpp/server/health/default_health_check_service.h", 
      "src/cpp/server/health/health.pb.c", 
      "src/cpp/server/health/health.pb.h", 
      "src/cpp/server/health/health_check_service.cc", 
      "src/cpp/server/health/health_check_service_server_builder_option.cc", 
      "src/cpp/server/server_builder.cc", 
      "src/cpp/server/server_cc.cc", 
      "src/cpp/server/server_context.cc", 
      "src/cpp/server/server_credentials.cc", 
      "src/cpp/server/server_posix.cc", 
      "src/cpp/server/thread_pool_interface.h", 
      "src/cpp/thread_manager/thread_manager.cc", 
      "src/cpp/thread_manager/thread_manager.h", 
      "src/cpp/util/byte_buffer_cc.cc", 
      "src/cpp/util/slice_cc.cc", 
      "src/cpp/util/status.cc", 
      "src/cpp/util/string_ref.cc", 
      "src/cpp/util/time_cc.cc"
    ], 
    "third_party": false, 
    "type": "filegroup"
  }, 
  {
    "deps": [], 
    "headers": [
      "include/grpc++/impl/codegen/config_protobuf.h"
    ], 
    "is_filegroup": true, 
    "language": "c++", 
    "name": "grpc++_config_proto", 
    "src": [
      "include/grpc++/impl/codegen/config_protobuf.h"
    ], 
    "third_party": false, 
    "type": "filegroup"
  }, 
  {
    "deps": [], 
    "headers": [
      "src/proto/grpc/reflection/v1alpha/reflection.grpc.pb.h", 
      "src/proto/grpc/reflection/v1alpha/reflection.pb.h", 
      "src/proto/grpc/reflection/v1alpha/reflection_mock.grpc.pb.h"
    ], 
    "is_filegroup": true, 
    "language": "c++", 
    "name": "grpc++_reflection_proto", 
    "src": [], 
    "third_party": false, 
    "type": "filegroup"
  }, 
  {
    "deps": [
      "grpc", 
      "grpc++"
    ], 
    "headers": [
      "include/grpc++/test/mock_stream.h", 
      "include/grpc++/test/server_context_test_spouse.h"
    ], 
    "is_filegroup": true, 
    "language": "c++", 
    "name": "grpc++_test", 
    "src": [
      "include/grpc++/test/mock_stream.h", 
      "include/grpc++/test/server_context_test_spouse.h"
    ], 
    "third_party": false, 
    "type": "filegroup"
  }
]<|MERGE_RESOLUTION|>--- conflicted
+++ resolved
@@ -1212,9 +1212,8 @@
     "language": "c", 
     "name": "handshake_server", 
     "src": [
-<<<<<<< HEAD
-      "test/core/handshake/server_ssl.c", 
-      "test/core/handshake/server_ssl_common.c"
+      "test/core/handshake/server_ssl.cc", 
+      "test/core/handshake/server_ssl_common.cc"
     ], 
     "third_party": false, 
     "type": "target"
@@ -1231,11 +1230,8 @@
     "language": "c", 
     "name": "handshake_server_with_readahead_handshaker", 
     "src": [
-      "test/core/handshake/readahead_handshaker_server_ssl.c", 
-      "test/core/handshake/server_ssl_common.c"
-=======
-      "test/core/handshake/server_ssl.cc"
->>>>>>> e5277245
+      "test/core/handshake/readahead_handshaker_server_ssl.cc", 
+      "test/core/handshake/server_ssl_common.cc"
     ], 
     "third_party": false, 
     "type": "target"
