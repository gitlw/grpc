--- conflicted
+++ resolved
@@ -406,23 +406,12 @@
         PythonArtifact('macos', 'x64', 'python3.5'),
         PythonArtifact('macos', 'x64', 'python3.6'),
         PythonArtifact('macos', 'x64', 'python3.7'),
-<<<<<<< HEAD
-        # TODO(https://github.com/grpc/grpc/issues/20615) Enable this artifact
-        # PythonArtifact('macos', 'x64', 'python3.8'),
+        PythonArtifact('macos', 'x64', 'python3.8'),
         PythonArtifact('windows', 'x86', 'Python27_32bit'),
         PythonArtifact('windows', 'x86', 'Python35_32bit'),
         PythonArtifact('windows', 'x86', 'Python36_32bit'),
         PythonArtifact('windows', 'x86', 'Python37_32bit'),
         PythonArtifact('windows', 'x86', 'Python38_32bit'),
-=======
-        PythonArtifact('macos', 'x64', 'python3.8'),
-        PythonArtifact('windows', 'x86', 'Python27_32bits'),
-        PythonArtifact('windows', 'x86', 'Python35_32bits'),
-        PythonArtifact('windows', 'x86', 'Python36_32bits'),
-        PythonArtifact('windows', 'x86', 'Python37_32bits'),
-        # TODO(https://github.com/grpc/grpc/issues/20615) Enable this artifact
-        # PythonArtifact('windows', 'x86', 'Python38_32bits'),
->>>>>>> a85d4b7c
         PythonArtifact('windows', 'x64', 'Python27'),
         PythonArtifact('windows', 'x64', 'Python35'),
         PythonArtifact('windows', 'x64', 'Python36'),
