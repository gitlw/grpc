#!/bin/bash
<<<<<<< HEAD
# Copyright 2015, Google Inc.
=======
# Copyright 2015-2016, Google Inc.
>>>>>>> b47eab53
# All rights reserved.
#
# Redistribution and use in source and binary forms, with or without
# modification, are permitted provided that the following conditions are
# met:
#
#     * Redistributions of source code must retain the above copyright
# notice, this list of conditions and the following disclaimer.
#     * Redistributions in binary form must reproduce the above
# copyright notice, this list of conditions and the following disclaimer
# in the documentation and/or other materials provided with the
# distribution.
#     * Neither the name of Google Inc. nor the names of its
# contributors may be used to endorse or promote products derived from
# this software without specific prior written permission.
#
# THIS SOFTWARE IS PROVIDED BY THE COPYRIGHT HOLDERS AND CONTRIBUTORS
# "AS IS" AND ANY EXPRESS OR IMPLIED WARRANTIES, INCLUDING, BUT NOT
# LIMITED TO, THE IMPLIED WARRANTIES OF MERCHANTABILITY AND FITNESS FOR
# A PARTICULAR PURPOSE ARE DISCLAIMED. IN NO EVENT SHALL THE COPYRIGHT
# OWNER OR CONTRIBUTORS BE LIABLE FOR ANY DIRECT, INDIRECT, INCIDENTAL,
# SPECIAL, EXEMPLARY, OR CONSEQUENTIAL DAMAGES (INCLUDING, BUT NOT
# LIMITED TO, PROCUREMENT OF SUBSTITUTE GOODS OR SERVICES; LOSS OF USE,
# DATA, OR PROFITS; OR BUSINESS INTERRUPTION) HOWEVER CAUSED AND ON ANY
# THEORY OF LIABILITY, WHETHER IN CONTRACT, STRICT LIABILITY, OR TORT
# (INCLUDING NEGLIGENCE OR OTHERWISE) ARISING IN ANY WAY OUT OF THE USE
# OF THIS SOFTWARE, EVEN IF ADVISED OF THE POSSIBILITY OF SUCH DAMAGE.
<<<<<<< HEAD
=======

set -e
>>>>>>> b47eab53

# directories to run against
DIRS="src/core src/cpp test/core test/cpp include"

# file matching patterns to check
GLOB="*.h *.c *.cc"

# clang format command
CLANG_FORMAT=clang-format-3.6

files=
for dir in $DIRS
do
  for glob in $GLOB
  do
    files="$files `find /local-code/$dir -name $glob`"
  done
done

if [ "x$TEST" = "x" ]
then
  echo $files | xargs $CLANG_FORMAT -i
else
  ok=yes
  for file in $files
  do
    tmp=`mktemp`
    $CLANG_FORMAT $file > $tmp
    diff -u $file $tmp || ok=no
    rm $tmp
  done
  if [ $ok == no ]
  then
    false
  fi
fi
<|MERGE_RESOLUTION|>--- conflicted
+++ resolved
@@ -1,9 +1,5 @@
 #!/bin/bash
-<<<<<<< HEAD
-# Copyright 2015, Google Inc.
-=======
 # Copyright 2015-2016, Google Inc.
->>>>>>> b47eab53
 # All rights reserved.
 #
 # Redistribution and use in source and binary forms, with or without
@@ -31,11 +27,8 @@
 # THEORY OF LIABILITY, WHETHER IN CONTRACT, STRICT LIABILITY, OR TORT
 # (INCLUDING NEGLIGENCE OR OTHERWISE) ARISING IN ANY WAY OUT OF THE USE
 # OF THIS SOFTWARE, EVEN IF ADVISED OF THE POSSIBILITY OF SUCH DAMAGE.
-<<<<<<< HEAD
-=======
 
 set -e
->>>>>>> b47eab53
 
 # directories to run against
 DIRS="src/core src/cpp test/core test/cpp include"
@@ -71,4 +64,4 @@
   then
     false
   fi
-fi
+fi