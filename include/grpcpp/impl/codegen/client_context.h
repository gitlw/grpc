--- conflicted
+++ resolved
@@ -61,15 +61,11 @@
 
 class CallCredentials;
 class Channel;
+class CompletionQueue;
 }  // namespace grpc_impl
 namespace grpc {
 
 class ChannelInterface;
-<<<<<<< HEAD
-class CallCredentials;
-=======
-class CompletionQueue;
->>>>>>> e3a0c859
 class ClientContext;
 
 namespace internal {
