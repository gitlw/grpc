# GRPC Node gyp file
# This currently builds the Node extension and dependencies
# This file has been automatically generated from a template file.
# Please look at the templates directory instead.
# This file can be regenerated from the template by running
# tools/buildgen/generate_projects.sh

# Copyright 2015-2016, Google Inc.
# All rights reserved.
#
# Redistribution and use in source and binary forms, with or without
# modification, are permitted provided that the following conditions are
# met:
#
#     * Redistributions of source code must retain the above copyright
# notice, this list of conditions and the following disclaimer.
#     * Redistributions in binary form must reproduce the above
# copyright notice, this list of conditions and the following disclaimer
# in the documentation and/or other materials provided with the
# distribution.
#     * Neither the name of Google Inc. nor the names of its
# contributors may be used to endorse or promote products derived from
# this software without specific prior written permission.
#
# THIS SOFTWARE IS PROVIDED BY THE COPYRIGHT HOLDERS AND CONTRIBUTORS
# "AS IS" AND ANY EXPRESS OR IMPLIED WARRANTIES, INCLUDING, BUT NOT
# LIMITED TO, THE IMPLIED WARRANTIES OF MERCHANTABILITY AND FITNESS FOR
# A PARTICULAR PURPOSE ARE DISCLAIMED. IN NO EVENT SHALL THE COPYRIGHT
# OWNER OR CONTRIBUTORS BE LIABLE FOR ANY DIRECT, INDIRECT, INCIDENTAL,
# SPECIAL, EXEMPLARY, OR CONSEQUENTIAL DAMAGES (INCLUDING, BUT NOT
# LIMITED TO, PROCUREMENT OF SUBSTITUTE GOODS OR SERVICES; LOSS OF USE,
# DATA, OR PROFITS; OR BUSINESS INTERRUPTION) HOWEVER CAUSED AND ON ANY
# THEORY OF LIABILITY, WHETHER IN CONTRACT, STRICT LIABILITY, OR TORT
# (INCLUDING NEGLIGENCE OR OTHERWISE) ARISING IN ANY WAY OUT OF THE USE
# OF THIS SOFTWARE, EVEN IF ADVISED OF THE POSSIBILITY OF SUCH DAMAGE.

# Some of this file is built with the help of
# https://n8.io/converting-a-c-library-to-gyp/
{
  'target_defaults': {
    'include_dirs': [
      '.',
      'include'
    ],
    'conditions': [
      ['OS == "win"', {
        "include_dirs": [
          "third_party/boringssl/include",
          "third_party/zlib"
        ],
        "defines": [
          '_WIN32_WINNT=0x0600',
          'WIN32_LEAN_AND_MEAN',
          '_HAS_EXCEPTIONS=0',
          'UNICODE',
          '_UNICODE',
          'NOMINMAX',
          'OPENSSL_NO_ASM'
        ],
        "msvs_settings": {
          'VCCLCompilerTool': {
            'RuntimeLibrary': 1, # static debug
          }
        },
        "libraries": [
          "ws2_32"
        ]
      }, { # OS != "win"
        'variables': {
          'config': '<!(echo $CONFIG)',
          # The output of "node --version" is "v[version]". We use cut to
          # remove the first character.
          'target%': '<!(node --version | cut -c2-)'
        },
          # Empirically, Node only exports ALPN symbols if its major version is >0.
          # io.js always reports versions >0 and always exports ALPN symbols.
          # Therefore, Node's major version will be truthy if and only if it
          # supports ALPN. The target is "[major].[minor].[patch]". We split by
          # periods and take the first field to get the major version.
        'defines': [
          'TSI_OPENSSL_ALPN_SUPPORT=<!(echo <(target) | cut -d. -f1)'
        ],
        'include_dirs': [
          '<(node_root_dir)/deps/openssl/openssl/include',
          '<(node_root_dir)/deps/zlib'
        ],
        'conditions': [
          ['config=="gcov"', {
            'cflags': [
              '-ftest-coverage',
              '-fprofile-arcs',
              '-O0'
            ],
            'ldflags': [
              '-ftest-coverage',
              '-fprofile-arcs'
            ]
          }
         ],
         ["target_arch=='ia32'", {
             "include_dirs": [ "<(node_root_dir)/deps/openssl/config/piii" ]
         }],
         ["target_arch=='x64'", {
             "include_dirs": [ "<(node_root_dir)/deps/openssl/config/k8" ]
         }],
         ["target_arch=='arm'", {
             "include_dirs": [ "<(node_root_dir)/deps/openssl/config/arm" ]
         }]
        ]
      }]
    ]
  },
  'conditions': [
    ['OS == "win"', {
      'targets': [
        {
          # IMPORTANT WINDOWS BUILD INFORMATION
          # This library does not build on Windows without modifying the Node
          # development packages that node-gyp downloads in order to build.
          # Due to https://github.com/nodejs/node/issues/4932, the headers for
          # BoringSSL conflict with the OpenSSL headers included by default
          # when including the Node headers. The remedy for this is to remove
          # the OpenSSL headers, from the downloaded Node development package,
          # which is typically located in `.node-gyp` in your home directory.
          'target_name': 'WINDOWS_BUILD_WARNING',
          'actions': [
            {
              'action_name': 'WINDOWS_BUILD_WARNING',
              'inputs': [
                'package.json'
              ],
              'outputs': [
                'ignore_this_part'
              ],
              'action': ['echo', 'IMPORTANT: Due to https://github.com/nodejs/node/issues/4932, to build this library on Windows, you must first remove <(node_root_dir)/include/node/openssl/']
            }
          ]
        },
        # Only want to compile BoringSSL and zlib under Windows
        {
          'cflags': [
            '-std=c99',
            '-Wall',
            '-Werror'
          ],
          'target_name': 'boringssl',
          'product_prefix': 'lib',
          'type': 'static_library',
          'dependencies': [
          ],
          'sources': [
            'src/boringssl/err_data.c',
            'third_party/boringssl/crypto/aes/aes.c',
            'third_party/boringssl/crypto/aes/mode_wrappers.c',
            'third_party/boringssl/crypto/asn1/a_bitstr.c',
            'third_party/boringssl/crypto/asn1/a_bool.c',
            'third_party/boringssl/crypto/asn1/a_bytes.c',
            'third_party/boringssl/crypto/asn1/a_d2i_fp.c',
            'third_party/boringssl/crypto/asn1/a_dup.c',
            'third_party/boringssl/crypto/asn1/a_enum.c',
            'third_party/boringssl/crypto/asn1/a_gentm.c',
            'third_party/boringssl/crypto/asn1/a_i2d_fp.c',
            'third_party/boringssl/crypto/asn1/a_int.c',
            'third_party/boringssl/crypto/asn1/a_mbstr.c',
            'third_party/boringssl/crypto/asn1/a_object.c',
            'third_party/boringssl/crypto/asn1/a_octet.c',
            'third_party/boringssl/crypto/asn1/a_print.c',
            'third_party/boringssl/crypto/asn1/a_strnid.c',
            'third_party/boringssl/crypto/asn1/a_time.c',
            'third_party/boringssl/crypto/asn1/a_type.c',
            'third_party/boringssl/crypto/asn1/a_utctm.c',
            'third_party/boringssl/crypto/asn1/a_utf8.c',
            'third_party/boringssl/crypto/asn1/asn1_lib.c',
            'third_party/boringssl/crypto/asn1/asn1_par.c',
            'third_party/boringssl/crypto/asn1/asn_pack.c',
            'third_party/boringssl/crypto/asn1/bio_asn1.c',
            'third_party/boringssl/crypto/asn1/bio_ndef.c',
            'third_party/boringssl/crypto/asn1/f_enum.c',
            'third_party/boringssl/crypto/asn1/f_int.c',
            'third_party/boringssl/crypto/asn1/f_string.c',
            'third_party/boringssl/crypto/asn1/t_bitst.c',
            'third_party/boringssl/crypto/asn1/t_pkey.c',
            'third_party/boringssl/crypto/asn1/tasn_dec.c',
            'third_party/boringssl/crypto/asn1/tasn_enc.c',
            'third_party/boringssl/crypto/asn1/tasn_fre.c',
            'third_party/boringssl/crypto/asn1/tasn_new.c',
            'third_party/boringssl/crypto/asn1/tasn_prn.c',
            'third_party/boringssl/crypto/asn1/tasn_typ.c',
            'third_party/boringssl/crypto/asn1/tasn_utl.c',
            'third_party/boringssl/crypto/asn1/x_bignum.c',
            'third_party/boringssl/crypto/asn1/x_long.c',
            'third_party/boringssl/crypto/base64/base64.c',
            'third_party/boringssl/crypto/bio/bio.c',
            'third_party/boringssl/crypto/bio/bio_mem.c',
            'third_party/boringssl/crypto/bio/buffer.c',
            'third_party/boringssl/crypto/bio/connect.c',
            'third_party/boringssl/crypto/bio/fd.c',
            'third_party/boringssl/crypto/bio/file.c',
            'third_party/boringssl/crypto/bio/hexdump.c',
            'third_party/boringssl/crypto/bio/pair.c',
            'third_party/boringssl/crypto/bio/printf.c',
            'third_party/boringssl/crypto/bio/socket.c',
            'third_party/boringssl/crypto/bio/socket_helper.c',
            'third_party/boringssl/crypto/bn/add.c',
            'third_party/boringssl/crypto/bn/asm/x86_64-gcc.c',
            'third_party/boringssl/crypto/bn/bn.c',
            'third_party/boringssl/crypto/bn/bn_asn1.c',
            'third_party/boringssl/crypto/bn/cmp.c',
            'third_party/boringssl/crypto/bn/convert.c',
            'third_party/boringssl/crypto/bn/ctx.c',
            'third_party/boringssl/crypto/bn/div.c',
            'third_party/boringssl/crypto/bn/exponentiation.c',
            'third_party/boringssl/crypto/bn/gcd.c',
            'third_party/boringssl/crypto/bn/generic.c',
            'third_party/boringssl/crypto/bn/kronecker.c',
            'third_party/boringssl/crypto/bn/montgomery.c',
            'third_party/boringssl/crypto/bn/mul.c',
            'third_party/boringssl/crypto/bn/prime.c',
            'third_party/boringssl/crypto/bn/random.c',
            'third_party/boringssl/crypto/bn/rsaz_exp.c',
            'third_party/boringssl/crypto/bn/shift.c',
            'third_party/boringssl/crypto/bn/sqrt.c',
            'third_party/boringssl/crypto/buf/buf.c',
            'third_party/boringssl/crypto/bytestring/ber.c',
            'third_party/boringssl/crypto/bytestring/cbb.c',
            'third_party/boringssl/crypto/bytestring/cbs.c',
            'third_party/boringssl/crypto/chacha/chacha_generic.c',
            'third_party/boringssl/crypto/chacha/chacha_vec.c',
            'third_party/boringssl/crypto/cipher/aead.c',
            'third_party/boringssl/crypto/cipher/cipher.c',
            'third_party/boringssl/crypto/cipher/derive_key.c',
            'third_party/boringssl/crypto/cipher/e_aes.c',
            'third_party/boringssl/crypto/cipher/e_chacha20poly1305.c',
            'third_party/boringssl/crypto/cipher/e_des.c',
            'third_party/boringssl/crypto/cipher/e_null.c',
            'third_party/boringssl/crypto/cipher/e_rc2.c',
            'third_party/boringssl/crypto/cipher/e_rc4.c',
            'third_party/boringssl/crypto/cipher/e_ssl3.c',
            'third_party/boringssl/crypto/cipher/e_tls.c',
            'third_party/boringssl/crypto/cipher/tls_cbc.c',
            'third_party/boringssl/crypto/cmac/cmac.c',
            'third_party/boringssl/crypto/conf/conf.c',
            'third_party/boringssl/crypto/cpu-arm.c',
            'third_party/boringssl/crypto/cpu-intel.c',
            'third_party/boringssl/crypto/crypto.c',
            'third_party/boringssl/crypto/curve25519/curve25519.c',
            'third_party/boringssl/crypto/des/des.c',
            'third_party/boringssl/crypto/dh/check.c',
            'third_party/boringssl/crypto/dh/dh.c',
            'third_party/boringssl/crypto/dh/dh_asn1.c',
            'third_party/boringssl/crypto/dh/params.c',
            'third_party/boringssl/crypto/digest/digest.c',
            'third_party/boringssl/crypto/digest/digests.c',
            'third_party/boringssl/crypto/directory_posix.c',
            'third_party/boringssl/crypto/directory_win.c',
            'third_party/boringssl/crypto/dsa/dsa.c',
            'third_party/boringssl/crypto/dsa/dsa_asn1.c',
            'third_party/boringssl/crypto/ec/ec.c',
            'third_party/boringssl/crypto/ec/ec_asn1.c',
            'third_party/boringssl/crypto/ec/ec_key.c',
            'third_party/boringssl/crypto/ec/ec_montgomery.c',
            'third_party/boringssl/crypto/ec/oct.c',
            'third_party/boringssl/crypto/ec/p224-64.c',
            'third_party/boringssl/crypto/ec/p256-64.c',
            'third_party/boringssl/crypto/ec/p256-x86_64.c',
            'third_party/boringssl/crypto/ec/simple.c',
            'third_party/boringssl/crypto/ec/util-64.c',
            'third_party/boringssl/crypto/ec/wnaf.c',
            'third_party/boringssl/crypto/ecdh/ecdh.c',
            'third_party/boringssl/crypto/ecdsa/ecdsa.c',
            'third_party/boringssl/crypto/ecdsa/ecdsa_asn1.c',
            'third_party/boringssl/crypto/engine/engine.c',
            'third_party/boringssl/crypto/err/err.c',
            'third_party/boringssl/crypto/evp/algorithm.c',
            'third_party/boringssl/crypto/evp/digestsign.c',
            'third_party/boringssl/crypto/evp/evp.c',
            'third_party/boringssl/crypto/evp/evp_asn1.c',
            'third_party/boringssl/crypto/evp/evp_ctx.c',
            'third_party/boringssl/crypto/evp/p_dsa_asn1.c',
            'third_party/boringssl/crypto/evp/p_ec.c',
            'third_party/boringssl/crypto/evp/p_ec_asn1.c',
            'third_party/boringssl/crypto/evp/p_rsa.c',
            'third_party/boringssl/crypto/evp/p_rsa_asn1.c',
            'third_party/boringssl/crypto/evp/pbkdf.c',
            'third_party/boringssl/crypto/evp/sign.c',
            'third_party/boringssl/crypto/ex_data.c',
            'third_party/boringssl/crypto/hkdf/hkdf.c',
            'third_party/boringssl/crypto/hmac/hmac.c',
            'third_party/boringssl/crypto/lhash/lhash.c',
            'third_party/boringssl/crypto/md4/md4.c',
            'third_party/boringssl/crypto/md5/md5.c',
            'third_party/boringssl/crypto/mem.c',
            'third_party/boringssl/crypto/modes/cbc.c',
            'third_party/boringssl/crypto/modes/cfb.c',
            'third_party/boringssl/crypto/modes/ctr.c',
            'third_party/boringssl/crypto/modes/gcm.c',
            'third_party/boringssl/crypto/modes/ofb.c',
            'third_party/boringssl/crypto/obj/obj.c',
            'third_party/boringssl/crypto/obj/obj_xref.c',
            'third_party/boringssl/crypto/pem/pem_all.c',
            'third_party/boringssl/crypto/pem/pem_info.c',
            'third_party/boringssl/crypto/pem/pem_lib.c',
            'third_party/boringssl/crypto/pem/pem_oth.c',
            'third_party/boringssl/crypto/pem/pem_pk8.c',
            'third_party/boringssl/crypto/pem/pem_pkey.c',
            'third_party/boringssl/crypto/pem/pem_x509.c',
            'third_party/boringssl/crypto/pem/pem_xaux.c',
            'third_party/boringssl/crypto/pkcs8/p5_pbe.c',
            'third_party/boringssl/crypto/pkcs8/p5_pbev2.c',
            'third_party/boringssl/crypto/pkcs8/p8_pkey.c',
            'third_party/boringssl/crypto/pkcs8/pkcs8.c',
            'third_party/boringssl/crypto/poly1305/poly1305.c',
            'third_party/boringssl/crypto/poly1305/poly1305_arm.c',
            'third_party/boringssl/crypto/poly1305/poly1305_vec.c',
            'third_party/boringssl/crypto/rand/rand.c',
            'third_party/boringssl/crypto/rand/urandom.c',
            'third_party/boringssl/crypto/rand/windows.c',
            'third_party/boringssl/crypto/rc4/rc4.c',
            'third_party/boringssl/crypto/refcount_c11.c',
            'third_party/boringssl/crypto/refcount_lock.c',
            'third_party/boringssl/crypto/rsa/blinding.c',
            'third_party/boringssl/crypto/rsa/padding.c',
            'third_party/boringssl/crypto/rsa/rsa.c',
            'third_party/boringssl/crypto/rsa/rsa_asn1.c',
            'third_party/boringssl/crypto/rsa/rsa_impl.c',
            'third_party/boringssl/crypto/sha/sha1.c',
            'third_party/boringssl/crypto/sha/sha256.c',
            'third_party/boringssl/crypto/sha/sha512.c',
            'third_party/boringssl/crypto/stack/stack.c',
            'third_party/boringssl/crypto/thread.c',
            'third_party/boringssl/crypto/thread_none.c',
            'third_party/boringssl/crypto/thread_pthread.c',
            'third_party/boringssl/crypto/thread_win.c',
            'third_party/boringssl/crypto/time_support.c',
            'third_party/boringssl/crypto/x509/a_digest.c',
            'third_party/boringssl/crypto/x509/a_sign.c',
            'third_party/boringssl/crypto/x509/a_strex.c',
            'third_party/boringssl/crypto/x509/a_verify.c',
            'third_party/boringssl/crypto/x509/asn1_gen.c',
            'third_party/boringssl/crypto/x509/by_dir.c',
            'third_party/boringssl/crypto/x509/by_file.c',
            'third_party/boringssl/crypto/x509/i2d_pr.c',
            'third_party/boringssl/crypto/x509/pkcs7.c',
            'third_party/boringssl/crypto/x509/t_crl.c',
            'third_party/boringssl/crypto/x509/t_req.c',
            'third_party/boringssl/crypto/x509/t_x509.c',
            'third_party/boringssl/crypto/x509/t_x509a.c',
            'third_party/boringssl/crypto/x509/x509.c',
            'third_party/boringssl/crypto/x509/x509_att.c',
            'third_party/boringssl/crypto/x509/x509_cmp.c',
            'third_party/boringssl/crypto/x509/x509_d2.c',
            'third_party/boringssl/crypto/x509/x509_def.c',
            'third_party/boringssl/crypto/x509/x509_ext.c',
            'third_party/boringssl/crypto/x509/x509_lu.c',
            'third_party/boringssl/crypto/x509/x509_obj.c',
            'third_party/boringssl/crypto/x509/x509_r2x.c',
            'third_party/boringssl/crypto/x509/x509_req.c',
            'third_party/boringssl/crypto/x509/x509_set.c',
            'third_party/boringssl/crypto/x509/x509_trs.c',
            'third_party/boringssl/crypto/x509/x509_txt.c',
            'third_party/boringssl/crypto/x509/x509_v3.c',
            'third_party/boringssl/crypto/x509/x509_vfy.c',
            'third_party/boringssl/crypto/x509/x509_vpm.c',
            'third_party/boringssl/crypto/x509/x509cset.c',
            'third_party/boringssl/crypto/x509/x509name.c',
            'third_party/boringssl/crypto/x509/x509rset.c',
            'third_party/boringssl/crypto/x509/x509spki.c',
            'third_party/boringssl/crypto/x509/x509type.c',
            'third_party/boringssl/crypto/x509/x_algor.c',
            'third_party/boringssl/crypto/x509/x_all.c',
            'third_party/boringssl/crypto/x509/x_attrib.c',
            'third_party/boringssl/crypto/x509/x_crl.c',
            'third_party/boringssl/crypto/x509/x_exten.c',
            'third_party/boringssl/crypto/x509/x_info.c',
            'third_party/boringssl/crypto/x509/x_name.c',
            'third_party/boringssl/crypto/x509/x_pkey.c',
            'third_party/boringssl/crypto/x509/x_pubkey.c',
            'third_party/boringssl/crypto/x509/x_req.c',
            'third_party/boringssl/crypto/x509/x_sig.c',
            'third_party/boringssl/crypto/x509/x_spki.c',
            'third_party/boringssl/crypto/x509/x_val.c',
            'third_party/boringssl/crypto/x509/x_x509.c',
            'third_party/boringssl/crypto/x509/x_x509a.c',
            'third_party/boringssl/crypto/x509v3/pcy_cache.c',
            'third_party/boringssl/crypto/x509v3/pcy_data.c',
            'third_party/boringssl/crypto/x509v3/pcy_lib.c',
            'third_party/boringssl/crypto/x509v3/pcy_map.c',
            'third_party/boringssl/crypto/x509v3/pcy_node.c',
            'third_party/boringssl/crypto/x509v3/pcy_tree.c',
            'third_party/boringssl/crypto/x509v3/v3_akey.c',
            'third_party/boringssl/crypto/x509v3/v3_akeya.c',
            'third_party/boringssl/crypto/x509v3/v3_alt.c',
            'third_party/boringssl/crypto/x509v3/v3_bcons.c',
            'third_party/boringssl/crypto/x509v3/v3_bitst.c',
            'third_party/boringssl/crypto/x509v3/v3_conf.c',
            'third_party/boringssl/crypto/x509v3/v3_cpols.c',
            'third_party/boringssl/crypto/x509v3/v3_crld.c',
            'third_party/boringssl/crypto/x509v3/v3_enum.c',
            'third_party/boringssl/crypto/x509v3/v3_extku.c',
            'third_party/boringssl/crypto/x509v3/v3_genn.c',
            'third_party/boringssl/crypto/x509v3/v3_ia5.c',
            'third_party/boringssl/crypto/x509v3/v3_info.c',
            'third_party/boringssl/crypto/x509v3/v3_int.c',
            'third_party/boringssl/crypto/x509v3/v3_lib.c',
            'third_party/boringssl/crypto/x509v3/v3_ncons.c',
            'third_party/boringssl/crypto/x509v3/v3_pci.c',
            'third_party/boringssl/crypto/x509v3/v3_pcia.c',
            'third_party/boringssl/crypto/x509v3/v3_pcons.c',
            'third_party/boringssl/crypto/x509v3/v3_pku.c',
            'third_party/boringssl/crypto/x509v3/v3_pmaps.c',
            'third_party/boringssl/crypto/x509v3/v3_prn.c',
            'third_party/boringssl/crypto/x509v3/v3_purp.c',
            'third_party/boringssl/crypto/x509v3/v3_skey.c',
            'third_party/boringssl/crypto/x509v3/v3_sxnet.c',
            'third_party/boringssl/crypto/x509v3/v3_utl.c',
            'third_party/boringssl/ssl/custom_extensions.c',
            'third_party/boringssl/ssl/d1_both.c',
            'third_party/boringssl/ssl/d1_clnt.c',
            'third_party/boringssl/ssl/d1_lib.c',
            'third_party/boringssl/ssl/d1_meth.c',
            'third_party/boringssl/ssl/d1_pkt.c',
            'third_party/boringssl/ssl/d1_srtp.c',
            'third_party/boringssl/ssl/d1_srvr.c',
            'third_party/boringssl/ssl/dtls_record.c',
            'third_party/boringssl/ssl/pqueue/pqueue.c',
            'third_party/boringssl/ssl/s3_both.c',
            'third_party/boringssl/ssl/s3_clnt.c',
            'third_party/boringssl/ssl/s3_enc.c',
            'third_party/boringssl/ssl/s3_lib.c',
            'third_party/boringssl/ssl/s3_meth.c',
            'third_party/boringssl/ssl/s3_pkt.c',
            'third_party/boringssl/ssl/s3_srvr.c',
            'third_party/boringssl/ssl/ssl_aead_ctx.c',
            'third_party/boringssl/ssl/ssl_asn1.c',
            'third_party/boringssl/ssl/ssl_buffer.c',
            'third_party/boringssl/ssl/ssl_cert.c',
            'third_party/boringssl/ssl/ssl_cipher.c',
            'third_party/boringssl/ssl/ssl_file.c',
            'third_party/boringssl/ssl/ssl_lib.c',
            'third_party/boringssl/ssl/ssl_rsa.c',
            'third_party/boringssl/ssl/ssl_session.c',
            'third_party/boringssl/ssl/ssl_stat.c',
            'third_party/boringssl/ssl/t1_enc.c',
            'third_party/boringssl/ssl/t1_lib.c',
            'third_party/boringssl/ssl/tls_record.c',
          ]
        },
        {
          'cflags': [
            '-std=c99',
            '-Wall',
            '-Werror'
          ],
          'target_name': 'z',
          'product_prefix': 'lib',
          'type': 'static_library',
          'dependencies': [
          ],
          'sources': [
            'third_party/zlib/adler32.c',
            'third_party/zlib/compress.c',
            'third_party/zlib/crc32.c',
            'third_party/zlib/deflate.c',
            'third_party/zlib/gzclose.c',
            'third_party/zlib/gzlib.c',
            'third_party/zlib/gzread.c',
            'third_party/zlib/gzwrite.c',
            'third_party/zlib/infback.c',
            'third_party/zlib/inffast.c',
            'third_party/zlib/inflate.c',
            'third_party/zlib/inftrees.c',
            'third_party/zlib/trees.c',
            'third_party/zlib/uncompr.c',
            'third_party/zlib/zutil.c',
          ]
        },
      ]
    }]
  ],
  'targets': [
    {
      'cflags': [
        '-std=c99',
        '-Wall',
        '-Werror'
      ],
      'target_name': 'grpc',
      'product_prefix': 'lib',
      'type': 'static_library',
      'dependencies': [
      ],
      'sources': [
        'src/core/httpcli/httpcli_security_connector.c',
        'src/core/security/base64.c',
        'src/core/security/client_auth_filter.c',
        'src/core/security/credentials.c',
        'src/core/security/credentials_metadata.c',
        'src/core/security/credentials_posix.c',
        'src/core/security/credentials_win32.c',
        'src/core/security/google_default_credentials.c',
        'src/core/security/handshake.c',
        'src/core/security/json_token.c',
        'src/core/security/jwt_verifier.c',
        'src/core/security/secure_endpoint.c',
        'src/core/security/security_connector.c',
        'src/core/security/security_context.c',
        'src/core/security/server_auth_filter.c',
        'src/core/security/server_secure_chttp2.c',
        'src/core/surface/init_secure.c',
        'src/core/surface/secure_channel_create.c',
        'src/core/tsi/fake_transport_security.c',
        'src/core/tsi/ssl_transport_security.c',
        'src/core/tsi/transport_security.c',
        'src/core/census/grpc_context.c',
        'src/core/census/grpc_filter.c',
        'src/core/channel/channel_args.c',
        'src/core/channel/channel_stack.c',
        'src/core/channel/client_channel.c',
        'src/core/channel/client_uchannel.c',
        'src/core/channel/compress_filter.c',
        'src/core/channel/connected_channel.c',
        'src/core/channel/http_client_filter.c',
        'src/core/channel/http_server_filter.c',
        'src/core/channel/subchannel_call_holder.c',
        'src/core/client_config/client_config.c',
        'src/core/client_config/connector.c',
        'src/core/client_config/default_initial_connect_string.c',
        'src/core/client_config/initial_connect_string.c',
        'src/core/client_config/lb_policies/load_balancer_api.c',
        'src/core/client_config/lb_policies/pick_first.c',
        'src/core/client_config/lb_policies/round_robin.c',
        'src/core/client_config/lb_policy.c',
        'src/core/client_config/lb_policy_factory.c',
        'src/core/client_config/lb_policy_registry.c',
        'src/core/client_config/resolver.c',
        'src/core/client_config/resolver_factory.c',
        'src/core/client_config/resolver_registry.c',
        'src/core/client_config/resolvers/dns_resolver.c',
        'src/core/client_config/resolvers/sockaddr_resolver.c',
        'src/core/client_config/subchannel.c',
        'src/core/client_config/subchannel_factory.c',
        'src/core/client_config/uri_parser.c',
        'src/core/compression/algorithm.c',
        'src/core/compression/message_compress.c',
        'src/core/debug/trace.c',
        'src/core/httpcli/format_request.c',
        'src/core/httpcli/httpcli.c',
        'src/core/httpcli/parser.c',
        'src/core/iomgr/closure.c',
        'src/core/iomgr/endpoint.c',
        'src/core/iomgr/endpoint_pair_posix.c',
        'src/core/iomgr/endpoint_pair_windows.c',
        'src/core/iomgr/exec_ctx.c',
        'src/core/iomgr/executor.c',
        'src/core/iomgr/fd_posix.c',
        'src/core/iomgr/iocp_windows.c',
        'src/core/iomgr/iomgr.c',
        'src/core/iomgr/iomgr_posix.c',
        'src/core/iomgr/iomgr_windows.c',
        'src/core/iomgr/pollset_multipoller_with_epoll.c',
        'src/core/iomgr/pollset_multipoller_with_poll_posix.c',
        'src/core/iomgr/pollset_posix.c',
        'src/core/iomgr/pollset_set_posix.c',
        'src/core/iomgr/pollset_set_windows.c',
        'src/core/iomgr/pollset_windows.c',
        'src/core/iomgr/resolve_address_posix.c',
        'src/core/iomgr/resolve_address_windows.c',
        'src/core/iomgr/sockaddr_utils.c',
        'src/core/iomgr/socket_utils_common_posix.c',
        'src/core/iomgr/socket_utils_linux.c',
        'src/core/iomgr/socket_utils_posix.c',
        'src/core/iomgr/socket_windows.c',
        'src/core/iomgr/tcp_client_posix.c',
        'src/core/iomgr/tcp_client_windows.c',
        'src/core/iomgr/tcp_posix.c',
        'src/core/iomgr/tcp_server_posix.c',
        'src/core/iomgr/tcp_server_windows.c',
        'src/core/iomgr/tcp_windows.c',
        'src/core/iomgr/time_averaged_stats.c',
        'src/core/iomgr/timer.c',
        'src/core/iomgr/timer_heap.c',
        'src/core/iomgr/udp_server.c',
        'src/core/iomgr/wakeup_fd_eventfd.c',
        'src/core/iomgr/wakeup_fd_nospecial.c',
        'src/core/iomgr/wakeup_fd_pipe.c',
        'src/core/iomgr/wakeup_fd_posix.c',
        'src/core/iomgr/workqueue_posix.c',
        'src/core/iomgr/workqueue_windows.c',
        'src/core/json/json.c',
        'src/core/json/json_reader.c',
        'src/core/json/json_string.c',
        'src/core/json/json_writer.c',
<<<<<<< HEAD
        'src/core/proto/grpc/lb/v0/load_balancer.pb.c',
=======
        'src/core/surface/alarm.c',
>>>>>>> 2dbaca8a
        'src/core/surface/api_trace.c',
        'src/core/surface/byte_buffer.c',
        'src/core/surface/byte_buffer_reader.c',
        'src/core/surface/call.c',
        'src/core/surface/call_details.c',
        'src/core/surface/call_log_batch.c',
        'src/core/surface/channel.c',
        'src/core/surface/channel_connectivity.c',
        'src/core/surface/channel_create.c',
        'src/core/surface/channel_ping.c',
        'src/core/surface/completion_queue.c',
        'src/core/surface/event_string.c',
        'src/core/surface/init.c',
        'src/core/surface/lame_client.c',
        'src/core/surface/metadata_array.c',
        'src/core/surface/server.c',
        'src/core/surface/server_chttp2.c',
        'src/core/surface/server_create.c',
        'src/core/surface/validate_metadata.c',
        'src/core/surface/version.c',
        'src/core/transport/byte_stream.c',
        'src/core/transport/chttp2/alpn.c',
        'src/core/transport/chttp2/bin_encoder.c',
        'src/core/transport/chttp2/frame_data.c',
        'src/core/transport/chttp2/frame_goaway.c',
        'src/core/transport/chttp2/frame_ping.c',
        'src/core/transport/chttp2/frame_rst_stream.c',
        'src/core/transport/chttp2/frame_settings.c',
        'src/core/transport/chttp2/frame_window_update.c',
        'src/core/transport/chttp2/hpack_encoder.c',
        'src/core/transport/chttp2/hpack_parser.c',
        'src/core/transport/chttp2/hpack_table.c',
        'src/core/transport/chttp2/huffsyms.c',
        'src/core/transport/chttp2/incoming_metadata.c',
        'src/core/transport/chttp2/parsing.c',
        'src/core/transport/chttp2/status_conversion.c',
        'src/core/transport/chttp2/stream_lists.c',
        'src/core/transport/chttp2/stream_map.c',
        'src/core/transport/chttp2/timeout_encoding.c',
        'src/core/transport/chttp2/varint.c',
        'src/core/transport/chttp2/writing.c',
        'src/core/transport/chttp2_transport.c',
        'src/core/transport/connectivity_state.c',
        'src/core/transport/metadata.c',
        'src/core/transport/metadata_batch.c',
        'src/core/transport/static_metadata.c',
        'src/core/transport/transport.c',
        'src/core/transport/transport_op_string.c',
        'src/core/profiling/basic_timers.c',
        'src/core/profiling/stap_timers.c',
        'src/core/support/alloc.c',
        'src/core/support/avl.c',
        'src/core/support/cmdline.c',
        'src/core/support/cpu_iphone.c',
        'src/core/support/cpu_linux.c',
        'src/core/support/cpu_posix.c',
        'src/core/support/cpu_windows.c',
        'src/core/support/env_linux.c',
        'src/core/support/env_posix.c',
        'src/core/support/env_win32.c',
        'src/core/support/file.c',
        'src/core/support/file_posix.c',
        'src/core/support/file_win32.c',
        'src/core/support/histogram.c',
        'src/core/support/host_port.c',
        'src/core/support/log.c',
        'src/core/support/log_android.c',
        'src/core/support/log_linux.c',
        'src/core/support/log_posix.c',
        'src/core/support/log_win32.c',
        'src/core/support/murmur_hash.c',
        'src/core/support/slice.c',
        'src/core/support/slice_buffer.c',
        'src/core/support/stack_lockfree.c',
        'src/core/support/string.c',
        'src/core/support/string_posix.c',
        'src/core/support/string_win32.c',
        'src/core/support/subprocess_posix.c',
        'src/core/support/subprocess_windows.c',
        'src/core/support/sync.c',
        'src/core/support/sync_posix.c',
        'src/core/support/sync_win32.c',
        'src/core/support/thd.c',
        'src/core/support/thd_posix.c',
        'src/core/support/thd_win32.c',
        'src/core/support/time.c',
        'src/core/support/time_posix.c',
        'src/core/support/time_precise.c',
        'src/core/support/time_win32.c',
        'src/core/support/tls_pthread.c',
        'src/core/support/wrap_memcpy.c',
        'src/core/census/context.c',
        'src/core/census/initialize.c',
        'src/core/census/operation.c',
        'src/core/census/placeholders.c',
        'src/core/census/tracing.c',
        'third_party/nanopb/pb_common.c',
        'third_party/nanopb/pb_decode.c',
        'third_party/nanopb/pb_encode.c',
      ],
      "conditions": [
        ['OS == "mac"', {
          'xcode_settings': {
            'MACOSX_DEPLOYMENT_TARGET': '10.9'
          }
        }]
      ]
    },
    {
      'include_dirs': [
        "<!(node -e \"require('nan')\")"
      ],
      'cflags': [
        '-std=c++11',
        '-Wall',
        '-pthread',
        '-g',
        '-zdefs',
        '-Werror',
        '-Wno-error=deprecated-declarations'
      ],
      'ldflags': [
        '-g'
      ],
      "conditions": [
        ['OS=="mac"', {
          'xcode_settings': {
            'MACOSX_DEPLOYMENT_TARGET': '10.9',
            'OTHER_CFLAGS': [
              '-stdlib=libc++',
              '-std=c++11'
            ]
          }
        }],
        ['OS=="win"', {
          'dependencies': [
            "boringssl",
            "z",
          ]
        }],
        ['OS=="linux"', {
          'ldflags': [
            '-Wl,-wrap,memcpy'
          ]
        }]
      ],
      "target_name": "grpc_node",
      "sources": [
        "src/node/ext/byte_buffer.cc",
        "src/node/ext/call.cc",
        "src/node/ext/call_credentials.cc",
        "src/node/ext/channel.cc",
        "src/node/ext/channel_credentials.cc",
        "src/node/ext/completion_queue_async_worker.cc",
        "src/node/ext/node_grpc.cc",
        "src/node/ext/server.cc",
        "src/node/ext/server_credentials.cc",
        "src/node/ext/timeval.cc",
      ],
      "dependencies": [
        "grpc",
      ]
    },
    {
      "target_name": "action_after_build",
      "type": "none",
      "dependencies": [ "<(module_name)" ],
      "copies": [
        {
          "files": [ "<(PRODUCT_DIR)/<(module_name).node"],
          "destination": "<(module_path)"
        }
      ]
    }
  ]
}<|MERGE_RESOLUTION|>--- conflicted
+++ resolved
@@ -590,11 +590,8 @@
         'src/core/json/json_reader.c',
         'src/core/json/json_string.c',
         'src/core/json/json_writer.c',
-<<<<<<< HEAD
         'src/core/proto/grpc/lb/v0/load_balancer.pb.c',
-=======
         'src/core/surface/alarm.c',
->>>>>>> 2dbaca8a
         'src/core/surface/api_trace.c',
         'src/core/surface/byte_buffer.c',
         'src/core/surface/byte_buffer_reader.c',
