--- conflicted
+++ resolved
@@ -197,11 +197,8 @@
     <file baseinstalldir="/" name="src/core/lib/iomgr/closure.h" role="src" />
     <file baseinstalldir="/" name="src/core/lib/iomgr/endpoint.h" role="src" />
     <file baseinstalldir="/" name="src/core/lib/iomgr/endpoint_pair.h" role="src" />
-<<<<<<< HEAD
     <file baseinstalldir="/" name="src/core/lib/iomgr/ev_epoll_linux.h" role="src" />
-=======
     <file baseinstalldir="/" name="src/core/lib/iomgr/ev_poll_and_epoll_posix.h" role="src" />
->>>>>>> 37e26d92
     <file baseinstalldir="/" name="src/core/lib/iomgr/ev_poll_posix.h" role="src" />
     <file baseinstalldir="/" name="src/core/lib/iomgr/ev_posix.h" role="src" />
     <file baseinstalldir="/" name="src/core/lib/iomgr/exec_ctx.h" role="src" />
@@ -352,11 +349,8 @@
     <file baseinstalldir="/" name="src/core/lib/iomgr/endpoint.c" role="src" />
     <file baseinstalldir="/" name="src/core/lib/iomgr/endpoint_pair_posix.c" role="src" />
     <file baseinstalldir="/" name="src/core/lib/iomgr/endpoint_pair_windows.c" role="src" />
-<<<<<<< HEAD
     <file baseinstalldir="/" name="src/core/lib/iomgr/ev_epoll_linux.c" role="src" />
-=======
     <file baseinstalldir="/" name="src/core/lib/iomgr/ev_poll_and_epoll_posix.c" role="src" />
->>>>>>> 37e26d92
     <file baseinstalldir="/" name="src/core/lib/iomgr/ev_poll_posix.c" role="src" />
     <file baseinstalldir="/" name="src/core/lib/iomgr/ev_posix.c" role="src" />
     <file baseinstalldir="/" name="src/core/lib/iomgr/exec_ctx.c" role="src" />
